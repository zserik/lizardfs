#include <signal.h>
#include <iostream>
#include <string>
#include "utils/data_generator.h"

int main(int argc, char** argv) {
	if (argc == 1) {
		std::cerr << "Usage:" << std::endl
				<< "    " << argv[0] << " <file>..." << std::endl;
		return 1;
	}
	signal(SIGPIPE, SIG_IGN);

	int error = 0;
	for (int i = 1; i < argc; ++i) {
		std::string file = argv[i];
<<<<<<< HEAD
		off_t offset = DataGenerator::validateFile(file);
		if (offset != static_cast<off_t>(-1)) {
			std::cerr << "Data at offset " << offset
					<< " in file " << file << " corrupted" << std::endl;
=======
		try {
			DataGenerator::validateFile(file);
		} catch (std::exception& ex) {
			std::cerr << "File " << file << ": " << ex.what() << std::endl;
>>>>>>> 8f34af55
			error = 2;
		}
	}
	return error;
}<|MERGE_RESOLUTION|>--- conflicted
+++ resolved
@@ -14,17 +14,10 @@
 	int error = 0;
 	for (int i = 1; i < argc; ++i) {
 		std::string file = argv[i];
-<<<<<<< HEAD
-		off_t offset = DataGenerator::validateFile(file);
-		if (offset != static_cast<off_t>(-1)) {
-			std::cerr << "Data at offset " << offset
-					<< " in file " << file << " corrupted" << std::endl;
-=======
 		try {
 			DataGenerator::validateFile(file);
 		} catch (std::exception& ex) {
 			std::cerr << "File " << file << ": " << ex.what() << std::endl;
->>>>>>> 8f34af55
 			error = 2;
 		}
 	}
