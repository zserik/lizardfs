/*
   Copyright 2005-2010 Jakub Kruszona-Zawadzki, Gemius SA, 2013 Skytechnology sp. z o.o..

   This file was part of MooseFS and is part of LizardFS.

   LizardFS is free software: you can redistribute it and/or modify
   it under the terms of the GNU General Public License as published by
   the Free Software Foundation, version 3.

   LizardFS is distributed in the hope that it will be useful,
   but WITHOUT ANY WARRANTY; without even the implied warranty of
   MERCHANTABILITY or FITNESS FOR A PARTICULAR PURPOSE.  See the
   GNU General Public License for more details.

   You should have received a copy of the GNU General Public License
   along with LizardFS  If not, see <http://www.gnu.org/licenses/>.
 */

#include "common/platform.h"
#include "master/matoclserv.h"

#include <errno.h>
#include <fcntl.h>
#include <inttypes.h>
#include <math.h>
#include <netinet/in.h>
#include <stdio.h>
#include <stdlib.h>
#include <string.h>
#include <sys/resource.h>
#include <sys/types.h>
#include <sys/uio.h>
#include <syslog.h>
#include <time.h>
#include <unistd.h>
#include <fstream>
#include <memory>

#include "common/cfg.h"
#include "common/charts.h"
#include "common/chunk_type_with_address.h"
#include "common/chunks_availability_state.h"
#include "common/cltoma_communication.h"
#include "common/datapack.h"
#include "common/goal.h"
#include "common/io_limits_config_loader.h"
#include "common/io_limits_database.h"
#include "common/lizardfs_statistics.h"
#include "common/lizardfs_version.h"
#include "common/main.h"
#include "common/massert.h"
#include "common/matocl_communication.h"
#include "common/metadata.h"
#include "common/MFSCommunication.h"
#include "common/moosefs_vector.h"
#include "common/network_address.h"
#include "common/random.h"
#include "common/slogger.h"
#include "common/sockets.h"
#include "master/chartsdata.h"
#include "master/chunks.h"
#include "master/datacachemgr.h"
#include "master/exports.h"
#include "master/filesystem.h"
#include "master/matocsserv.h"
#include "master/matomlserv.h"
#include "master/personality.h"
#include "metalogger/masterconn.h"

#define MaxPacketSize 1000000

// matoclserventry.mode
enum {KILL,HEADER,DATA};
// chunklis.type
enum {
	FUSE_WRITE,          // reply to FUSE_WRITE_CHUNK is delayed
	FUSE_TRUNCATE,       // reply to FUSE_TRUNCATE which does not require writing is delayed
	FUSE_TRUNCATE_BEGIN, // reply to FUSE_TRUNCATE which does require writing is delayed
	FUSE_TRUNCATE_END    // reply to FUSE_TRUNCATE_END is delayed
};

#define SESSION_STATS 16

const uint32_t kMaxNumberOfChunkCopies = 100U;

/* CACHENOTIFY
// hash size should be at least 1.5 * 10000 * # of connected mounts
// it also should be the prime number
// const 10000 is defined in mount/dircache.c file as DIRS_REMOVE_THRESHOLD_MAX
// current const is calculated as nextprime(1.5 * 10000 * 500) and is enough for up to about 500 mounts
#define DIRINODE_HASH_SIZE 7500013
*/

struct matoclserventry;

/* CACHENOTIFY
// directories in external caches
typedef struct dirincache {
	struct matoclserventry *eptr;
	uint32_t dirinode;
	struct dirincache *nextnode,**prevnode;
	struct dirincache *nextcu,**prevcu;
} dirincache;

static dirincache **dirinodehash;
*/

// locked chunks
class PacketSerializer;
typedef struct chunklist {
	uint64_t chunkid;
	uint64_t fleng;     // file length
	uint32_t lockid;    // lock ID
	uint32_t qid;       // queryid for answer
	uint32_t inode;     // inode
	uint32_t uid;
	uint32_t gid;
	uint32_t auid;
	uint32_t agid;
	uint8_t type;
	const PacketSerializer* serializer;
	struct chunklist *next;
} chunklist;

// opened files
typedef struct filelist {
	uint32_t inode;
	struct filelist *next;
} filelist;

typedef struct session {
	uint32_t sessionid;
	char *info;
	uint32_t peerip;
	uint8_t newsession;
	uint8_t sesflags;
	uint8_t mingoal;
	uint8_t maxgoal;
	uint32_t mintrashtime;
	uint32_t maxtrashtime;
	uint32_t rootuid;
	uint32_t rootgid;
	uint32_t mapalluid;
	uint32_t mapallgid;
	uint32_t rootinode;
	uint32_t disconnected;  // 0 = connected ; other = disconnection timestamp
	uint32_t nsocks;        // >0 - connected (number of active connections) ; 0 - not connected
	uint32_t currentopstats[SESSION_STATS];
	uint32_t lasthouropstats[SESSION_STATS];
	filelist *openedfiles;
	struct session *next;
} session;

typedef struct packetstruct {
	struct packetstruct *next;
	uint8_t *startptr;
	uint32_t bytesleft;
	uint8_t *packet;
} packetstruct;

/** Client entry in the server. */
typedef struct matoclserventry {
	/** This looks to be the client type. This is set in matoclserv_serve and matoclserv_fuse_register, and there are 3 possible values:
	 *
	 *    0: new client (default, just after TCP accept)
	 *       This is referred to as "unregistered clients".
	 *    1: FUSE_REGISTER_BLOB_NOACL       or (FUSE_REGISTER_BLOB_ACL and (REGISTER_NEWSESSION or REGISTER_NEWMETASESSION or REGISTER_RECONNECT))
	 *       This is referred to as "mounts and new tools" or "standard, registered clients".
	 *  100: FUSE_REGISTER_BLOB_TOOLS_NOACL or (FUSE_REGISTER_BLOB_ACL and REGISTER_TOOLS)
	 *       This is referred to as "old mfstools".
	 */
	uint8_t registered;
	uint8_t mode;                           //0 - not active, 1 - read header, 2 - read packet
	bool iolimits;
/* CACHENOTIFY
	uint8_t notifications;
*/
	int sock;                               //socket number
	int32_t pdescpos;
	uint32_t lastread,lastwrite;            //time of last activity
	uint32_t version;
	uint32_t peerip;
	uint8_t hdrbuff[8];
	packetstruct inputpacket;
	packetstruct *outputhead,**outputtail;

	uint8_t passwordrnd[32];
	session *sesdata;
	chunklist *chunkdelayedops;
/* CACHENOTIFY
	dirincache *cacheddirs;
*/

	struct matoclserventry *next;
} matoclserventry;

typedef std::vector<uint8_t> MessageBuffer;

static session *sessionshead=NULL;
static matoclserventry *matoclservhead=NULL;
static int lsock;
static int32_t lsockpdescpos;
static int exiting,starting;

// from config
static char *ListenHost;
static char *ListenPort;
static uint32_t RejectOld;
static uint32_t SessionSustainTime;

static uint32_t gIoLimitsAccumulate_ms;
static double gIoLimitsRefreshTime;
static uint32_t gIoLimitsConfigId;
static std::string gIoLimitsSubsystem;
static IoLimitsDatabase gIoLimitsDatabase;

static uint32_t stats_prcvd = 0;
static uint32_t stats_psent = 0;
static uint64_t stats_brcvd = 0;
static uint64_t stats_bsent = 0;

static void getStandardChunkCopies(const std::vector<ChunkTypeWithAddress>& allCopies,
		std::vector<NetworkAddress>& standardCopies);

class PacketSerializer {
public:
	static const PacketSerializer* getSerializer(PacketHeader::Type type);
	virtual ~PacketSerializer() {}

	virtual bool isLizardFsPacketSerializer() const = 0;

	virtual void serializeFuseReadChunk(std::vector<uint8_t>& packetBuffer,
			uint32_t messageId, uint8_t status) const = 0;
	virtual void serializeFuseReadChunk(std::vector<uint8_t>& packetBuffer,
			uint32_t messageId, uint64_t fileLength, uint64_t chunkId, uint32_t chunkVersion,
			const std::vector<ChunkTypeWithAddress>& chunkCopies) const = 0;
	virtual void deserializeFuseReadChunk(const std::vector<uint8_t>& packetBuffer,
			uint32_t& messageId, uint32_t& inode, uint32_t& chunkIndex) const = 0;

	virtual void serializeFuseWriteChunk(std::vector<uint8_t>& packetBuffer,
			uint32_t messageId, uint8_t status) const = 0;
	virtual void serializeFuseWriteChunk(std::vector<uint8_t>& packetBuffer,
			uint32_t messageId, uint64_t fileLength,
			uint64_t chunkId, uint32_t chunkVersion, uint32_t lockId,
			const std::vector<ChunkTypeWithAddress>& chunkCopies) const = 0;
	virtual void deserializeFuseWriteChunk(const std::vector<uint8_t>& packetBuffer,
			uint32_t& messageId, uint32_t& inode, uint32_t& chunkIndex, uint32_t& lockId) const = 0;

	virtual void serializeFuseWriteChunkEnd(std::vector<uint8_t>& packetBuffer,
			uint32_t messageId, uint8_t status) const = 0;
	virtual void deserializeFuseWriteChunkEnd(const std::vector<uint8_t>& packetBuffer,
			uint32_t& messageId, uint64_t& chunkId, uint32_t& lockId,
			uint32_t& inode, uint64_t& fileLength) const = 0;

	virtual void serializeFuseTruncate(std::vector<uint8_t>& packetBuffer,
			uint32_t type /* FUSE_TRUNCATE | FUSE_TRUNCATE_END*/,
			uint32_t messageId, uint8_t status) const = 0;
	virtual void serializeFuseTruncate(std::vector<uint8_t>& packetBuffer,
			uint32_t type /* FUSE_TRUNCATE | FUSE_TRUNCATE_END*/,
			uint32_t messageId, const Attributes& attributes) const = 0;
	virtual void deserializeFuseTruncate(std::vector<uint8_t>& packetBuffer,
			uint32_t& messageId, uint32_t& inode, bool& isOpened,
			uint32_t& uid, uint32_t& gid, uint64_t& length) const = 0;
};

class MooseFsPacketSerializer : public PacketSerializer {
public:
	virtual bool isLizardFsPacketSerializer() const {
		return false;
	}

	virtual void serializeFuseReadChunk(std::vector<uint8_t>& packetBuffer,
			uint32_t messageId, uint8_t status) const {
		serializeMooseFsPacket(packetBuffer, MATOCL_FUSE_READ_CHUNK, messageId, status);
	}

	virtual void serializeFuseReadChunk(std::vector<uint8_t>& packetBuffer,
			uint32_t messageId, uint64_t fileLength, uint64_t chunkId, uint32_t chunkVersion,
			const std::vector<ChunkTypeWithAddress>& chunkCopies) const {
		MooseFSVector<NetworkAddress> standardChunkCopies;
		getStandardChunkCopies(chunkCopies, standardChunkCopies);
		serializeMooseFsPacket(packetBuffer, MATOCL_FUSE_READ_CHUNK, messageId, fileLength,
				chunkId, chunkVersion, standardChunkCopies);
	}

	virtual void deserializeFuseReadChunk(const std::vector<uint8_t>& packetBuffer,
			uint32_t& messageId, uint32_t& inode, uint32_t& chunkIndex) const {
		deserializeAllMooseFsPacketDataNoHeader(packetBuffer, messageId, inode, chunkIndex);
	}

	virtual void serializeFuseWriteChunk(std::vector<uint8_t>& packetBuffer,
			uint32_t messageId, uint8_t status) const {
		serializeMooseFsPacket(packetBuffer, MATOCL_FUSE_WRITE_CHUNK, messageId, status);
	}

	virtual void serializeFuseWriteChunk(std::vector<uint8_t>& packetBuffer,
			uint32_t messageId, uint64_t fileLength,
			uint64_t chunkId, uint32_t chunkVersion, uint32_t lockId,
			const std::vector<ChunkTypeWithAddress>& chunkCopies) const {
		sassert(lockId == 1);
		MooseFSVector<NetworkAddress> standardChunkCopies;
		getStandardChunkCopies(chunkCopies, standardChunkCopies);
		serializeMooseFsPacket(packetBuffer, MATOCL_FUSE_WRITE_CHUNK, messageId, fileLength,
						chunkId, chunkVersion, standardChunkCopies);
	}

	virtual void deserializeFuseWriteChunk(const std::vector<uint8_t>& packetBuffer,
			uint32_t& messageId, uint32_t& inode, uint32_t& chunkIndex, uint32_t& lockId) const {
		deserializeAllMooseFsPacketDataNoHeader(packetBuffer, messageId, inode, chunkIndex);
		lockId = 1;
	}

	virtual void serializeFuseWriteChunkEnd(std::vector<uint8_t>& packetBuffer,
			uint32_t messageId, uint8_t status) const {
		serializeMooseFsPacket(packetBuffer, MATOCL_FUSE_WRITE_CHUNK_END, messageId, status);
	}

	virtual void deserializeFuseWriteChunkEnd(const std::vector<uint8_t>& packetBuffer,
			uint32_t& messageId, uint64_t& chunkId, uint32_t& lockId,
			uint32_t& inode, uint64_t& fileLength) const {
		deserializeAllMooseFsPacketDataNoHeader(packetBuffer,
				messageId, chunkId, inode, fileLength);
		lockId = 1;
	}

	virtual void serializeFuseTruncate(std::vector<uint8_t>& packetBuffer,
			uint32_t type, uint32_t messageId, uint8_t status) const {
		sassert(type == FUSE_TRUNCATE || type == FUSE_TRUNCATE_END);
		if (type == FUSE_TRUNCATE) {
			serializeMooseFsPacket(packetBuffer, MATOCL_FUSE_TRUNCATE, messageId, status);
		} else {
			// this should never happen, so do anything
			serializeMooseFsPacket(packetBuffer, MATOCL_FUSE_TRUNCATE,
					messageId, uint8_t(ERROR_ENOTSUP));
		}
	}

	virtual void serializeFuseTruncate(std::vector<uint8_t>& packetBuffer,
			uint32_t type, uint32_t messageId, const Attributes& attributes) const {
		sassert(type == FUSE_TRUNCATE || type == FUSE_TRUNCATE_END);
		if (type == FUSE_TRUNCATE) {
			serializeMooseFsPacket(packetBuffer, MATOCL_FUSE_TRUNCATE, messageId, attributes);
		} else {
			// this should never happen, so do anything
			serializeMooseFsPacket(packetBuffer, MATOCL_FUSE_TRUNCATE,
					messageId, uint8_t(ERROR_ENOTSUP));
		}

	}

	virtual void deserializeFuseTruncate(std::vector<uint8_t>& packetBuffer,
			uint32_t& messageId, uint32_t& inode, bool& isOpened,
			uint32_t& uid, uint32_t& gid, uint64_t& length) const {
		deserializeAllMooseFsPacketDataNoHeader(packetBuffer,
				messageId, inode, isOpened, uid, gid, length);

	}
};

class LizardFsPacketSerializer : public PacketSerializer {
public:
	virtual bool isLizardFsPacketSerializer() const {
		return true;
	}

	virtual void serializeFuseReadChunk(std::vector<uint8_t>& packetBuffer,
			uint32_t messageId, uint8_t status) const {
		matocl::fuseReadChunk::serialize(packetBuffer, messageId, status);
	}

	virtual void serializeFuseReadChunk(std::vector<uint8_t>& packetBuffer,
			uint32_t messageId, uint64_t fileLength, uint64_t chunkId, uint32_t chunkVersion,
			const std::vector<ChunkTypeWithAddress>& chunkCopies) const {
		matocl::fuseReadChunk::serialize(packetBuffer, messageId, fileLength, chunkId, chunkVersion,
				chunkCopies);
	}

	virtual void deserializeFuseReadChunk(const std::vector<uint8_t>& packetBuffer,
			uint32_t& messageId, uint32_t& inode, uint32_t& chunkIndex) const {
		cltoma::fuseReadChunk::deserialize(packetBuffer, messageId, inode, chunkIndex);
	}

	virtual void serializeFuseWriteChunk(std::vector<uint8_t>& packetBuffer,
			uint32_t messageId, uint8_t status) const {
		matocl::fuseWriteChunk::serialize(packetBuffer, messageId, status);
	}

	virtual void serializeFuseWriteChunk(std::vector<uint8_t>& packetBuffer,
			uint32_t messageId, uint64_t fileLength,
			uint64_t chunkId, uint32_t chunkVersion, uint32_t lockId,
			const std::vector<ChunkTypeWithAddress>& chunkCopies) const {
		matocl::fuseWriteChunk::serialize(packetBuffer, messageId,
				fileLength, chunkId, chunkVersion, lockId, chunkCopies);
	}

	virtual void deserializeFuseWriteChunk(const std::vector<uint8_t>& packetBuffer,
			uint32_t& messageId, uint32_t& inode, uint32_t& chunkIndex, uint32_t& lockId) const {
		cltoma::fuseWriteChunk::deserialize(packetBuffer, messageId, inode, chunkIndex, lockId);
	}

	virtual void serializeFuseWriteChunkEnd(std::vector<uint8_t>& packetBuffer,
			uint32_t messageId, uint8_t status) const {
		matocl::fuseWriteChunkEnd::serialize(packetBuffer, messageId, status);
	}

	virtual void deserializeFuseWriteChunkEnd(const std::vector<uint8_t>& packetBuffer,
			uint32_t& messageId, uint64_t& chunkId, uint32_t& lockId,
			uint32_t& inode, uint64_t& fileLength) const {
		cltoma::fuseWriteChunkEnd::deserialize(packetBuffer,
				messageId, chunkId, lockId, inode, fileLength);
	}

	virtual void serializeFuseTruncate(std::vector<uint8_t>& packetBuffer,
			uint32_t type, uint32_t messageId, uint8_t status) const {
		sassert(type == FUSE_TRUNCATE || type == FUSE_TRUNCATE_END);
		if (type == FUSE_TRUNCATE) {
			matocl::fuseTruncate::serialize(packetBuffer, messageId, status);
		} else {
			matocl::fuseTruncateEnd::serialize(packetBuffer, messageId, status);
		}
	}

	virtual void serializeFuseTruncate(std::vector<uint8_t>& packetBuffer,
			uint32_t type, uint32_t messageId, const Attributes& attributes) const {
		sassert(type == FUSE_TRUNCATE || type == FUSE_TRUNCATE_END);
		if (type == FUSE_TRUNCATE) {
			matocl::fuseTruncate::serialize(packetBuffer, messageId, attributes);
		} else {
			matocl::fuseTruncateEnd::serialize(packetBuffer, messageId, attributes);
		}

	}

	virtual void deserializeFuseTruncate(std::vector<uint8_t>& packetBuffer,
			uint32_t& messageId, uint32_t& inode, bool& isOpened,
			uint32_t& uid, uint32_t& gid, uint64_t& length) const {
		cltoma::fuseTruncate::deserialize(packetBuffer,
				messageId, inode, isOpened, uid, gid, length);
	}
};

const PacketSerializer* PacketSerializer::getSerializer(PacketHeader::Type type) {
	sassert((type >= PacketHeader::kMinLizPacketType && type <= PacketHeader::kMaxLizPacketType)
			|| type <= PacketHeader::kMaxOldPacketType);
	if (type <= PacketHeader::kMaxOldPacketType) {
		static MooseFsPacketSerializer singleton;
		return &singleton;
	} else {
		static LizardFsPacketSerializer singleton;
		return &singleton;
	}
}

void matoclserv_stats(uint64_t stats[5]) {
	stats[0] = stats_prcvd;
	stats[1] = stats_psent;
	stats[2] = stats_brcvd;
	stats[3] = stats_bsent;
	stats_prcvd = 0;
	stats_psent = 0;
	stats_brcvd = 0;
	stats_bsent = 0;
}

/* CACHENOTIFY
// cache notification routines

static inline void matoclserv_dircache_init(void) {
	dirinodehash = (dirincache**)malloc(sizeof(dirincache*)*DIRINODE_HASH_SIZE);
	passert(dirinodehash);
}

static inline void matoclserv_dircache_remove_entry(dirincache *dc) {
	*(dc->prevnode) = dc->nextnode;
	if (dc->nextnode) {
		dc->nextnode->prevnode = dc->prevnode;
	}
	*(dc->prevcu) = dc->nextcu;
	if (dc->nextcu) {
		dc->nextcu->prevcu = dc->prevcu;
	}
	free(dc);
}

static inline void matoclserv_notify_add_dir(matoclserventry *eptr,uint32_t inode) {
	uint32_t hash = (inode*0x5F2318BD)%DIRINODE_HASH_SIZE;
	dirincache *dc;

	dc = (dirincache*)malloc(sizeof(dirincache));
	passert(dc);
	dc->eptr = eptr;
	dc->dirinode = inode;
	// by inode
	dc->nextnode = dirinodehash[hash];
	dc->prevnode = (dirinodehash+hash);
	if (dirinodehash[hash]) {
		dirinodehash[hash]->prevnode = &(dc->nextnode);
	}
	dirinodehash[hash] = dc;
	// by eptr
	dc->nextcu = eptr->cacheddirs;
	dc->prevcu = &(eptr->cacheddirs);
	if (eptr->cacheddirs) {
		eptr->cacheddirs->prevcu = &(dc->nextcu);
	}
	eptr->cacheddirs = dc;

//      syslog(LOG_NOTICE,"rcvd from: '%s' ; add inode: %" PRIu32,eptr->sesdata->info,inode);
}

static inline void matoclserv_notify_remove_dir(matoclserventry *eptr,uint32_t inode) {
	uint32_t hash = (inode*0x5F2318BD)%DIRINODE_HASH_SIZE;
	dirincache *dc,*ndc;

	for (dc=dirinodehash[hash] ; dc ; dc=ndc) {
		ndc = dc->nextnode;
		if (dc->eptr==eptr && dc->dirinode==inode) {
			matoclserv_dircache_remove_entry(dc);
		}
	}
//      syslog(LOG_NOTICE,"rcvd from: '%s' ; remove inode: %" PRIu32,eptr->sesdata->info,inode);
}

static inline void matoclserv_notify_disconnected(matoclserventry *eptr) {
	while (eptr->cacheddirs) {
		matoclserv_dircache_remove_entry(eptr->cacheddirs);
	}
}

static inline void matoclserv_show_notification_dirs(void) {
	uint32_t hash;
	dirincache *dc;

	for (hash=0 ; hash<DIRINODE_HASH_SIZE ; hash++) {
		for (dc=dirinodehash[hash] ; dc ; dc=dc->nextnode) {
			syslog(LOG_NOTICE,"session: %u ; dir inode: %u",dc->eptr->sesdata->sessionid,dc->dirinode);
		}
	}
}
*/

/* new registration procedure */
session* matoclserv_new_session(uint8_t newsession,uint8_t nonewid) {
	session *asesdata;
	asesdata = (session*)malloc(sizeof(session));
	passert(asesdata);
	if (newsession==0 && nonewid) {
		asesdata->sessionid = 0;
	} else {
		asesdata->sessionid = fs_newsessionid();
	}
	asesdata->info = NULL;
	asesdata->peerip = 0;
	asesdata->sesflags = 0;
	asesdata->rootuid = 0;
	asesdata->rootgid = 0;
	asesdata->mapalluid = 0;
	asesdata->mapallgid = 0;
	asesdata->newsession = newsession;
	asesdata->rootinode = MFS_ROOT_ID;
	asesdata->openedfiles = NULL;
	asesdata->disconnected = 0;
	asesdata->nsocks = 1;
	memset(asesdata->currentopstats,0,4*SESSION_STATS);
	memset(asesdata->lasthouropstats,0,4*SESSION_STATS);
	asesdata->next = sessionshead;
	sessionshead = asesdata;
	return asesdata;
}

session* matoclserv_find_session(uint32_t sessionid) {
	session *asesdata;
	if (sessionid==0) {
		return NULL;
	}
	for (asesdata = sessionshead ; asesdata ; asesdata=asesdata->next) {
		if (asesdata->sessionid==sessionid) {
//                      syslog(LOG_NOTICE,"found: %u ; before ; nsocks: %u ; state: %u",sessionid,asesdata->nsocks,asesdata->newsession);
			if (asesdata->newsession>=2) {
				asesdata->newsession-=2;
			}
			asesdata->nsocks++;
//                      syslog(LOG_NOTICE,"found: %u ; after ; nsocks: %u ; state: %u",sessionid,asesdata->nsocks,asesdata->newsession);
			asesdata->disconnected = 0;
			return asesdata;
		}
	}
	return NULL;
}

void matoclserv_close_session(uint32_t sessionid) {
	session *asesdata;
	if (sessionid==0) {
		return;
	}
	for (asesdata = sessionshead ; asesdata ; asesdata=asesdata->next) {
		if (asesdata->sessionid==sessionid) {
//                      syslog(LOG_NOTICE,"close: %u ; before ; nsocks: %u ; state: %u",sessionid,asesdata->nsocks,asesdata->newsession);
			if (asesdata->nsocks==1 && asesdata->newsession<2) {
				asesdata->newsession+=2;
			}
//                      syslog(LOG_NOTICE,"close: %u ; after ; nsocks: %u ; state: %u",sessionid,asesdata->nsocks,asesdata->newsession);
		}
	}
	return;
}

void matoclserv_store_sessions() {
	session *asesdata;
	uint32_t ileng;
	uint8_t fsesrecord[43+SESSION_STATS*8]; // 4+4+4+4+1+1+1+4+4+4+4+4+4+SESSION_STATS*4+SESSION_STATS*4
	uint8_t *ptr;
	int i;
	FILE *fd;

	fd = fopen(kSessionsTmpFilename, "w");
	if (fd==NULL) {
		mfs_errlog_silent(LOG_WARNING,"can't store sessions, open error");
		return;
	}
	memcpy(fsesrecord,MFSSIGNATURE "S \001\006\004",8);
	ptr = fsesrecord+8;
	put16bit(&ptr,SESSION_STATS);
	if (fwrite(fsesrecord,10,1,fd)!=1) {
		syslog(LOG_WARNING,"can't store sessions, fwrite error");
		fclose(fd);
		return;
	}
	for (asesdata = sessionshead ; asesdata ; asesdata=asesdata->next) {
		if (asesdata->newsession==1) {
			ptr = fsesrecord;
			if (asesdata->info) {
				ileng = strlen(asesdata->info);
			} else {
				ileng = 0;
			}
			put32bit(&ptr,asesdata->sessionid);
			put32bit(&ptr,ileng);
			put32bit(&ptr,asesdata->peerip);
			put32bit(&ptr,asesdata->rootinode);
			put8bit(&ptr,asesdata->sesflags);
			put8bit(&ptr,asesdata->mingoal);
			put8bit(&ptr,asesdata->maxgoal);
			put32bit(&ptr,asesdata->mintrashtime);
			put32bit(&ptr,asesdata->maxtrashtime);
			put32bit(&ptr,asesdata->rootuid);
			put32bit(&ptr,asesdata->rootgid);
			put32bit(&ptr,asesdata->mapalluid);
			put32bit(&ptr,asesdata->mapallgid);
			for (i=0 ; i<SESSION_STATS ; i++) {
				put32bit(&ptr,asesdata->currentopstats[i]);
			}
			for (i=0 ; i<SESSION_STATS ; i++) {
				put32bit(&ptr,asesdata->lasthouropstats[i]);
			}
			if (fwrite(fsesrecord,(43+SESSION_STATS*8),1,fd)!=1) {
				syslog(LOG_WARNING,"can't store sessions, fwrite error");
				fclose(fd);
				return;
			}
			if (ileng>0) {
				if (fwrite(asesdata->info,ileng,1,fd)!=1) {
					syslog(LOG_WARNING,"can't store sessions, fwrite error");
					fclose(fd);
					return;
				}
			}
		}
	}
	if (fclose(fd)!=0) {
		mfs_errlog_silent(LOG_WARNING,"can't store sessions, fclose error");
		return;
	}
	if (rename(kSessionsTmpFilename, kSessionsFilename) < 0) {
		mfs_errlog_silent(LOG_WARNING,"can't store sessions, rename error");
	}
}

int matoclserv_load_sessions() {
	session *asesdata;
	uint32_t ileng;
	uint8_t hdr[8];
	uint8_t *fsesrecord;
	const uint8_t *ptr;
	uint8_t mapalldata;
	uint8_t goaltrashdata;
	uint32_t i,statsinfile;
	int r;
	FILE *fd;

	fd = fopen(kSessionsFilename, "r");
	if (fd==NULL) {
		mfs_errlog_silent(LOG_WARNING,"can't load sessions, fopen error");
		if (errno==ENOENT) {    // it's ok if file does not exist
			return 0;
		} else {
			return -1;
		}
	}
	if (fread(hdr,8,1,fd)!=1) {
		syslog(LOG_WARNING,"can't load sessions, fread error");
		fclose(fd);
		return -1;
	}
	if (memcmp(hdr,MFSSIGNATURE "S 1.5",8)==0) {
		mapalldata = 0;
		goaltrashdata = 0;
		statsinfile = 16;
	} else if (memcmp(hdr,MFSSIGNATURE "S \001\006\001",8)==0) {
		mapalldata = 1;
		goaltrashdata = 0;
		statsinfile = 16;
	} else if (memcmp(hdr,MFSSIGNATURE "S \001\006\002",8)==0) {
		mapalldata = 1;
		goaltrashdata = 0;
		statsinfile = 21;
	} else if (memcmp(hdr,MFSSIGNATURE "S \001\006\003",8)==0) {
		mapalldata = 1;
		goaltrashdata = 0;
		if (fread(hdr,2,1,fd)!=1) {
			syslog(LOG_WARNING,"can't load sessions, fread error");
			fclose(fd);
			return -1;
		}
		ptr = hdr;
		statsinfile = get16bit(&ptr);
	} else if (memcmp(hdr,MFSSIGNATURE "S \001\006\004",8)==0) {
		mapalldata = 1;
		goaltrashdata = 1;
		if (fread(hdr,2,1,fd)!=1) {
			syslog(LOG_WARNING,"can't load sessions, fread error");
			fclose(fd);
			return -1;
		}
		ptr = hdr;
		statsinfile = get16bit(&ptr);
	} else {
		syslog(LOG_WARNING,"can't load sessions, bad header");
		fclose(fd);
		return -1;
	}

	if (mapalldata==0) {
		fsesrecord = (uint8_t*) malloc(25+statsinfile*8);
	} else if (goaltrashdata==0) {
		fsesrecord = (uint8_t*) malloc(33+statsinfile*8);
	} else {
		fsesrecord = (uint8_t*) malloc(43+statsinfile*8);
	}
	passert(fsesrecord);

	while (!feof(fd)) {
		if (mapalldata==0) {
			r = fread(fsesrecord,25+statsinfile*8,1,fd);
		} else if (goaltrashdata==0) {
			r = fread(fsesrecord,33+statsinfile*8,1,fd);
		} else {
			r = fread(fsesrecord,43+statsinfile*8,1,fd);
		}
		if (r==1) {
			ptr = fsesrecord;
			asesdata = (session*)malloc(sizeof(session));
			passert(asesdata);
			asesdata->sessionid = get32bit(&ptr);
			ileng = get32bit(&ptr);
			asesdata->peerip = get32bit(&ptr);
			asesdata->rootinode = get32bit(&ptr);
			asesdata->sesflags = get8bit(&ptr);
			if (goaltrashdata) {
				asesdata->mingoal = get8bit(&ptr);
				asesdata->maxgoal = get8bit(&ptr);
				asesdata->mintrashtime = get32bit(&ptr);
				asesdata->maxtrashtime = get32bit(&ptr);
			} else { // set defaults (no limits)
				asesdata->mingoal = 1;
				asesdata->maxgoal = 9;
				asesdata->mintrashtime = 0;
				asesdata->maxtrashtime = UINT32_C(0xFFFFFFFF);
			}
			asesdata->rootuid = get32bit(&ptr);
			asesdata->rootgid = get32bit(&ptr);
			if (mapalldata) {
				asesdata->mapalluid = get32bit(&ptr);
				asesdata->mapallgid = get32bit(&ptr);
			} else {
				asesdata->mapalluid = 0;
				asesdata->mapallgid = 0;
			}
			asesdata->info = NULL;
			asesdata->newsession = 1;
			asesdata->openedfiles = NULL;
			asesdata->disconnected = main_time();
			asesdata->nsocks = 0;
			for (i=0 ; i<SESSION_STATS ; i++) {
				asesdata->currentopstats[i] = (i<statsinfile)?get32bit(&ptr):0;
			}
			if (statsinfile>SESSION_STATS) {
				ptr+=4*(statsinfile-SESSION_STATS);
			}
			for (i=0 ; i<SESSION_STATS ; i++) {
				asesdata->lasthouropstats[i] = (i<statsinfile)?get32bit(&ptr):0;
			}
			if (ileng>0) {
				asesdata->info = (char*) malloc(ileng+1);
				passert(asesdata->info);
				if (fread(asesdata->info,ileng,1,fd)!=1) {
					free(asesdata->info);
					free(asesdata);
					free(fsesrecord);
					syslog(LOG_WARNING,"can't load sessions, fread error");
					fclose(fd);
					return -1;
				}
				asesdata->info[ileng]=0;
			}
			asesdata->next = sessionshead;
			sessionshead = asesdata;
		}
		if (ferror(fd)) {
			free(fsesrecord);
			syslog(LOG_WARNING,"can't load sessions, fread error");
			fclose(fd);
			return -1;
		}
	}
	free(fsesrecord);
	syslog(LOG_NOTICE,"sessions have been loaded");
	fclose(fd);
	return 1;
}

int matoclserv_insert_openfile(session* cr,uint32_t inode) {
	filelist *ofptr,**ofpptr;
	int status;

	ofpptr = &(cr->openedfiles);
	while ((ofptr=*ofpptr)) {
		if (ofptr->inode==inode) {
			return STATUS_OK;       // file already acquired - nothing to do
		}
		if (ofptr->inode>inode) {
			break;
		}
		ofpptr = &(ofptr->next);
	}
	status = fs_acquire(FsContext::getForMaster(main_time()), inode, cr->sessionid);
	if (status==STATUS_OK) {
		ofptr = (filelist*)malloc(sizeof(filelist));
		passert(ofptr);
		ofptr->inode = inode;
		ofptr->next = *ofpptr;
		*ofpptr = ofptr;
	}
	return status;
}

void matoclserv_add_open_file(uint32_t sessionid,uint32_t inode) {
	session *asesdata;
	filelist *ofptr,**ofpptr;

	for (asesdata = sessionshead ; asesdata && asesdata->sessionid!=sessionid; asesdata=asesdata->next) ;
	if (asesdata==NULL) {
		asesdata = (session*)malloc(sizeof(session));
		passert(asesdata);
		asesdata->sessionid = sessionid;
/* session created by filesystem - only for old clients (pre 1.5.13) */
		asesdata->info = NULL;
		asesdata->peerip = 0;
		asesdata->sesflags = 0;
		asesdata->mingoal = 1;
		asesdata->maxgoal = 9;
		asesdata->mintrashtime = 0;
		asesdata->maxtrashtime = UINT32_C(0xFFFFFFFF);
		asesdata->rootuid = 0;
		asesdata->rootgid = 0;
		asesdata->mapalluid = 0;
		asesdata->mapallgid = 0;
		asesdata->newsession = 0;
		asesdata->rootinode = MFS_ROOT_ID;
		asesdata->openedfiles = NULL;
		asesdata->disconnected = main_time();
		asesdata->nsocks = 0;
		memset(asesdata->currentopstats,0,4*SESSION_STATS);
		memset(asesdata->lasthouropstats,0,4*SESSION_STATS);
		asesdata->next = sessionshead;
		sessionshead = asesdata;
	}

	ofpptr = &(asesdata->openedfiles);
	while ((ofptr=*ofpptr)) {
		if (ofptr->inode==inode) {
			return;
		}
		if (ofptr->inode>inode) {
			break;
		}
		ofpptr = &(ofptr->next);
	}
	ofptr = (filelist*)malloc(sizeof(filelist));
	passert(ofptr);
	ofptr->inode = inode;
	ofptr->next = *ofpptr;
	*ofpptr = ofptr;
}

void matoclserv_remove_open_file(uint32_t sessionid, uint32_t inode) {
	session *asesdata;

	for (asesdata = sessionshead; asesdata && asesdata->sessionid != sessionid; asesdata = asesdata->next) {
	}
	if (asesdata == NULL) {
		syslog(LOG_ERR, "sessions file is corrupted");
		return;
	}

	filelist *ofptr = NULL;
	filelist** ofpptr = &(asesdata->openedfiles);
	while ((ofptr = *ofpptr)) {
		if (ofptr->inode == inode) {
			*ofpptr = ofptr->next;
			free(ofptr);
			break;
		}
		ofpptr = &(ofptr->next);
	}
}

void matoclserv_reset_session_timeouts() {
	session *asesdata;
	uint32_t now = main_time();
	for (asesdata = sessionshead ; asesdata ; asesdata=asesdata->next) {
		asesdata->disconnected = now;
	}
}

uint8_t* matoclserv_createpacket(matoclserventry *eptr,uint32_t type,uint32_t size) {
	packetstruct *outpacket;
	uint8_t *ptr;
	uint32_t psize;

	outpacket=(packetstruct*)malloc(sizeof(packetstruct));
	passert(outpacket);
	psize = size+8;
	outpacket->packet= (uint8_t*) malloc(psize);
	passert(outpacket->packet);
	outpacket->bytesleft = psize;
	ptr = outpacket->packet;
	put32bit(&ptr,type);
	put32bit(&ptr,size);
	outpacket->startptr = (uint8_t*)(outpacket->packet);
	outpacket->next = NULL;
	*(eptr->outputtail) = outpacket;
	eptr->outputtail = &(outpacket->next);
	return ptr;
}

void matoclserv_createpacket(matoclserventry *eptr, const MessageBuffer& buffer) {
	packetstruct *outpacket = (packetstruct*)malloc(sizeof(packetstruct));
	passert(outpacket);
	outpacket->packet = (uint8_t*) malloc(buffer.size());
	passert(outpacket->packet);
	outpacket->bytesleft = buffer.size();
	// TODO unificate output packets and remove suboptimal memory copying
	memcpy(outpacket->packet, buffer.data(), buffer.size());
	outpacket->startptr = outpacket->packet;
	outpacket->next = NULL;
	*(eptr->outputtail) = outpacket;
	eptr->outputtail = &(outpacket->next);
}

static void getStandardChunkCopies(const std::vector<ChunkTypeWithAddress>& allCopies,
		std::vector<NetworkAddress>& standardCopies) {
	sassert(standardCopies.empty());
	for (auto& chunkCopy : allCopies) {
		if (chunkCopy.chunkType.isStandardChunkType()) {
			standardCopies.push_back(chunkCopy.address);
		}
	}
}

uint8_t matoclserv_fuse_write_chunk_respond(matoclserventry *eptr,
		const PacketSerializer* serializer, uint64_t chunkId, uint32_t messageId,
		uint64_t fileLength, uint32_t lockId) {
	uint32_t chunkVersion;
	std::vector<ChunkTypeWithAddress> allChunkCopies;
	uint8_t status = chunk_getversionandlocations(chunkId, eptr->peerip, chunkVersion,
			kMaxNumberOfChunkCopies, allChunkCopies);

	// don't allow old clients to modify standard copy of a xor chunk
	if (status == STATUS_OK && !serializer->isLizardFsPacketSerializer()) {
		for (const ChunkTypeWithAddress& chunkCopy : allChunkCopies) {
			if (!chunkCopy.chunkType.isStandardChunkType()) {
				status = ERROR_NOCHUNK;
				break;
			}
		}
	}

	std::vector<uint8_t> outMessage;
	if (status == STATUS_OK) {
		serializer->serializeFuseWriteChunk(outMessage, messageId, fileLength,
				chunkId, chunkVersion, lockId, allChunkCopies);
	} else {
		serializer->serializeFuseWriteChunk(outMessage, messageId, status);
	}
	matoclserv_createpacket(eptr, outMessage);
	return status;
}

void matoclserv_chunk_status(uint64_t chunkid,uint8_t status) {
	uint32_t lockid,qid,inode,uid,gid,auid,agid;
	uint64_t fleng;
	uint8_t type;
	chunklist *cl,**acl;
	matoclserventry *eptr,*eaptr;
	const PacketSerializer *serializer;

	eptr=NULL;
	lockid=0;
	qid=0;
	fleng=0;
	type=0;
	inode=0;
	uid=0;
	gid=0;
	auid=0;
	agid=0;
	serializer = nullptr;
	for (eaptr = matoclservhead ; eaptr && eptr==NULL ; eaptr=eaptr->next) {
		if (eaptr->mode!=KILL) {
			acl = &(eaptr->chunkdelayedops);
			while (*acl && eptr==NULL) {
				cl = *acl;
				if (cl->chunkid==chunkid) {
					eptr = eaptr;
					qid = cl->qid;
					fleng = cl->fleng;
					lockid = cl->lockid;
					type = cl->type;
					inode = cl->inode;
					uid = cl->uid;
					gid = cl->gid;
					auid = cl->auid;
					agid = cl->agid;
					serializer = cl->serializer;

					*acl = cl->next;
					free(cl);
				} else {
					acl = &(cl->next);
				}
			}
		}
	}

	if (!eptr) {
		syslog(LOG_WARNING,"got chunk status, but don't want it");
		return;
	}
	if (status==STATUS_OK) {
		dcm_modify(inode,eptr->sesdata->sessionid);
	}

	std::vector<uint8_t> reply;
	switch (type) {
	case FUSE_WRITE:
		if (status != STATUS_OK) {
			serializer->serializeFuseWriteChunk(reply, qid, status);
			matoclserv_createpacket(eptr, std::move(reply));
		} else {
			status = matoclserv_fuse_write_chunk_respond(eptr, serializer,
					chunkid, qid, fleng, lockid);
		}
		if (status != STATUS_OK) {
			fs_writeend(0, 0, chunkid, 0); // ignore status - just do it.
		}
		return;
	case FUSE_TRUNCATE_BEGIN:
		if (status != STATUS_OK) {
			matocl::fuseTruncate::serialize(reply, qid, status);
		} else {
			matocl::fuseTruncate::serialize(reply, qid, fleng, lockid);
		}
		matoclserv_createpacket(eptr, std::move(reply));
		return;
	case FUSE_TRUNCATE:
	case FUSE_TRUNCATE_END:
		fs_end_setlength(chunkid);
		if (status != STATUS_OK) {
			serializer->serializeFuseTruncate(reply, type, qid, status);
		} else {
			Attributes attr;
			fs_do_setlength(eptr->sesdata->rootinode, eptr->sesdata->sesflags,
					inode, uid, gid, auid, agid, fleng, attr);
			serializer->serializeFuseTruncate(reply, type, qid, attr);
		}
		matoclserv_createpacket(eptr, std::move(reply));
		return;
	default:
		syslog(LOG_WARNING,"got chunk status, but operation type is unknown");
	}
}

static inline void matoclserv_ugid_remap(matoclserventry *eptr,uint32_t *auid,uint32_t *agid) {
	if (*auid==0) {
		*auid = eptr->sesdata->rootuid;
		if (agid) {
			*agid = eptr->sesdata->rootgid;
		}
	} else if (eptr->sesdata->sesflags&SESFLAG_MAPALL) {
		*auid = eptr->sesdata->mapalluid;
		if (agid) {
			*agid = eptr->sesdata->mapallgid;
		}
	}
}

/**
 * Returns FsContext with session data but without uid/gid data
 */
static inline FsContext matoclserv_get_context(matoclserventry *eptr) {
	return FsContext::getForMaster(main_time(), eptr->sesdata->rootinode, eptr->sesdata->sesflags);
}

/**
 * Returns FsContext with session data and uid/gid data
 */
static inline FsContext matoclserv_get_context(matoclserventry *eptr, uint32_t uid, uint32_t gid) {
	uint32_t auid = uid;
	uint32_t agid = gid;
	matoclserv_ugid_remap(eptr, &uid, &gid);
	return FsContext::getForMasterWithSession(main_time(),
			eptr->sesdata->rootinode, eptr->sesdata->sesflags, uid, gid, auid, agid);
}

void matoclserv_cserv_list(matoclserventry *eptr,const uint8_t *data,uint32_t length) {
	uint8_t *ptr;
	(void)data;
	if (length!=0) {
		syslog(LOG_NOTICE,"CLTOMA_CSERV_LIST - wrong size (%" PRIu32 "/0)",length);
		eptr->mode = KILL;
		return;
	}
	ptr = matoclserv_createpacket(eptr,MATOCL_CSERV_LIST,matocsserv_cservlist_size());
	matocsserv_cservlist_data(ptr);
}

void matoclserv_cserv_removeserv(matoclserventry *eptr,const uint8_t *data,uint32_t length) {
	uint32_t ip;
	uint16_t port;
	if (length!=6) {
		syslog(LOG_NOTICE,"CLTOMA_CSSERV_REMOVESERV - wrong size (%" PRIu32 "/6)",length);
		eptr->mode = KILL;
		return;
	}
	ip = get32bit(&data);
	port = get32bit(&data);
	matocsserv_csdb_remove_server(ip,port);
	matoclserv_createpacket(eptr,MATOCL_CSSERV_REMOVESERV,0);
}

void matoclserv_iolimits_status(matoclserventry* eptr, const uint8_t* data, uint32_t length) {
	uint32_t messageId;
	cltoma::iolimitsStatus::deserialize(data, length, messageId);

	MessageBuffer buffer;
	matocl::iolimitsStatus::serialize(buffer,
			messageId,
			gIoLimitsConfigId,
			gIoLimitsRefreshTime * 1000 * 1000,
			gIoLimitsAccumulate_ms,
			gIoLimitsSubsystem,
			gIoLimitsDatabase.getGroupsAndLimits());
	matoclserv_createpacket(eptr, std::move(buffer));
}

<<<<<<< HEAD
void matoclserv_chunks_health(matoclserventry *eptr, const uint8_t *data, uint32_t length) {
	bool regularChunksOnly;
	std::vector<uint8_t> message(data, data + length);
	cltoma::xorChunksHealth::deserialize(message, regularChunksOnly);
	message.clear();
	matocl::xorChunksHealth::serialize(message, regularChunksOnly,
			chunk_get_availability_state(regularChunksOnly),
			chunk_get_replication_state(regularChunksOnly));
	matoclserv_createpacket(eptr, message);
=======
void matoclserv_metadataserver_status(matoclserventry* eptr, const uint8_t* data, uint32_t length) {
	uint32_t messageId;
	cltoma::metadataserverStatus::deserialize(data, length, messageId);

	uint64_t metadataVersion = 0;
	try {
		metadataVersion = fs_getversion();
	} catch (NoMetadataException&) {}
	uint8_t status = metadataserver::isMaster() ?
			LIZ_METADATASERVER_STATUS_MASTER :
			(masterconn_is_connected() ?
				LIZ_METADATASERVER_STATUS_SHADOW_CONNECTED :
				LIZ_METADATASERVER_STATUS_SHADOW_DISCONNECTED);

	MessageBuffer buffer;
	matocl::metadataserverStatus::serialize(buffer,
			messageId,
			status,
			metadataVersion);
	matoclserv_createpacket(eptr, std::move(buffer));
>>>>>>> e476bfc8
}

void matoclserv_session_list(matoclserventry *eptr,const uint8_t *data,uint32_t length) {
	uint8_t *ptr;
	matoclserventry *eaptr;
	uint32_t size,ileng,pleng,i;
	uint8_t vmode;
	(void)data;
	if (length!=0 && length!=1) {
		syslog(LOG_NOTICE,"CLTOMA_SESSION_LIST - wrong size (%" PRIu32 "/0)",length);
		eptr->mode = KILL;
		return;
	}
	if (length==0) {
		vmode = 0;
	} else {
		vmode = get8bit(&data);
	}
	size = 2;
	for (eaptr = matoclservhead ; eaptr ; eaptr=eaptr->next) {
		if (eaptr->mode!=KILL && eaptr->sesdata && eaptr->registered>0 && eaptr->registered<100) {
			size += 37+SESSION_STATS*8+(vmode?10:0);
			if (eaptr->sesdata->info) {
				size += strlen(eaptr->sesdata->info);
			}
			if (eaptr->sesdata->rootinode==0) {
				size += 1;
			} else {
				size += fs_getdirpath_size(eaptr->sesdata->rootinode);
			}
		}
	}
	ptr = matoclserv_createpacket(eptr,MATOCL_SESSION_LIST,size);
	put16bit(&ptr,SESSION_STATS);
	for (eaptr = matoclservhead ; eaptr ; eaptr=eaptr->next) {
		if (eaptr->mode!=KILL && eaptr->sesdata && eaptr->registered>0 && eaptr->registered<100) {
			put32bit(&ptr,eaptr->sesdata->sessionid);
			put32bit(&ptr,eaptr->peerip);
			put32bit(&ptr,eaptr->version);
			if (eaptr->sesdata->info) {
				ileng = strlen(eaptr->sesdata->info);
				put32bit(&ptr,ileng);
				memcpy(ptr,eaptr->sesdata->info,ileng);
				ptr+=ileng;
			} else {
				put32bit(&ptr,0);
			}
			if (eaptr->sesdata->rootinode==0) {
				put32bit(&ptr,1);
				put8bit(&ptr,'.');
			} else {
				pleng = fs_getdirpath_size(eaptr->sesdata->rootinode);
				put32bit(&ptr,pleng);
				if (pleng>0) {
					fs_getdirpath_data(eaptr->sesdata->rootinode,ptr,pleng);
					ptr+=pleng;
				}
			}
			put8bit(&ptr,eaptr->sesdata->sesflags);
			put32bit(&ptr,eaptr->sesdata->rootuid);
			put32bit(&ptr,eaptr->sesdata->rootgid);
			put32bit(&ptr,eaptr->sesdata->mapalluid);
			put32bit(&ptr,eaptr->sesdata->mapallgid);
			if (vmode) {
				put8bit(&ptr,eaptr->sesdata->mingoal);
				put8bit(&ptr,eaptr->sesdata->maxgoal);
				put32bit(&ptr,eaptr->sesdata->mintrashtime);
				put32bit(&ptr,eaptr->sesdata->maxtrashtime);
			}
			if (eaptr->sesdata) {
				for (i=0 ; i<SESSION_STATS ; i++) {
					put32bit(&ptr,eaptr->sesdata->currentopstats[i]);
				}
				for (i=0 ; i<SESSION_STATS ; i++) {
					put32bit(&ptr,eaptr->sesdata->lasthouropstats[i]);
				}
			} else {
				memset(ptr,0xFF,8*SESSION_STATS);
				ptr+=8*SESSION_STATS;
			}
		}
	}
}

void matoclserv_chart(matoclserventry *eptr,const uint8_t *data,uint32_t length) {
	uint32_t chartid;
	uint8_t *ptr;
	uint32_t l;

	if (length!=4) {
		syslog(LOG_NOTICE,"CLTOAN_CHART - wrong size (%" PRIu32 "/4)",length);
		eptr->mode = KILL;
		return;
	}
	chartid = get32bit(&data);

	if(chartid <= CHARTS_CSV_CHARTID_BASE){
		l = charts_make_png(chartid);
		ptr = matoclserv_createpacket(eptr,ANTOCL_CHART,l);
		if (l>0) {
			charts_get_png(ptr);
		}
	} else {
		l = charts_make_csv(chartid % CHARTS_CSV_CHARTID_BASE);
		ptr = matoclserv_createpacket(eptr,ANTOCL_CHART,l);
		if (l>0) {
			charts_get_csv(ptr);
		}
	}
}

void matoclserv_chart_data(matoclserventry *eptr,const uint8_t *data,uint32_t length) {
	uint32_t chartid;
	uint8_t *ptr;
	uint32_t l;

	if (length!=4) {
		syslog(LOG_NOTICE,"CLTOAN_CHART_DATA - wrong size (%" PRIu32 "/4)",length);
		eptr->mode = KILL;
		return;
	}
	chartid = get32bit(&data);
	l = charts_datasize(chartid);
	ptr = matoclserv_createpacket(eptr,ANTOCL_CHART_DATA,l);
	if (l>0) {
		charts_makedata(ptr,chartid);
	}
}

void matoclserv_info(matoclserventry *eptr,const uint8_t *data,uint32_t length) {
	LizardFsStatistics statistics;
	(void)data;
	if (length!=0) {
		syslog(LOG_NOTICE,"CLTOMA_INFO - wrong size (%" PRIu32 "/0)",length);
		eptr->mode = KILL;
		return;
	}
	statistics.version = lizardfsVersion(LIZARDFS_PACKAGE_VERSION_MAJOR,
			LIZARDFS_PACKAGE_VERSION_MINOR, LIZARDFS_PACKAGE_VERSION_MICRO);
	fs_info(&statistics.totalSpace, &statistics.availableSpace, &statistics.trashSpace,
			&statistics.trashNodes, &statistics.reservedSpace, &statistics.reservedNodes,
			&statistics.allNodes, &statistics.dirNodes, &statistics.fileNodes);
	chunk_info(&statistics.chunks, &statistics.chunkCopies, &statistics.regularCopies);
#ifdef MEMORY_USAGE
	statistics.memoryUsage = chartsdata_memusage();
#else
	/* XXX(lamvak): what exactly should be inserted here when there's no MEMORY_USAGE
	 * probably needs a fix
	 */
	statistics.memoryUsage = 0;
#endif
	std::vector<uint8_t> response;
	serializeMooseFsPacket(response, MATOCL_INFO, statistics);
	matoclserv_createpacket(eptr, response);
}

void matoclserv_fstest_info(matoclserventry *eptr,const uint8_t *data,uint32_t length) {
	uint32_t loopstart,loopend,files,ugfiles,mfiles,chunks,ugchunks,mchunks,msgbuffleng;
	char *msgbuff;
	uint8_t *ptr;
	(void)data;
	if (length!=0) {
		syslog(LOG_NOTICE,"CLTOMA_FSTEST_INFO - wrong size (%" PRIu32 "/0)",length);
		eptr->mode = KILL;
		return;
	}
	fs_test_getdata(&loopstart,&loopend,&files,&ugfiles,&mfiles,&chunks,&ugchunks,&mchunks,&msgbuff,&msgbuffleng);
	ptr = matoclserv_createpacket(eptr,MATOCL_FSTEST_INFO,msgbuffleng+36);
	put32bit(&ptr,loopstart);
	put32bit(&ptr,loopend);
	put32bit(&ptr,files);
	put32bit(&ptr,ugfiles);
	put32bit(&ptr,mfiles);
	put32bit(&ptr,chunks);
	put32bit(&ptr,ugchunks);
	put32bit(&ptr,mchunks);
	put32bit(&ptr,msgbuffleng);
	if (msgbuffleng>0) {
		memcpy(ptr,msgbuff,msgbuffleng);
	}
}

void matoclserv_chunkstest_info(matoclserventry *eptr,const uint8_t *data,uint32_t length) {
	uint8_t *ptr;
	(void)data;
	if (length!=0) {
		syslog(LOG_NOTICE,"CLTOMA_CHUNKSTEST_INFO - wrong size (%" PRIu32 "/0)",length);
		eptr->mode = KILL;
		return;
	}
	ptr = matoclserv_createpacket(eptr,MATOCL_CHUNKSTEST_INFO,52);
	chunk_store_info(ptr);
}

void matoclserv_chunks_matrix(matoclserventry *eptr,const uint8_t *data,uint32_t length) {
	uint8_t *ptr;
	uint8_t matrixid;
	(void)data;
	if (length>1) {
		syslog(LOG_NOTICE,"CLTOMA_CHUNKS_MATRIX - wrong size (%" PRIu32 "/0|1)",length);
		eptr->mode = KILL;
		return;
	}
	if (length==1) {
		matrixid = get8bit(&data);
	} else {
		matrixid = 0;
	}
	ptr = matoclserv_createpacket(eptr,MATOCL_CHUNKS_MATRIX,484);
	chunk_store_chunkcounters(ptr,matrixid);
}

void matoclserv_exports_info(matoclserventry *eptr,const uint8_t *data,uint32_t length) {
	uint8_t *ptr;
	uint8_t vmode;
	if (length!=0 && length!=1) {
		syslog(LOG_NOTICE,"CLTOMA_EXPORTS_INFO - wrong size (%" PRIu32 "/0|1)",length);
		eptr->mode = KILL;
		return;
	}
	if (length==0) {
		vmode = 0;
	} else {
		vmode = get8bit(&data);
	}
	ptr = matoclserv_createpacket(eptr,MATOCL_EXPORTS_INFO,exports_info_size(vmode));
	exports_info_data(vmode,ptr);
}

void matoclserv_mlog_list(matoclserventry *eptr,const uint8_t *data,uint32_t length) {
	uint8_t *ptr;
	(void)data;
	if (length!=0) {
		syslog(LOG_NOTICE,"CLTOMA_MLOG_LIST - wrong size (%" PRIu32 "/0)",length);
		eptr->mode = KILL;
		return;
	}
	ptr = matoclserv_createpacket(eptr,MATOCL_MLOG_LIST,matomlserv_mloglist_size());
	matomlserv_mloglist_data(ptr);
}

/* CACHENOTIFY
void matoclserv_notify_attr(uint32_t dirinode,uint32_t inode,const Attributes& attr) {
	uint32_t hash = (dirinode*0x5F2318BD)%DIRINODE_HASH_SIZE;
	dirincache *dc;
	uint8_t *ptr;

	for (dc=dirinodehash[hash] ; dc ; dc=dc->nextnode) {
		if (dc->dirinode==dirinode) {
//                      syslog(LOG_NOTICE,"send to: '%s' ; attrs of inode: %" PRIu32,dc->eptr->sesdata->info,inode);
			ptr = matoclserv_createpacket(dc->eptr,MATOCL_FUSE_NOTIFY_ATTR,43);
			stats_notify++;
			put32bit(&ptr,0);
			put32bit(&ptr,inode);
			memcpy(ptr,attr,35);
			if (dc->eptr->sesdata) {
				dc->eptr->sesdata->currentopstats[16]++;
			}
			dc->eptr->notifications = 1;
		}
	}
}

void matoclserv_notify_link(uint32_t dirinode,uint8_t nleng,const uint8_t *name,uint32_t inode,const Attributes& attr,uint32_t ts) {
	uint32_t hash = (dirinode*0x5F2318BD)%DIRINODE_HASH_SIZE;
	dirincache *dc;
	uint8_t *ptr;

	for (dc=dirinodehash[hash] ; dc ; dc=dc->nextnode) {
		if (dc->dirinode==dirinode) {
//                      {
//                              char strname[256];
//                              memcpy(strname,name,nleng);
//                              strname[nleng]=0;
//                              syslog(LOG_NOTICE,"send to: '%s' ; new link (%" PRIu32 ",%s)->%" PRIu32,dc->eptr->sesdata->info,dirinode,strname,inode);
//                      }
			ptr = matoclserv_createpacket(dc->eptr,MATOCL_FUSE_NOTIFY_LINK,52+nleng);
			stats_notify++;
			put32bit(&ptr,0);
			put32bit(&ptr,ts);
			if (dirinode==dc->eptr->sesdata->rootinode) {
				put32bit(&ptr,MFS_ROOT_ID);
			} else {
				put32bit(&ptr,dirinode);
			}
			put8bit(&ptr,nleng);
			memcpy(ptr,name,nleng);
			ptr+=nleng;
			put32bit(&ptr,inode);
			memcpy(ptr,attr,35);
			if (dc->eptr->sesdata) {
				dc->eptr->sesdata->currentopstats[17]++;
			}
			dc->eptr->notifications = 1;
		}
	}
}

void matoclserv_notify_unlink(uint32_t dirinode,uint8_t nleng,const uint8_t *name,uint32_t ts) {
	uint32_t hash = (dirinode*0x5F2318BD)%DIRINODE_HASH_SIZE;
	dirincache *dc;
	uint8_t *ptr;

	for (dc=dirinodehash[hash] ; dc ; dc=dc->nextnode) {
		if (dc->dirinode==dirinode) {
//                      {
//                              char strname[256];
//                              memcpy(strname,name,nleng);
//                              strname[nleng]=0;
//                              syslog(LOG_NOTICE,"send to: '%s' ; remove link (%" PRIu32 ",%s)",dc->eptr->sesdata->info,dirinode,strname);
//                      }
			ptr = matoclserv_createpacket(dc->eptr,MATOCL_FUSE_NOTIFY_UNLINK,13+nleng);
			stats_notify++;
			put32bit(&ptr,0);
			put32bit(&ptr,ts);
			if (dirinode==dc->eptr->sesdata->rootinode) {
				put32bit(&ptr,MFS_ROOT_ID);
			} else {
				put32bit(&ptr,dirinode);
			}
			put8bit(&ptr,nleng);
			memcpy(ptr,name,nleng);
			if (dc->eptr->sesdata) {
				dc->eptr->sesdata->currentopstats[18]++;
			}
			dc->eptr->notifications = 1;
		}
	}
}

void matoclserv_notify_remove(uint32_t dirinode) {
	uint32_t hash = (dirinode*0x5F2318BD)%DIRINODE_HASH_SIZE;
	dirincache *dc;
	uint8_t *ptr;

	for (dc=dirinodehash[hash] ; dc ; dc=dc->nextnode) {
		if (dc->dirinode==dirinode) {
//                      syslog(LOG_NOTICE,"send to: '%s' ; removed inode: %" PRIu32,dc->eptr->sesdata->info,dirinode);
			ptr = matoclserv_createpacket(dc->eptr,MATOCL_FUSE_NOTIFY_REMOVE,8);
			stats_notify++;
			put32bit(&ptr,0);
			if (dirinode==dc->eptr->sesdata->rootinode) {
				put32bit(&ptr,MFS_ROOT_ID);
			} else {
				put32bit(&ptr,dirinode);
			}
			if (dc->eptr->sesdata) {
				dc->eptr->sesdata->currentopstats[19]++;
			}
			dc->eptr->notifications = 1;
		}
	}
}

void matoclserv_notify_parent(uint32_t dirinode,uint32_t parent) {
	uint32_t hash = (dirinode*0x5F2318BD)%DIRINODE_HASH_SIZE;
	dirincache *dc;
	uint8_t *ptr;

	for (dc=dirinodehash[hash] ; dc ; dc=dc->nextnode) {
		if (dc->dirinode==dirinode && dirinode!=dc->eptr->sesdata->rootinode) {
//                      syslog(LOG_NOTICE,"send to: '%s' ; new parent: %" PRIu32 "->%" PRIu32,dc->eptr->sesdata->info,dirinode,parent);
			ptr = matoclserv_createpacket(dc->eptr,MATOCL_FUSE_NOTIFY_PARENT,12);
			stats_notify++;
			put32bit(&ptr,0);
			put32bit(&ptr,dirinode);
			if (parent==dc->eptr->sesdata->rootinode) {
				put32bit(&ptr,MFS_ROOT_ID);
			} else {
				put32bit(&ptr,parent);
			}
			if (dc->eptr->sesdata) {
				dc->eptr->sesdata->currentopstats[20]++;
			}
			dc->eptr->notifications = 1;
		}
	}
}
*/

static void matoclserv_send_iolimits_cfg(matoclserventry *eptr) {
	MessageBuffer buffer;
	matocl::iolimitsConfig::serialize(buffer, gIoLimitsConfigId,
			gIoLimitsRefreshTime * 1000 * 1000, gIoLimitsSubsystem,
			gIoLimitsDatabase.getGroups());
	matoclserv_createpacket(eptr, buffer);
}

static void matoclserv_broadcast_iolimits_cfg() {
	for (matoclserventry *eptr = matoclservhead; eptr; eptr = eptr->next) {
		if (eptr->iolimits) {
			matoclserv_send_iolimits_cfg(eptr);
		}
	}
}

void matoclserv_fuse_register(matoclserventry *eptr,const uint8_t *data,uint32_t length) {
	const uint8_t *rptr;
	uint8_t *wptr;
	uint32_t sessionid;
	uint8_t status;
	uint8_t tools;

	if (starting) {
		eptr->mode = KILL;
		return;
	}
	if (length<64) {
		syslog(LOG_NOTICE,"CLTOMA_FUSE_REGISTER - wrong size (%" PRIu32 "/<64)",length);
		eptr->mode = KILL;
		return;
	}
	tools = (memcmp(data,FUSE_REGISTER_BLOB_TOOLS_NOACL,64)==0)?1:0;
	if (eptr->registered==0 && (memcmp(data,FUSE_REGISTER_BLOB_NOACL,64)==0 || tools)) {
		if (RejectOld) {
			syslog(LOG_NOTICE,"CLTOMA_FUSE_REGISTER/NOACL - rejected (option REJECT_OLD_CLIENTS is set)");
			eptr->mode = KILL;
			return;
		}
		if (tools) {
			if (length!=64 && length!=68) {
				syslog(LOG_NOTICE,"CLTOMA_FUSE_REGISTER/NOACL-TOOLS - wrong size (%" PRIu32 "/64|68)",length);
				eptr->mode = KILL;
				return;
			}
		} else {
			if (length!=68 && length!=72) {
				syslog(LOG_NOTICE,"CLTOMA_FUSE_REGISTER/NOACL-MOUNT - wrong size (%" PRIu32 "/68|72)",length);
				eptr->mode = KILL;
				return;
			}
		}
		rptr = data+64;
		if (tools) {
			sessionid = 0;
			if (length==68) {
				eptr->version = get32bit(&rptr);
			}
		} else {
			sessionid = get32bit(&rptr);
			if (length==72) {
				eptr->version = get32bit(&rptr);
			}
		}
		if (eptr->version<0x010500 && !tools) {
			syslog(LOG_NOTICE,"got register packet from mount older than 1.5 - rejecting");
			eptr->mode = KILL;
			return;
		}
		if (sessionid==0) {     // new session
			status = STATUS_OK; // exports_check(eptr->peerip,(const uint8_t*)"",NULL,NULL,&sesflags);      // check privileges for '/' w/o password
				eptr->sesdata = matoclserv_new_session(0,tools);
				if (eptr->sesdata==NULL) {
					syslog(LOG_NOTICE,"can't allocate session record");
					eptr->mode = KILL;
					return;
				}
				eptr->sesdata->rootinode = MFS_ROOT_ID;
				eptr->sesdata->sesflags = 0;
				eptr->sesdata->peerip = eptr->peerip;
		} else { // reconnect or tools
			eptr->sesdata = matoclserv_find_session(sessionid);
			if (eptr->sesdata==NULL) {      // in old model if session doesn't exist then create it
				eptr->sesdata = matoclserv_new_session(0,0);
				if (eptr->sesdata==NULL) {
					syslog(LOG_NOTICE,"can't allocate session record");
					eptr->mode = KILL;
					return;
				}
				eptr->sesdata->rootinode = MFS_ROOT_ID;
				eptr->sesdata->sesflags = 0;
				eptr->sesdata->peerip = eptr->peerip;
				status = STATUS_OK;
			} else if (eptr->sesdata->peerip==0) { // created by "filesystem"
				eptr->sesdata->peerip = eptr->peerip;
				status = STATUS_OK;
			} else if (eptr->sesdata->peerip==eptr->peerip) {
				status = STATUS_OK;
			} else {
				status = ERROR_EACCES;
			}
		}
		if (tools) {
			wptr = matoclserv_createpacket(eptr,MATOCL_FUSE_REGISTER,1);
		} else {
			wptr = matoclserv_createpacket(eptr,MATOCL_FUSE_REGISTER,(status!=STATUS_OK)?1:4);
		}
		if (status!=STATUS_OK) {
			put8bit(&wptr,status);
			return;
		}
		if (tools) {
			put8bit(&wptr,status);
		} else {
			sessionid = eptr->sesdata->sessionid;
			put32bit(&wptr,sessionid);
		}
		eptr->registered = (tools)?100:1;
		return;
	} else if (memcmp(data,FUSE_REGISTER_BLOB_ACL,64)==0) {
		uint32_t rootinode;
		uint8_t sesflags;
		uint8_t mingoal,maxgoal;
		uint32_t mintrashtime,maxtrashtime;
		uint32_t rootuid,rootgid;
		uint32_t mapalluid,mapallgid;
		uint32_t ileng,pleng;
		uint8_t i,rcode;
		const uint8_t *path;
		const char *info;

		if (length<65) {
			syslog(LOG_NOTICE,"CLTOMA_FUSE_REGISTER/ACL - wrong size (%" PRIu32 "/<65)",length);
			eptr->mode = KILL;
			return;
		}

		rptr = data+64;
		rcode = get8bit(&rptr);

		if ((eptr->registered==0 && rcode==REGISTER_CLOSESESSION) || (eptr->registered && rcode!=REGISTER_CLOSESESSION)) {
			syslog(LOG_NOTICE,"CLTOMA_FUSE_REGISTER/ACL - wrong rcode (%d) for registered status (%d)",rcode,eptr->registered);
			eptr->mode = KILL;
			return;
		}

		switch (rcode) {
		case REGISTER_GETRANDOM:
			if (length!=65) {
				syslog(LOG_NOTICE,"CLTOMA_FUSE_REGISTER/ACL.1 - wrong size (%" PRIu32 "/65)",length);
				eptr->mode = KILL;
				return;
			}
			wptr = matoclserv_createpacket(eptr,MATOCL_FUSE_REGISTER,32);
			for (i=0 ; i<32 ; i++) {
				eptr->passwordrnd[i]=rndu8();
			}
			memcpy(wptr,eptr->passwordrnd,32);
			return;
		case REGISTER_NEWSESSION:
			if (length<77) {
				syslog(LOG_NOTICE,"CLTOMA_FUSE_REGISTER/ACL.2 - wrong size (%" PRIu32 "/>=77)",length);
				eptr->mode = KILL;
				return;
			}
			eptr->version = get32bit(&rptr);
			ileng = get32bit(&rptr);
			if (length<77+ileng) {
				syslog(LOG_NOTICE,"CLTOMA_FUSE_REGISTER/ACL.2 - wrong size (%" PRIu32 "/>=77+ileng(%" PRIu32 "))",length,ileng);
				eptr->mode = KILL;
				return;
			}
			info = (const char*)rptr;
			rptr+=ileng;
			pleng = get32bit(&rptr);
			if (length!=77+ileng+pleng && length!=77+16+ileng+pleng) {
				syslog(LOG_NOTICE,"CLTOMA_FUSE_REGISTER/ACL.2 - wrong size (%" PRIu32 "/77+ileng(%" PRIu32 ")+pleng(%" PRIu32 ")[+16])",length,ileng,pleng);
				eptr->mode = KILL;
				return;
			}
			path = rptr;
			rptr+=pleng;
			if (pleng>0 && rptr[-1]!=0) {
				syslog(LOG_NOTICE,"CLTOMA_FUSE_REGISTER/ACL.2 - received path without ending zero");
				eptr->mode = KILL;
				return;
			}
			if (pleng==0) {
				path = (const uint8_t*)"";
			}
			if (length==77+16+ileng+pleng) {
				status = exports_check(eptr->peerip,eptr->version,0,path,eptr->passwordrnd,rptr,&sesflags,&rootuid,&rootgid,&mapalluid,&mapallgid,&mingoal,&maxgoal,&mintrashtime,&maxtrashtime);
			} else {
				status = exports_check(eptr->peerip,eptr->version,0,path,NULL,NULL,&sesflags,&rootuid,&rootgid,&mapalluid,&mapallgid,&mingoal,&maxgoal,&mintrashtime,&maxtrashtime);
			}
			if (status==STATUS_OK) {
				status = fs_getrootinode(&rootinode,path);
			}
			if (status==STATUS_OK) {
				eptr->sesdata = matoclserv_new_session(1,0);
				if (eptr->sesdata==NULL) {
					syslog(LOG_NOTICE,"can't allocate session record");
					eptr->mode = KILL;
					return;
				}
				eptr->sesdata->rootinode = rootinode;
				eptr->sesdata->sesflags = sesflags;
				eptr->sesdata->rootuid = rootuid;
				eptr->sesdata->rootgid = rootgid;
				eptr->sesdata->mapalluid = mapalluid;
				eptr->sesdata->mapallgid = mapallgid;
				eptr->sesdata->mingoal = mingoal;
				eptr->sesdata->maxgoal = maxgoal;
				eptr->sesdata->mintrashtime = mintrashtime;
				eptr->sesdata->maxtrashtime = maxtrashtime;
				eptr->sesdata->peerip = eptr->peerip;
				if (ileng>0) {
					if (info[ileng-1]==0) {
						eptr->sesdata->info = strdup(info);
						passert(eptr->sesdata->info);
					} else {
						eptr->sesdata->info = (char*) malloc(ileng+1);
						passert(eptr->sesdata->info);
						memcpy(eptr->sesdata->info,info,ileng);
						eptr->sesdata->info[ileng]=0;
					}
				}
				matoclserv_store_sessions();
			}
			wptr = matoclserv_createpacket(eptr,MATOCL_FUSE_REGISTER,(status==STATUS_OK)?((eptr->version>=0x01061A)?35:(eptr->version>=0x010615)?25:(eptr->version>=0x010601)?21:13):1);
			if (status!=STATUS_OK) {
				put8bit(&wptr,status);
				return;
			}
			sessionid = eptr->sesdata->sessionid;
			if (eptr->version==0x010615) {
				put32bit(&wptr,0);
			} else if (eptr->version>=0x010616) {
				put16bit(&wptr,LIZARDFS_PACKAGE_VERSION_MAJOR);
				put8bit(&wptr,LIZARDFS_PACKAGE_VERSION_MINOR);
				put8bit(&wptr,LIZARDFS_PACKAGE_VERSION_MICRO);
			}
			put32bit(&wptr,sessionid);
			put8bit(&wptr,sesflags);
			put32bit(&wptr,rootuid);
			put32bit(&wptr,rootgid);
			if (eptr->version>=0x010601) {
				put32bit(&wptr,mapalluid);
				put32bit(&wptr,mapallgid);
			}
			if (eptr->version>=0x01061A) {
				put8bit(&wptr,mingoal);
				put8bit(&wptr,maxgoal);
				put32bit(&wptr,mintrashtime);
				put32bit(&wptr,maxtrashtime);
			}
			if (eptr->version >= lizardfsVersion(1, 6, 30)) {
				eptr->iolimits = true;
				matoclserv_send_iolimits_cfg(eptr);
			}
			eptr->registered = 1;
			return;
		case REGISTER_NEWMETASESSION:
			if (length<73) {
				syslog(LOG_NOTICE,"CLTOMA_FUSE_REGISTER/ACL.5 - wrong size (%" PRIu32 "/>=73)",length);
				eptr->mode = KILL;
				return;
			}
			eptr->version = get32bit(&rptr);
			ileng = get32bit(&rptr);
			if (length!=73+ileng && length!=73+16+ileng) {
				syslog(LOG_NOTICE,"CLTOMA_FUSE_REGISTER/ACL.5 - wrong size (%" PRIu32 "/73+ileng(%" PRIu32 ")[+16])",length,ileng);
				eptr->mode = KILL;
				return;
			}
			info = (const char*)rptr;
			rptr+=ileng;
			if (length==73+16+ileng) {
				status = exports_check(eptr->peerip,eptr->version,1,NULL,eptr->passwordrnd,rptr,&sesflags,&rootuid,&rootgid,&mapalluid,&mapallgid,&mingoal,&maxgoal,&mintrashtime,&maxtrashtime);
			} else {
				status = exports_check(eptr->peerip,eptr->version,1,NULL,NULL,NULL,&sesflags,&rootuid,&rootgid,&mapalluid,&mapallgid,&mingoal,&maxgoal,&mintrashtime,&maxtrashtime);
			}
			if (status==STATUS_OK) {
				eptr->sesdata = matoclserv_new_session(1,0);
				if (eptr->sesdata==NULL) {
					syslog(LOG_NOTICE,"can't allocate session record");
					eptr->mode = KILL;
					return;
				}
				eptr->sesdata->rootinode = 0;
				eptr->sesdata->sesflags = sesflags;
				eptr->sesdata->rootuid = 0;
				eptr->sesdata->rootgid = 0;
				eptr->sesdata->mapalluid = 0;
				eptr->sesdata->mapallgid = 0;
				eptr->sesdata->mingoal = mingoal;
				eptr->sesdata->maxgoal = maxgoal;
				eptr->sesdata->mintrashtime = mintrashtime;
				eptr->sesdata->maxtrashtime = maxtrashtime;
				eptr->sesdata->peerip = eptr->peerip;
				if (ileng>0) {
					if (info[ileng-1]==0) {
						eptr->sesdata->info = strdup(info);
						passert(eptr->sesdata->info);
					} else {
						eptr->sesdata->info = (char*) malloc(ileng+1);
						passert(eptr->sesdata->info);
						memcpy(eptr->sesdata->info,info,ileng);
						eptr->sesdata->info[ileng]=0;
					}
				}
				matoclserv_store_sessions();
			}
			wptr = matoclserv_createpacket(eptr,MATOCL_FUSE_REGISTER,(status==STATUS_OK)?((eptr->version>=0x01061A)?19:(eptr->version>=0x010615)?9:5):1);
			if (status!=STATUS_OK) {
				put8bit(&wptr,status);
				return;
			}
			sessionid = eptr->sesdata->sessionid;
			if (eptr->version>=0x010615) {
				put16bit(&wptr,LIZARDFS_PACKAGE_VERSION_MAJOR);
				put8bit(&wptr,LIZARDFS_PACKAGE_VERSION_MINOR);
				put8bit(&wptr,LIZARDFS_PACKAGE_VERSION_MICRO);
			}
			put32bit(&wptr,sessionid);
			put8bit(&wptr,sesflags);
			if (eptr->version>=0x01061A) {
				put8bit(&wptr,mingoal);
				put8bit(&wptr,maxgoal);
				put32bit(&wptr,mintrashtime);
				put32bit(&wptr,maxtrashtime);
			}
			eptr->registered = 1;
			return;
		case REGISTER_RECONNECT:
		case REGISTER_TOOLS:
			if (length<73) {
				syslog(LOG_NOTICE,"CLTOMA_FUSE_REGISTER/ACL.%" PRIu8 " - wrong size (%" PRIu32 "/73)",rcode,length);
				eptr->mode = KILL;
				return;
			}
			sessionid = get32bit(&rptr);
			eptr->version = get32bit(&rptr);
			eptr->sesdata = matoclserv_find_session(sessionid);
			if (eptr->sesdata == NULL || eptr->sesdata->peerip == 0) {
				status = ERROR_BADSESSIONID;
			} else {
				if ((eptr->sesdata->sesflags&SESFLAG_DYNAMICIP)==0 && eptr->peerip!=eptr->sesdata->peerip) {
					status = ERROR_EACCES;
				} else {
					status = STATUS_OK;
				}
			}
			wptr = matoclserv_createpacket(eptr,MATOCL_FUSE_REGISTER,1);
			put8bit(&wptr,status);
			if (status!=STATUS_OK) {
				return;
			}
			if (rcode == REGISTER_RECONNECT) {
				if (eptr->version >= lizardfsVersion(1, 6, 30) && eptr->sesdata->rootinode != 0) {
					eptr->iolimits = true;
					matoclserv_send_iolimits_cfg(eptr);
				}
				eptr->registered = 1;
			} else {
				eptr->registered = 100;
			}
			return;
		case REGISTER_CLOSESESSION:
			if (length<69) {
				syslog(LOG_NOTICE,"CLTOMA_FUSE_REGISTER/ACL.6 - wrong size (%" PRIu32 "/69)",length);
				eptr->mode = KILL;
				return;
			}
			sessionid = get32bit(&rptr);
			matoclserv_close_session(sessionid);
			eptr->mode = KILL;
			return;
		}
		syslog(LOG_NOTICE,"CLTOMA_FUSE_REGISTER/ACL - wrong rcode (%" PRIu8 ")",rcode);
		eptr->mode = KILL;
		return;
	} else {
		syslog(LOG_NOTICE,"CLTOMA_FUSE_REGISTER - wrong register blob");
		eptr->mode = KILL;
		return;
	}
}

void matoclserv_fuse_reserved_inodes(matoclserventry *eptr,const uint8_t *data,uint32_t length) {
	const uint8_t *ptr;
	filelist *ofptr,**ofpptr;
	uint32_t inode;

	if ((length&0x3)!=0) {
		syslog(LOG_NOTICE,"CLTOMA_FUSE_RESERVED_INODES - wrong size (%" PRIu32 "/N*4)",length);
		eptr->mode = KILL;
		return;
	}

	ptr = data;
	ofpptr = &(eptr->sesdata->openedfiles);
	length >>= 2;
	if (length) {
		length--;
		inode = get32bit(&ptr);
	} else {
		inode=0;
	}

	FsContext context = FsContext::getForMaster(main_time());
	while ((ofptr=*ofpptr) && inode>0) {
		if (ofptr->inode<inode) {
			fs_release(context, ofptr->inode, eptr->sesdata->sessionid);
			*ofpptr = ofptr->next;
			free(ofptr);
		} else if (ofptr->inode>inode) {
			if (fs_acquire(context, inode, eptr->sesdata->sessionid) == STATUS_OK) {
				ofptr = (filelist*)malloc(sizeof(filelist));
				passert(ofptr);
				ofptr->next = *ofpptr;
				ofptr->inode = inode;
				*ofpptr = ofptr;
				ofpptr = &(ofptr->next);
			}
			if (length) {
				length--;
				inode = get32bit(&ptr);
			} else {
				inode=0;
			}
		} else {
			ofpptr = &(ofptr->next);
			if (length) {
				length--;
				inode = get32bit(&ptr);
			} else {
				inode=0;
			}
		}
	}
	while (inode>0) {
		if (fs_acquire(context, inode, eptr->sesdata->sessionid) == STATUS_OK) {
			ofptr = (filelist*)malloc(sizeof(filelist));
			passert(ofptr);
			ofptr->next = *ofpptr;
			ofptr->inode = inode;
			*ofpptr = ofptr;
			ofpptr = &(ofptr->next);
		}
		if (length) {
			length--;
			inode = get32bit(&ptr);
		} else {
			inode=0;
		}
	}
	while ((ofptr=*ofpptr)) {
		fs_release(context, ofptr->inode, eptr->sesdata->sessionid);
		*ofpptr = ofptr->next;
		free(ofptr);
	}

}

void matoclserv_fuse_statfs(matoclserventry *eptr,const uint8_t *data,uint32_t length) {
	uint64_t totalspace,availspace,trashspace,reservedspace;
	uint32_t msgid,inodes;
	uint8_t *ptr;
	if (length!=4) {
		syslog(LOG_NOTICE,"CLTOMA_FUSE_STATFS - wrong size (%" PRIu32 "/4)",length);
		eptr->mode = KILL;
		return;
	}
	msgid = get32bit(&data);
	fs_statfs(eptr->sesdata->rootinode,eptr->sesdata->sesflags,&totalspace,&availspace,&trashspace,&reservedspace,&inodes);
	ptr = matoclserv_createpacket(eptr,MATOCL_FUSE_STATFS,40);
	put32bit(&ptr,msgid);
	put64bit(&ptr,totalspace);
	put64bit(&ptr,availspace);
	put64bit(&ptr,trashspace);
	put64bit(&ptr,reservedspace);
	put32bit(&ptr,inodes);
	if (eptr->sesdata) {
		eptr->sesdata->currentopstats[0]++;
	}
}

void matoclserv_fuse_access(matoclserventry *eptr,const uint8_t *data,uint32_t length) {
	uint32_t inode,uid,gid;
	uint8_t modemask;
	uint32_t msgid;
	uint8_t *ptr;
	uint8_t status;
	if (length!=17) {
		syslog(LOG_NOTICE,"CLTOMA_FUSE_ACCESS - wrong size (%" PRIu32 "/17)",length);
		eptr->mode = KILL;
		return;
	}
	msgid = get32bit(&data);
	inode = get32bit(&data);
	uid = get32bit(&data);
	gid = get32bit(&data);
	matoclserv_ugid_remap(eptr,&uid,&gid);
	modemask = get8bit(&data);
	status = fs_access(eptr->sesdata->rootinode,eptr->sesdata->sesflags,inode,uid,gid,modemask);
	ptr = matoclserv_createpacket(eptr,MATOCL_FUSE_ACCESS,5);
	put32bit(&ptr,msgid);
	put8bit(&ptr,status);
}

void matoclserv_fuse_lookup(matoclserventry *eptr,const uint8_t *data,uint32_t length) {
	uint32_t inode,uid,gid,auid,agid;
	uint8_t nleng;
	const uint8_t *name;
	uint32_t newinode;
	Attributes attr;
	uint32_t msgid;
	uint8_t *ptr;
	uint8_t status;
	if (length<17) {
		syslog(LOG_NOTICE,"CLTOMA_FUSE_LOOKUP - wrong size (%" PRIu32 ")",length);
		eptr->mode = KILL;
		return;
	}
	msgid = get32bit(&data);
	inode = get32bit(&data);
	nleng = get8bit(&data);
	if (length!=17U+nleng) {
		syslog(LOG_NOTICE,"CLTOMA_FUSE_LOOKUP - wrong size (%" PRIu32 ":nleng=%" PRIu8 ")",length,nleng);
		eptr->mode = KILL;
		return;
	}
	name = data;
	data += nleng;
	auid = uid = get32bit(&data);
	agid = gid = get32bit(&data);
	matoclserv_ugid_remap(eptr,&uid,&gid);
	status = fs_lookup(eptr->sesdata->rootinode,eptr->sesdata->sesflags,inode,nleng,name,uid,gid,auid,agid,&newinode,attr);
	ptr = matoclserv_createpacket(eptr,MATOCL_FUSE_LOOKUP,(status!=STATUS_OK)?5:43);
	put32bit(&ptr,msgid);
	if (status!=STATUS_OK) {
		put8bit(&ptr,status);
	} else {
		put32bit(&ptr,newinode);
		memcpy(ptr,attr,35);
	}
	if (eptr->sesdata) {
		eptr->sesdata->currentopstats[3]++;
	}
}

void matoclserv_fuse_getattr(matoclserventry *eptr,const uint8_t *data,uint32_t length) {
	uint32_t inode,uid,gid,auid,agid;
	Attributes attr;
	uint32_t msgid;
	uint8_t *ptr;
	uint8_t status;
	if (length!=8 && length!=16) {
		syslog(LOG_NOTICE,"CLTOMA_FUSE_GETATTR - wrong size (%" PRIu32 "/8,16)",length);
		eptr->mode = KILL;
		return;
	}
	msgid = get32bit(&data);
	inode = get32bit(&data);
	if (length==16) {
		auid = uid = get32bit(&data);
		agid = gid = get32bit(&data);
		matoclserv_ugid_remap(eptr,&uid,&gid);
	} else {
		auid = uid = 12345;
		agid = gid = 12345;
	}
	status = fs_getattr(eptr->sesdata->rootinode,eptr->sesdata->sesflags,inode,uid,gid,auid,agid,attr);
	ptr = matoclserv_createpacket(eptr,MATOCL_FUSE_GETATTR,(status!=STATUS_OK)?5:39);
	put32bit(&ptr,msgid);
	if (status!=STATUS_OK) {
		put8bit(&ptr,status);
	} else {
		memcpy(ptr,attr,35);
	}
	if (eptr->sesdata) {
		eptr->sesdata->currentopstats[1]++;
	}
}

void matoclserv_fuse_setattr(matoclserventry *eptr,const uint8_t *data,uint32_t length) {
	uint32_t inode,uid,gid,auid,agid;
	uint16_t setmask;
	Attributes attr;
	uint32_t msgid;
	uint8_t *ptr;
	uint8_t status;
	uint8_t sugidclearmode;
	uint16_t attrmode;
	uint32_t attruid,attrgid,attratime,attrmtime;
	if (length!=35 && length!=36) {
		syslog(LOG_NOTICE,"CLTOMA_FUSE_SETATTR - wrong size (%" PRIu32 "/35|36)",length);
		eptr->mode = KILL;
		return;
	}
	msgid = get32bit(&data);
	inode = get32bit(&data);
	auid = uid = get32bit(&data);
	agid = gid = get32bit(&data);
	matoclserv_ugid_remap(eptr,&uid,&gid);
	setmask = get8bit(&data);
	attrmode = get16bit(&data);
	attruid = get32bit(&data);
	attrgid = get32bit(&data);
	attratime = get32bit(&data);
	attrmtime = get32bit(&data);
	if (length==36) {
		sugidclearmode = get8bit(&data);
	} else {
		sugidclearmode = SUGID_CLEAR_MODE_ALWAYS; // this is safest option
	}
	status = fs_setattr(eptr->sesdata->rootinode, eptr->sesdata->sesflags,
			inode, uid, gid, auid, agid,
			setmask, attrmode, attruid, attrgid, attratime, attrmtime, sugidclearmode, attr);
	ptr = matoclserv_createpacket(eptr,MATOCL_FUSE_SETATTR,(status!=STATUS_OK)?5:39);
	put32bit(&ptr,msgid);
	if (status!=STATUS_OK) {
		put8bit(&ptr,status);
	} else {
		memcpy(ptr,attr,35);
	}
	if (eptr->sesdata) {
		eptr->sesdata->currentopstats[2]++;
	}
}

void matoclserv_fuse_truncate(matoclserventry *eptr, PacketHeader header, const uint8_t *data) {
	sassert(header.type == CLTOMA_FUSE_TRUNCATE
			|| header.type == LIZ_CLTOMA_FUSE_TRUNCATE
			|| header.type == LIZ_CLTOMA_FUSE_TRUNCATE_END);

	// Deserialize the request
	std::vector<uint8_t> request(data, data + header.length);
	uint8_t status = STATUS_OK;
	uint32_t messageId, inode, uid, gid, type;
	uint32_t lockId = 0;
	bool opened;
	uint64_t chunkId, length;
	const PacketSerializer *serializer = PacketSerializer::getSerializer(header.type);
	if (header.type == LIZ_CLTOMA_FUSE_TRUNCATE_END) {
		cltoma::fuseTruncateEnd::deserialize(request,
				messageId, inode, uid, gid, length, lockId);
		opened = true; // permissions have already been checked on LIZ_CLTOMA_TRUNCATE
		type = FUSE_TRUNCATE_END;
		// We have to verify lockid in this request
		if (lockId == 0) { // unlocking with lockid == 0 means "force unlock", this is not allowed
			status = ERROR_WRONGLOCKID;
		} else {
			// let's check if chunk is still locked by us
			status = fs_get_chunkid(matoclserv_get_context(eptr), inode, length / MFSCHUNKSIZE, &chunkId);
			if (status == STATUS_OK) {
				status = chunk_can_unlock(chunkId, lockId);
			}
			fs_end_setlength(chunkId);
		}
	} else {
		serializer->deserializeFuseTruncate(request, messageId, inode, opened, uid, gid, length);
		type = FUSE_TRUNCATE;
	}
	uint32_t auid = uid;
	uint32_t agid = gid;
	matoclserv_ugid_remap(eptr, &uid, &gid);

	// Try to do the truncate
	Attributes attr;
	if (status == STATUS_OK) {
		status = fs_try_setlength(eptr->sesdata->rootinode, eptr->sesdata->sesflags, inode, opened,
				uid, gid, auid, agid, length, (type != FUSE_TRUNCATE_END), lockId, attr, &chunkId);
	}

	// In case of ERROR_NOTPOSSIBLE we have to tell the client to write the chunk before truncating
	if (status == ERROR_NOTPOSSIBLE && header.type == CLTOMA_FUSE_TRUNCATE) {
		// Old client requested to truncate xor chunk. We can't do this!
		status = ERROR_ENOTSUP;
	} else if (status == ERROR_NOTPOSSIBLE && header.type == LIZ_CLTOMA_FUSE_TRUNCATE) {
		// New client requested to truncate xor chunk. He has to do it himself.
		uint64_t fileLength;
		uint8_t opflag;
		fs_writechunk(matoclserv_get_context(eptr), inode, length / MFSCHUNKSIZE, false,
				&lockId, &chunkId, &opflag, &fileLength);
		if (opflag) {
			// But first we have to duplicate chunk :)
			type = FUSE_TRUNCATE_BEGIN;
			length = fileLength;
			status = ERROR_DELAYED;
		} else {
			// No duplication is needed
			std::vector<uint8_t> reply;
			matocl::fuseTruncate::serialize(reply, messageId, fileLength, lockId);
			matoclserv_createpacket(eptr, std::move(reply));
			if (eptr->sesdata) {
				eptr->sesdata->currentopstats[2]++;
			}
			return;
		}
	}

	if (status == ERROR_DELAYED) {
		// Duplicate or truncate request has been sent to chunkservers, delay the reply
		chunklist *cl = (chunklist*)malloc(sizeof(chunklist));
		passert(cl);
		cl->chunkid = chunkId;
		cl->qid = messageId;
		cl->inode = inode;
		cl->uid = uid;
		cl->gid = gid;
		cl->auid = auid;
		cl->agid = agid;
		cl->fleng = length;
		cl->lockid = lockId;
		cl->type = type;
		cl->serializer = serializer;
		cl->next = eptr->chunkdelayedops;
		eptr->chunkdelayedops = cl;
		if (eptr->sesdata) {
			eptr->sesdata->currentopstats[2]++;
		}
		return;
	}
	if (status == STATUS_OK) {
		status = fs_do_setlength(eptr->sesdata->rootinode, eptr->sesdata->sesflags,
				inode, uid, gid, auid, agid, length, attr);
	}
	if (status == STATUS_OK) {
		dcm_modify(inode, eptr->sesdata->sessionid);
	}

	std::vector<uint8_t> reply;
	if (status == STATUS_OK) {
		serializer->serializeFuseTruncate(reply, type, messageId, attr);
	} else {
		serializer->serializeFuseTruncate(reply, type, messageId, status);
	}
	matoclserv_createpacket(eptr, std::move(reply));
	if (eptr->sesdata) {
		eptr->sesdata->currentopstats[2]++;
	}
}

void matoclserv_fuse_readlink(matoclserventry *eptr,const uint8_t *data,uint32_t length) {
	uint32_t inode;
	uint32_t pleng;
	uint8_t *path;
	uint32_t msgid;
	uint8_t *ptr;
	uint8_t status;
	if (length!=8) {
		syslog(LOG_NOTICE,"CLTOMA_FUSE_READLINK - wrong size (%" PRIu32 "/8)",length);
		eptr->mode = KILL;
		return;
	}
	msgid = get32bit(&data);
	inode = get32bit(&data);
	status = fs_readlink(eptr->sesdata->rootinode,eptr->sesdata->sesflags,inode,&pleng,&path);
	ptr = matoclserv_createpacket(eptr,MATOCL_FUSE_READLINK,(status!=STATUS_OK)?5:8+pleng+1);
	put32bit(&ptr,msgid);
	if (status!=STATUS_OK) {
		put8bit(&ptr,status);
	} else {
		put32bit(&ptr,pleng+1);
		if (pleng>0) {
			memcpy(ptr,path,pleng);
		}
		ptr[pleng]=0;
	}
	if (eptr->sesdata) {
		eptr->sesdata->currentopstats[7]++;
	}
}

void matoclserv_fuse_symlink(matoclserventry *eptr,const uint8_t *data,uint32_t length) {
	uint32_t inode;
	uint8_t nleng;
	const uint8_t *name,*path;
	uint32_t uid,gid;
	uint32_t pleng;
	uint32_t newinode;
	Attributes attr;
	uint32_t msgid;
	uint8_t status;
	uint8_t *ptr;
	if (length<21) {
		syslog(LOG_NOTICE,"CLTOMA_FUSE_SYMLINK - wrong size (%" PRIu32 ")",length);
		eptr->mode = KILL;
		return;
	}
	msgid = get32bit(&data);
	inode = get32bit(&data);
	nleng = get8bit(&data);
	if (length<21U+nleng) {
		syslog(LOG_NOTICE,"CLTOMA_FUSE_SYMLINK - wrong size (%" PRIu32 ":nleng=%" PRIu8 ")",length,nleng);
		eptr->mode = KILL;
		return;
	}
	name = data;
	data += nleng;
	pleng = get32bit(&data);
	if (length!=21U+nleng+pleng) {
		syslog(LOG_NOTICE,"CLTOMA_FUSE_SYMLINK - wrong size (%" PRIu32 ":nleng=%" PRIu8 ":pleng=%" PRIu32 ")",length,nleng,pleng);
		eptr->mode = KILL;
		return;
	}
	path = data;
	data += pleng;
	uid = get32bit(&data);
	gid = get32bit(&data);
	while (pleng>0 && path[pleng-1]==0) {
		pleng--;
	}
	status = fs_symlink(matoclserv_get_context(eptr, uid, gid),inode,nleng,name,pleng,path,&newinode,&attr);
	ptr = matoclserv_createpacket(eptr,MATOCL_FUSE_SYMLINK,(status!=STATUS_OK)?5:43);
	put32bit(&ptr,msgid);
	if (status!=STATUS_OK) {
		put8bit(&ptr,status);
	} else {
		put32bit(&ptr,newinode);
		memcpy(ptr,attr,35);
	}
	if (eptr->sesdata) {
		eptr->sesdata->currentopstats[6]++;
	}
}

void matoclserv_fuse_mknod(matoclserventry *eptr, PacketHeader::Type packetType,
		const uint8_t *data, uint32_t length) {
	uint32_t messageId, inode, uid, gid, rdev;
	MooseFsString<uint8_t> name;
	uint8_t type;
	uint16_t mode, umask;

	if (packetType == CLTOMA_FUSE_MKNOD) {
		deserializeAllMooseFsPacketDataNoHeader(data, length, messageId,
				inode, name, type, mode, uid, gid, rdev);
		umask = 0;
	} else if (packetType == LIZ_CLTOMA_FUSE_MKNOD) {
		cltoma::fuseMknod::deserialize(data, length, messageId,
				inode, name, type, mode, umask, uid, gid, rdev);
	} else {
		throw IncorrectDeserializationException(
				"Unknown packet type for matoclserv_fuse_mknod: " + std::to_string(packetType));
	}
	uint32_t auid = uid;
	uint32_t agid = gid;
	matoclserv_ugid_remap(eptr, &uid, &gid);

	uint32_t newinode;
	Attributes attr;
	uint8_t status = fs_mknod(eptr->sesdata->rootinode, eptr->sesdata->sesflags,
			inode, name.size(), reinterpret_cast<const uint8_t*>(name.data()),
			type, mode, umask, uid, gid, auid, agid, rdev, &newinode, attr);

	MessageBuffer reply;
	if (status == STATUS_OK && packetType == CLTOMA_FUSE_MKNOD) {
		serializeMooseFsPacket(reply, MATOCL_FUSE_MKNOD, messageId, newinode, attr);
	} else if (status == STATUS_OK && packetType == LIZ_CLTOMA_FUSE_MKNOD) {
		matocl::fuseMknod::serialize(reply, messageId, newinode, attr);
	} else if (packetType == LIZ_CLTOMA_FUSE_MKNOD) {
		matocl::fuseMknod::serialize(reply, messageId, status);
	} else {
		serializeMooseFsPacket(reply, MATOCL_FUSE_MKNOD, messageId, status);
	}
	matoclserv_createpacket(eptr, std::move(reply));
	if (eptr->sesdata) {
		eptr->sesdata->currentopstats[8]++;
	}
}

void matoclserv_fuse_mkdir(matoclserventry *eptr, PacketHeader::Type packetType,
		const uint8_t *data, uint32_t length) {
	uint32_t messageId, inode, uid, gid;
	MooseFsString<uint8_t> name;
	bool copysgid;
	uint16_t mode, umask;

	if (packetType == CLTOMA_FUSE_MKDIR) {
		if (eptr->version >= lizardfsVersion(1, 6, 25)) {
			deserializeAllMooseFsPacketDataNoHeader(data, length, messageId,
					inode, name, mode, uid, gid, copysgid);
		} else {
			deserializeAllMooseFsPacketDataNoHeader(data, length, messageId,
					inode, name, mode, uid, gid);
			copysgid = false;
		}
		umask = 0;
	} else if (packetType == LIZ_CLTOMA_FUSE_MKDIR) {
		cltoma::fuseMkdir::deserialize(data, length, messageId,
				inode, name, mode, umask, uid, gid, copysgid);
	} else {
		throw IncorrectDeserializationException(
				"Unknown packet type for matoclserv_fuse_mkdir: " + std::to_string(packetType));
	}
	uint32_t auid = uid;
	uint32_t agid = gid;
	matoclserv_ugid_remap(eptr, &uid, &gid);

	uint32_t newinode;
	Attributes attr;
	uint8_t status = fs_mkdir(eptr->sesdata->rootinode, eptr->sesdata->sesflags,
			inode, name.size(), reinterpret_cast<const uint8_t*>(name.data()),
			mode, umask, uid, gid, auid, agid, copysgid, &newinode, attr);

	MessageBuffer reply;
	if (status == STATUS_OK && packetType == CLTOMA_FUSE_MKDIR) {
		serializeMooseFsPacket(reply, MATOCL_FUSE_MKDIR, messageId, newinode, attr);
	} else if (status == STATUS_OK && packetType == LIZ_CLTOMA_FUSE_MKDIR) {
		matocl::fuseMkdir::serialize(reply, messageId, newinode, attr);
	} else if (packetType == LIZ_CLTOMA_FUSE_MKDIR) {
		matocl::fuseMkdir::serialize(reply, messageId, status);
	} else {
		serializeMooseFsPacket(reply, MATOCL_FUSE_MKDIR, messageId, status);
	}
	matoclserv_createpacket(eptr, std::move(reply));
	if (eptr->sesdata) {
		eptr->sesdata->currentopstats[4]++;
	}
}

void matoclserv_fuse_unlink(matoclserventry *eptr,const uint8_t *data,uint32_t length) {
	uint32_t inode,uid,gid;
	uint8_t nleng;
	const uint8_t *name;
	uint32_t msgid;
	uint8_t *ptr;
	uint8_t status;
	if (length<17) {
		syslog(LOG_NOTICE,"CLTOMA_FUSE_UNLINK - wrong size (%" PRIu32 ")",length);
		eptr->mode = KILL;
		return;
	}
	msgid = get32bit(&data);
	inode = get32bit(&data);
	nleng = get8bit(&data);
	if (length!=17U+nleng) {
		syslog(LOG_NOTICE,"CLTOMA_FUSE_UNLINK - wrong size (%" PRIu32 ":nleng=%" PRIu8 ")",length,nleng);
		eptr->mode = KILL;
		return;
	}
	name = data;
	data += nleng;
	uid = get32bit(&data);
	gid = get32bit(&data);
	matoclserv_ugid_remap(eptr,&uid,&gid);
	status = fs_unlink(eptr->sesdata->rootinode,eptr->sesdata->sesflags,inode,nleng,name,uid,gid);
	ptr = matoclserv_createpacket(eptr,MATOCL_FUSE_UNLINK,5);
	put32bit(&ptr,msgid);
	put8bit(&ptr,status);
	if (eptr->sesdata) {
		eptr->sesdata->currentopstats[9]++;
	}
}

void matoclserv_fuse_rmdir(matoclserventry *eptr,const uint8_t *data,uint32_t length) {
	uint32_t inode,uid,gid;
	uint8_t nleng;
	const uint8_t *name;
	uint32_t msgid;
	uint8_t *ptr;
	uint8_t status;
	if (length<17) {
		syslog(LOG_NOTICE,"CLTOMA_FUSE_RMDIR - wrong size (%" PRIu32 ")",length);
		eptr->mode = KILL;
		return;
	}
	msgid = get32bit(&data);
	inode = get32bit(&data);
	nleng = get8bit(&data);
	if (length!=17U+nleng) {
		syslog(LOG_NOTICE,"CLTOMA_FUSE_RMDIR - wrong size (%" PRIu32 ":nleng=%" PRIu8 ")",length,nleng);
		eptr->mode = KILL;
		return;
	}
	name = data;
	data += nleng;
	uid = get32bit(&data);
	gid = get32bit(&data);
	matoclserv_ugid_remap(eptr,&uid,&gid);
	status = fs_rmdir(eptr->sesdata->rootinode,eptr->sesdata->sesflags,inode,nleng,name,uid,gid);
	ptr = matoclserv_createpacket(eptr,MATOCL_FUSE_RMDIR,5);
	put32bit(&ptr,msgid);
	put8bit(&ptr,status);
	if (eptr->sesdata) {
		eptr->sesdata->currentopstats[5]++;
	}
}

void matoclserv_fuse_rename(matoclserventry *eptr,const uint8_t *data,uint32_t length) {
	uint32_t inode,inode_src,inode_dst;
	uint8_t nleng_src,nleng_dst;
	const uint8_t *name_src,*name_dst;
	uint32_t uid,gid;
	Attributes attr;
	uint32_t msgid;
	uint8_t status;
	uint8_t *ptr;
	if (length<22) {
		syslog(LOG_NOTICE,"CLTOMA_FUSE_RENAME - wrong size (%" PRIu32 ")",length);
		eptr->mode = KILL;
		return;
	}
	msgid = get32bit(&data);
	inode_src = get32bit(&data);
	nleng_src = get8bit(&data);
	if (length<22U+nleng_src) {
		syslog(LOG_NOTICE,"CLTOMA_FUSE_RENAME - wrong size (%" PRIu32 ":nleng_src=%" PRIu8 ")",length,nleng_src);
		eptr->mode = KILL;
		return;
	}
	name_src = data;
	data += nleng_src;
	inode_dst = get32bit(&data);
	nleng_dst = get8bit(&data);
	if (length!=22U+nleng_src+nleng_dst) {
		syslog(LOG_NOTICE,"CLTOMA_FUSE_RENAME - wrong size (%" PRIu32 ":nleng_src=%" PRIu8 ":nleng_dst=%" PRIu8 ")",length,nleng_src,nleng_dst);
		eptr->mode = KILL;
		return;
	}
	name_dst = data;
	data += nleng_dst;
	uid = get32bit(&data);
	gid = get32bit(&data);
	status = fs_rename(matoclserv_get_context(eptr, uid, gid),
			inode_src, nleng_src, name_src, inode_dst, nleng_dst, name_dst, &inode, &attr);
	if (eptr->version>=0x010615 && status==STATUS_OK) {
		ptr = matoclserv_createpacket(eptr,MATOCL_FUSE_RENAME,43);
	} else {
		ptr = matoclserv_createpacket(eptr,MATOCL_FUSE_RENAME,5);
	}
	put32bit(&ptr,msgid);
	if (eptr->version>=0x010615 && status==STATUS_OK) {
		put32bit(&ptr,inode);
		memcpy(ptr,attr,35);
	} else {
		put8bit(&ptr,status);
	}
	if (eptr->sesdata) {
		eptr->sesdata->currentopstats[10]++;
	}
}

void matoclserv_fuse_link(matoclserventry *eptr,const uint8_t *data,uint32_t length) {
	uint32_t inode,inode_dst;
	uint8_t nleng_dst;
	const uint8_t *name_dst;
	uint32_t uid,gid;
	uint32_t newinode;
	Attributes attr;
	uint32_t msgid;
	uint8_t *ptr;
	uint8_t status;
	if (length<21) {
		syslog(LOG_NOTICE,"CLTOMA_FUSE_LINK - wrong size (%" PRIu32 ")",length);
		eptr->mode = KILL;
		return;
	}
	msgid = get32bit(&data);
	inode = get32bit(&data);
	inode_dst = get32bit(&data);
	nleng_dst = get8bit(&data);
	if (length!=21U+nleng_dst) {
		syslog(LOG_NOTICE,"CLTOMA_FUSE_LINK - wrong size (%" PRIu32 ":nleng_dst=%" PRIu8 ")",length,nleng_dst);
		eptr->mode = KILL;
		return;
	}
	name_dst = data;
	data += nleng_dst;
	uid = get32bit(&data);
	gid = get32bit(&data);
	status = fs_link(matoclserv_get_context(eptr, uid, gid),
			inode, inode_dst, nleng_dst, name_dst, &newinode, &attr);
	ptr = matoclserv_createpacket(eptr,MATOCL_FUSE_LINK,(status!=STATUS_OK)?5:43);
	put32bit(&ptr,msgid);
	if (status!=STATUS_OK) {
		put8bit(&ptr,status);
	} else {
		put32bit(&ptr,newinode);
		memcpy(ptr,attr,35);
	}
	if (eptr->sesdata) {
		eptr->sesdata->currentopstats[11]++;
	}
}

void matoclserv_fuse_getdir(matoclserventry *eptr,const uint8_t *data,uint32_t length) {
	uint32_t inode,uid,gid,auid,agid;
	uint8_t flags;
	uint32_t msgid;
	uint8_t *ptr;
	uint8_t status;
	uint32_t dleng;
	void *custom;
	if (length!=16 && length!=17) {
		syslog(LOG_NOTICE,"CLTOMA_FUSE_GETDIR - wrong size (%" PRIu32 "/16|17)",length);
		eptr->mode = KILL;
		return;
	}
	msgid = get32bit(&data);
	inode = get32bit(&data);
	auid = uid = get32bit(&data);
	agid = gid = get32bit(&data);
	matoclserv_ugid_remap(eptr,&uid,&gid);
	if (length==17) {
		flags = get8bit(&data);
	} else {
		flags = 0;
	}
	status = fs_readdir_size(eptr->sesdata->rootinode,eptr->sesdata->sesflags,inode,uid,gid,flags,&custom,&dleng);
	ptr = matoclserv_createpacket(eptr,MATOCL_FUSE_GETDIR,(status!=STATUS_OK)?5:4+dleng);
	put32bit(&ptr,msgid);
	if (status!=STATUS_OK) {
		put8bit(&ptr,status);
	} else {
		fs_readdir_data(eptr->sesdata->rootinode,eptr->sesdata->sesflags,uid,gid,auid,agid,flags,custom,ptr);
/* CACHENOTIFY
		if (flags&GETDIR_FLAG_ADDTOCACHE) {
			if (inode==MFS_ROOT_ID) {
				matoclserv_notify_add_dir(eptr,eptr->sesdata->rootinode);
			} else {
				matoclserv_notify_add_dir(eptr,inode);
			}
		}
*/
	}
	if (eptr->sesdata) {
		eptr->sesdata->currentopstats[12]++;
	}
}

/* CACHENOTIFY
void matoclserv_fuse_dir_removed(matoclserventry *eptr,const uint8_t *data,uint32_t length) {
	uint32_t inode;
	if (length%4!=0) {
		syslog(LOG_NOTICE,"CLTOMA_FUSE_DIR_REMOVED - wrong size (%" PRIu32 "/N*4)",length);
		eptr->mode = KILL;
		return;
	}
	if (get32bit(&data)) {
		syslog(LOG_NOTICE,"CLTOMA_FUSE_DIR_REMOVED - wrong msgid");
		eptr->mode = KILL;
		return;
	}
	length-=4;
	while (length) {
		inode = get32bit(&data);
		length-=4;
		if (inode==MFS_ROOT_ID) {
			matoclserv_notify_remove_dir(eptr,eptr->sesdata->rootinode);
		} else {
			matoclserv_notify_remove_dir(eptr,inode);
		}
	}
}
*/

void matoclserv_fuse_open(matoclserventry *eptr,const uint8_t *data,uint32_t length) {
	uint32_t inode,uid,gid,auid,agid;
	uint8_t flags;
	Attributes attr;
	uint32_t msgid;
	uint8_t *ptr;
	uint8_t status;
	int allowcache;
	if (length!=17) {
		syslog(LOG_NOTICE,"CLTOMA_FUSE_OPEN - wrong size (%" PRIu32 "/17)",length);
		eptr->mode = KILL;
		return;
	}
	msgid = get32bit(&data);
	inode = get32bit(&data);
	auid = uid = get32bit(&data);
	agid = gid = get32bit(&data);
	matoclserv_ugid_remap(eptr,&uid,&gid);
	flags = get8bit(&data);
	status = matoclserv_insert_openfile(eptr->sesdata,inode);
	if (status==STATUS_OK) {
		status = fs_opencheck(eptr->sesdata->rootinode,eptr->sesdata->sesflags,inode,uid,gid,auid,agid,flags,attr);
	}
	if (eptr->version>=0x010609 && status==STATUS_OK) {
		allowcache = dcm_open(inode,eptr->sesdata->sessionid);
		if (allowcache==0) {
			attr[1]&=(0xFF^(MATTR_ALLOWDATACACHE<<4));
		}
		ptr = matoclserv_createpacket(eptr,MATOCL_FUSE_OPEN,39);
	} else {
		ptr = matoclserv_createpacket(eptr,MATOCL_FUSE_OPEN,5);
	}
	put32bit(&ptr,msgid);
	if (eptr->version>=0x010609 && status==STATUS_OK) {
		memcpy(ptr,attr,35);
	} else {
		put8bit(&ptr,status);
	}
	if (eptr->sesdata) {
		eptr->sesdata->currentopstats[13]++;
	}
}

void matoclserv_fuse_read_chunk(matoclserventry *eptr, PacketHeader header, const uint8_t *data) {
	sassert(header.type == CLTOMA_FUSE_READ_CHUNK || header.type == LIZ_CLTOMA_FUSE_READ_CHUNK);
	uint8_t status;
	uint64_t chunkid;
	uint64_t fleng;
	uint32_t version;
	uint32_t messageId;
	uint32_t inode;
	uint32_t index;
	std::vector<uint8_t> outMessage;
	const PacketSerializer* serializer = PacketSerializer::getSerializer(header.type);

	std::vector<uint8_t> receivedData(data, data + header.length);
	serializer->deserializeFuseReadChunk(receivedData, messageId, inode, index);

	status = fs_readchunk(inode, index, &chunkid, &fleng);
	std::vector<ChunkTypeWithAddress> allChunkCopies;
	if (status == STATUS_OK) {
		if (chunkid > 0) {
			status = chunk_getversionandlocations(chunkid, eptr->peerip, version,
					kMaxNumberOfChunkCopies, allChunkCopies);
		} else {
			version = 0;
		}
	}

	if (status != STATUS_OK) {
		serializer->serializeFuseReadChunk(outMessage, messageId, status);
		matoclserv_createpacket(eptr, outMessage);
		return;
	}

	dcm_access(inode, eptr->sesdata->sessionid);
	serializer->serializeFuseReadChunk(outMessage, messageId, fleng, chunkid, version,
			allChunkCopies);
	matoclserv_createpacket(eptr, outMessage);

	if (eptr->sesdata) {
		eptr->sesdata->currentopstats[14]++;
	}
}

void matoclserv_fuse_write_chunk(matoclserventry *eptr, PacketHeader header, const uint8_t *data) {
	sassert(header.type == CLTOMA_FUSE_WRITE_CHUNK || header.type == LIZ_CLTOMA_FUSE_WRITE_CHUNK);
	uint8_t status;
	uint32_t inode;
	uint32_t chunkIndex;
	uint64_t fileLength;
	uint64_t chunkId;
	uint32_t lockId;
	uint32_t messageId;
	uint8_t opflag;
	chunklist *cl;
	std::vector<uint8_t> outMessage;
	const PacketSerializer* serializer = PacketSerializer::getSerializer(header.type);

	std::vector<uint8_t> receivedData(data, data + header.length);
	serializer->deserializeFuseWriteChunk(receivedData, messageId, inode, chunkIndex, lockId);

	// Original MooseFS (1.6.27) does not use lock ID's
	bool useDummyLockId = (header.type == CLTOMA_FUSE_WRITE_CHUNK);
	status = fs_writechunk(matoclserv_get_context(eptr), inode, chunkIndex, useDummyLockId,
			&lockId, &chunkId, &opflag, &fileLength);

	if (status != STATUS_OK) {
		serializer->serializeFuseWriteChunk(outMessage, messageId, status);
		matoclserv_createpacket(eptr, outMessage);
		return;
	}

	if (opflag) {   // wait for operation end
		cl = (chunklist*)malloc(sizeof(chunklist));
		passert(cl);
		cl->inode = inode;
		cl->chunkid = chunkId;
		cl->qid = messageId;
		cl->fleng = fileLength;
		cl->lockid = lockId;
		cl->type = FUSE_WRITE;
		cl->next = eptr->chunkdelayedops;
		cl->serializer = serializer;
		eptr->chunkdelayedops = cl;
	} else {        // return status immediately
		dcm_modify(inode,eptr->sesdata->sessionid);
		status = matoclserv_fuse_write_chunk_respond(eptr, serializer,
				chunkId, messageId, fileLength, lockId);
		if (status != STATUS_OK) {
			fs_writeend(0, 0, chunkId, 0);  // ignore status - just do it.
		}
	}

	if (eptr->sesdata) {
		eptr->sesdata->currentopstats[15]++;
	}
}

void matoclserv_fuse_write_chunk_end(matoclserventry *eptr,
		PacketHeader header, const uint8_t *data) {
	sassert(header.type == CLTOMA_FUSE_WRITE_CHUNK_END
			|| header.type == LIZ_CLTOMA_FUSE_WRITE_CHUNK_END);
	uint32_t messageId;
	uint64_t chunkId;
	uint32_t lockId;
	uint32_t inode;
	uint64_t fileLength;
	uint8_t status;
	std::vector<uint8_t> outMessage;

	std::vector<uint8_t> request(data, data + header.length);
	const PacketSerializer* serializer = PacketSerializer::getSerializer(header.type);
	serializer->deserializeFuseWriteChunkEnd(request, messageId, chunkId, lockId, inode, fileLength);
	if (lockId == 0) {
		// this lock id passed to chunk_unlock would force chunk unlock
		status = ERROR_WRONGLOCKID;
	} else if (eptr->sesdata->sesflags & SESFLAG_READONLY) {
		status = ERROR_EROFS;
	} else {
		status = fs_writeend(inode, fileLength, chunkId, lockId);
	}
	dcm_modify(inode,eptr->sesdata->sessionid);
	serializer->serializeFuseWriteChunkEnd(outMessage, messageId, status);
	matoclserv_createpacket(eptr, outMessage);
}

void matoclserv_fuse_repair(matoclserventry *eptr,const uint8_t *data,uint32_t length) {
	uint32_t inode,uid,gid;
	uint32_t msgid;
	uint32_t chunksnotchanged,chunkserased,chunksrepaired;
	uint8_t *ptr;
	uint8_t status;
	if (length!=16) {
		syslog(LOG_NOTICE,"CLTOMA_FUSE_REPAIR - wrong size (%" PRIu32 "/16)",length);
		eptr->mode = KILL;
		return;
	}
	msgid = get32bit(&data);
	inode = get32bit(&data);
	uid = get32bit(&data);
	gid = get32bit(&data);
	matoclserv_ugid_remap(eptr,&uid,&gid);
	status = fs_repair(eptr->sesdata->rootinode,eptr->sesdata->sesflags,inode,uid,gid,&chunksnotchanged,&chunkserased,&chunksrepaired);
	ptr = matoclserv_createpacket(eptr,MATOCL_FUSE_REPAIR,(status!=STATUS_OK)?5:16);
	put32bit(&ptr,msgid);
	if (status!=0) {
		put8bit(&ptr,status);
	} else {
		put32bit(&ptr,chunksnotchanged);
		put32bit(&ptr,chunkserased);
		put32bit(&ptr,chunksrepaired);
	}
}

void matoclserv_fuse_check(matoclserventry *eptr,const uint8_t *data,uint32_t length) {
	uint32_t inode;
	uint32_t i,chunkcount[11];
	uint32_t msgid;
	uint8_t *ptr;
	uint8_t status;
	if (length!=8) {
		syslog(LOG_NOTICE,"CLTOMA_FUSE_CHECK - wrong size (%" PRIu32 "/8)",length);
		eptr->mode = KILL;
		return;
	}
	msgid = get32bit(&data);
	inode = get32bit(&data);
	status = fs_checkfile(eptr->sesdata->rootinode,eptr->sesdata->sesflags,inode,chunkcount);
	if (status!=STATUS_OK) {
		ptr = matoclserv_createpacket(eptr,MATOCL_FUSE_CHECK,5);
		put32bit(&ptr,msgid);
		put8bit(&ptr,status);
	} else {
		if (eptr->version>=0x010617) {
			ptr = matoclserv_createpacket(eptr,MATOCL_FUSE_CHECK,48);
			put32bit(&ptr,msgid);
			for (i=0 ; i<11 ; i++) {
				put32bit(&ptr,chunkcount[i]);
			}
		} else {
			uint8_t j;
			j=0;
			for (i=0 ; i<11 ; i++) {
				if (chunkcount[i]>0) {
					j++;
				}
			}
			ptr = matoclserv_createpacket(eptr,MATOCL_FUSE_CHECK,4+3*j);
			put32bit(&ptr,msgid);
			for (i=0 ; i<11 ; i++) {
				if (chunkcount[i]>0) {
					put8bit(&ptr,i);
					if (chunkcount[i]<=65535) {
						put16bit(&ptr,chunkcount[i]);
					} else {
						put16bit(&ptr,65535);
					}
				}
			}
		}
	}
}


void matoclserv_fuse_gettrashtime(matoclserventry *eptr,const uint8_t *data,uint32_t length) {
	uint32_t inode;
	uint8_t gmode;
	void *fptr,*dptr;
	uint32_t fnodes,dnodes;
	uint32_t msgid;
	uint8_t *ptr;
	uint8_t status;
	if (length!=9) {
		syslog(LOG_NOTICE,"CLTOMA_FUSE_GETTRASHTIME - wrong size (%" PRIu32 "/9)",length);
		eptr->mode = KILL;
		return;
	}
	msgid = get32bit(&data);
	inode = get32bit(&data);
	gmode = get8bit(&data);
	status = fs_gettrashtime_prepare(eptr->sesdata->rootinode,eptr->sesdata->sesflags,inode,gmode,&fptr,&dptr,&fnodes,&dnodes);
	ptr = matoclserv_createpacket(eptr,MATOCL_FUSE_GETTRASHTIME,(status!=STATUS_OK)?5:12+8*(fnodes+dnodes));
	put32bit(&ptr,msgid);
	if (status!=STATUS_OK) {
		put8bit(&ptr,status);
	} else {
		put32bit(&ptr,fnodes);
		put32bit(&ptr,dnodes);
		fs_gettrashtime_store(fptr,dptr,ptr);
	}
}

void matoclserv_fuse_settrashtime(matoclserventry *eptr,const uint8_t *data,uint32_t length) {
	uint32_t inode,uid,trashtime;
	uint32_t msgid;
	uint8_t smode;
	uint32_t changed,notchanged,notpermitted;
	uint8_t *ptr;
	uint8_t status;
	if (length!=17) {
		syslog(LOG_NOTICE,"CLTOMA_FUSE_SETTRASHTIME - wrong size (%" PRIu32 "/17)",length);
		eptr->mode = KILL;
		return;
	}
	msgid = get32bit(&data);
	inode = get32bit(&data);
	uid = get32bit(&data);
	trashtime = get32bit(&data);
	smode = get8bit(&data);
// limits check
	status = STATUS_OK;
	switch (smode&SMODE_TMASK) {
	case SMODE_SET:
		if (trashtime<eptr->sesdata->mintrashtime || trashtime>eptr->sesdata->maxtrashtime) {
			status = ERROR_EPERM;
		}
		break;
	case SMODE_INCREASE:
		if (trashtime>eptr->sesdata->maxtrashtime) {
			status = ERROR_EPERM;
		}
		break;
	case SMODE_DECREASE:
		if (trashtime<eptr->sesdata->mintrashtime) {
			status = ERROR_EPERM;
		}
		break;
	}

	if (status==STATUS_OK) {
		status = fs_settrashtime(matoclserv_get_context(eptr, uid, 0), inode, trashtime, smode, &changed, &notchanged, &notpermitted);
	}
	ptr = matoclserv_createpacket(eptr,MATOCL_FUSE_SETTRASHTIME,(status!=STATUS_OK)?5:16);
	put32bit(&ptr,msgid);
	if (status!=STATUS_OK) {
		put8bit(&ptr,status);
	} else {
		put32bit(&ptr,changed);
		put32bit(&ptr,notchanged);
		put32bit(&ptr,notpermitted);
	}
}

void matoclserv_fuse_getgoal(matoclserventry *eptr, const uint8_t *data, uint32_t length) {
	uint32_t messageId;
	uint32_t inode;
	uint8_t gmode;
	GoalStats goalStats;

	deserializeAllMooseFsPacketDataNoHeader(data, length, messageId, inode, gmode);
	uint8_t status = fs_getgoal(eptr->sesdata->rootinode, eptr->sesdata->sesflags, inode, gmode, goalStats);
	if (status != STATUS_OK) {
		std::vector<uint8_t> outMessage;
		serializeMooseFsPacket(outMessage, MATOCL_FUSE_GETGOAL, messageId, status);
		matoclserv_createpacket(eptr, outMessage);
		return;
	}

	uint8_t fn = 0;
	uint8_t dn = 0;
	MooseFSVector<std::pair<uint8_t, uint32_t>> goalData;
	for (uint8_t i = kMinOrdinaryGoal; i <= kMaxOrdinaryGoal; ++i) {
		if (goalStats.filesWithGoal[i] > 0) {
			goalData.push_back({i, goalStats.filesWithGoal[i]});
			fn++;
		}
	}
	for (uint8_t i = kMinXorLevel; i <= kMaxXorLevel; ++i) {
		if (goalStats.filesWithXorLevel[i] > 0) {
			goalData.push_back({xorLevelToGoal(i), goalStats.filesWithXorLevel[i]});
			fn++;
		}
	}
	for (uint8_t i = kMinOrdinaryGoal; i <= kMaxOrdinaryGoal; ++i) {
		if (goalStats.directoriesWithGoal[i] > 0) {
			goalData.push_back({i, goalStats.directoriesWithGoal[i]});
			dn++;
		}
	}
	for (uint8_t i = kMinXorLevel; i <= kMaxXorLevel; ++i) {
		if (goalStats.directoriesWithXorLevel[i]) {
			goalData.push_back({xorLevelToGoal(i), goalStats.directoriesWithXorLevel[i]});
			dn++;
		}
	}
	std::vector<uint8_t> outMessage;
	serializeMooseFsPacket(outMessage, MATOCL_FUSE_GETGOAL, messageId, fn, dn, goalData);
	matoclserv_createpacket(eptr, outMessage);
}

void matoclserv_fuse_setgoal(matoclserventry *eptr, const uint8_t *data, uint32_t length) {
	uint32_t inode, uid;
	uint32_t messageId;
	uint8_t goal, smode;

	deserializeAllMooseFsPacketDataNoHeader(data, length, messageId, inode, uid, goal, smode);

	uint8_t status = STATUS_OK;
	if (!isGoalValid(goal)) {
		status = ERROR_EINVAL;
	} else if (isOrdinaryGoal(goal) && (goal < eptr->sesdata->mingoal || goal > eptr->sesdata->maxgoal)) {
		status = ERROR_EPERM;
	} else if (isXorGoal(goal) && (smode & SMODE_TMASK) != SMODE_SET) {
		status = ERROR_EINVAL;
	}

	uint32_t changed = 0, notchanged = 0, notpermitted = 0;
	if (status == STATUS_OK) {
		status = fs_setgoal(matoclserv_get_context(eptr, uid, 0), inode, goal,
				smode, &changed, &notchanged, &notpermitted);
	}

	std::vector<uint8_t> outMessage;
	if (status != STATUS_OK) {
		serializeMooseFsPacket(outMessage, MATOCL_FUSE_SETGOAL, messageId, status);
	} else {
		serializeMooseFsPacket(outMessage, MATOCL_FUSE_SETGOAL,
				messageId, changed, notchanged, notpermitted);
	}
	matoclserv_createpacket(eptr, outMessage);
}

void matoclserv_fuse_geteattr(matoclserventry *eptr,const uint8_t *data,uint32_t length) {
	uint32_t inode;
	uint32_t msgid;
	uint32_t feattrtab[16],deattrtab[16];
	uint8_t i,fn,dn,gmode;
	uint8_t *ptr;
	uint8_t status;
	if (length!=9) {
		syslog(LOG_NOTICE,"CLTOMA_FUSE_GETEATTR - wrong size (%" PRIu32 "/9)",length);
		eptr->mode = KILL;
		return;
	}
	msgid = get32bit(&data);
	inode = get32bit(&data);
	gmode = get8bit(&data);
	status = fs_geteattr(eptr->sesdata->rootinode,eptr->sesdata->sesflags,inode,gmode,feattrtab,deattrtab);
	fn=0;
	dn=0;
	if (status==STATUS_OK) {
		for (i=0 ; i<16 ; i++) {
			if (feattrtab[i]) {
				fn++;
			}
			if (deattrtab[i]) {
				dn++;
			}
		}
	}
	ptr = matoclserv_createpacket(eptr,MATOCL_FUSE_GETEATTR,(status!=STATUS_OK)?5:6+5*(fn+dn));
	put32bit(&ptr,msgid);
	if (status!=STATUS_OK) {
		put8bit(&ptr,status);
	} else {
		put8bit(&ptr,fn);
		put8bit(&ptr,dn);
		for (i=0 ; i<16 ; i++) {
			if (feattrtab[i]) {
				put8bit(&ptr,i);
				put32bit(&ptr,feattrtab[i]);
			}
		}
		for (i=0 ; i<16 ; i++) {
			if (deattrtab[i]) {
				put8bit(&ptr,i);
				put32bit(&ptr,deattrtab[i]);
			}
		}
	}
}

void matoclserv_fuse_seteattr(matoclserventry *eptr,const uint8_t *data,uint32_t length) {
	uint32_t inode,uid;
	uint32_t msgid;
	uint8_t eattr,smode;
	uint32_t changed,notchanged,notpermitted;
	uint8_t *ptr;
	uint8_t status;
	if (length!=14) {
		syslog(LOG_NOTICE,"CLTOMA_FUSE_SETEATTR - wrong size (%" PRIu32 "/14)",length);
		eptr->mode = KILL;
		return;
	}
	msgid = get32bit(&data);
	inode = get32bit(&data);
	uid = get32bit(&data);
	eattr = get8bit(&data);
	smode = get8bit(&data);
	status = fs_seteattr(matoclserv_get_context(eptr, uid, 0), inode, eattr, smode, &changed, &notchanged, &notpermitted);
	ptr = matoclserv_createpacket(eptr,MATOCL_FUSE_SETEATTR,(status!=STATUS_OK)?5:16);
	put32bit(&ptr,msgid);
	if (status!=STATUS_OK) {
		put8bit(&ptr,status);
	} else {
		put32bit(&ptr,changed);
		put32bit(&ptr,notchanged);
		put32bit(&ptr,notpermitted);
	}
}

void matoclserv_fuse_getxattr(matoclserventry *eptr,const uint8_t *data,uint32_t length) {
	uint32_t inode,uid,gid;
	uint32_t msgid;
	uint8_t opened;
	uint8_t mode;
	uint8_t *ptr;
	uint8_t status;
	uint8_t anleng;
	const uint8_t *attrname;
	if (length<19) {
		syslog(LOG_NOTICE,"CLTOMA_FUSE_GETXATTR - wrong size (%" PRIu32 ")",length);
		eptr->mode = KILL;
		return;
	}
	msgid = get32bit(&data);
	inode = get32bit(&data);
	opened = get8bit(&data);
	uid = get32bit(&data);
	gid = get32bit(&data);
	matoclserv_ugid_remap(eptr,&uid,&gid);
	anleng = get8bit(&data);
	attrname = data;
	data+=anleng;
	if (length!=19U+anleng) {
		syslog(LOG_NOTICE,"CLTOMA_FUSE_GETXATTR - wrong size (%" PRIu32 ":anleng=%" PRIu8 ")",length,anleng);
		eptr->mode = KILL;
		return;
	}
	mode = get8bit(&data);
	if (mode!=XATTR_GMODE_GET_DATA && mode!=XATTR_GMODE_LENGTH_ONLY) {
		ptr = matoclserv_createpacket(eptr,MATOCL_FUSE_GETXATTR,5);
		put32bit(&ptr,msgid);
		put8bit(&ptr,ERROR_EINVAL);
	} else if (anleng==0) {
		void *xanode;
		uint32_t xasize;
		status = fs_listxattr_leng(eptr->sesdata->rootinode,eptr->sesdata->sesflags,inode,opened,uid,gid,&xanode,&xasize);
		ptr = matoclserv_createpacket(eptr,MATOCL_FUSE_GETXATTR,(status!=STATUS_OK)?5:8+((mode==XATTR_GMODE_GET_DATA)?xasize:0));
		put32bit(&ptr,msgid);
		if (status!=STATUS_OK) {
			put8bit(&ptr,status);
		} else {
			put32bit(&ptr,xasize);
			if (mode==XATTR_GMODE_GET_DATA && xasize>0) {
				fs_listxattr_data(xanode,ptr);
			}
		}
	} else {
		uint8_t *attrvalue;
		uint32_t avleng;
		status = fs_getxattr(eptr->sesdata->rootinode,eptr->sesdata->sesflags,inode,opened,uid,gid,anleng,attrname,&avleng,&attrvalue);
		ptr = matoclserv_createpacket(eptr,MATOCL_FUSE_GETXATTR,(status!=STATUS_OK)?5:8+((mode==XATTR_GMODE_GET_DATA)?avleng:0));
		put32bit(&ptr,msgid);
		if (status!=STATUS_OK) {
			put8bit(&ptr,status);
		} else {
			put32bit(&ptr,avleng);
			if (mode==XATTR_GMODE_GET_DATA && avleng>0) {
				memcpy(ptr,attrvalue,avleng);
			}
		}
	}
}

void matoclserv_fuse_setxattr(matoclserventry *eptr,const uint8_t *data,uint32_t length) {
	uint32_t inode,uid,gid;
	uint32_t msgid;
	const uint8_t *attrname,*attrvalue;
	uint8_t opened;
	uint8_t anleng;
	uint32_t avleng;
	uint8_t mode;
	uint8_t *ptr;
	uint8_t status;
	if (length<23) {
		syslog(LOG_NOTICE,"CLTOMA_FUSE_SETXATTR - wrong size (%" PRIu32 ")",length);
		eptr->mode = KILL;
		return;
	}
	msgid = get32bit(&data);
	inode = get32bit(&data);
	opened = get8bit(&data);
	uid = get32bit(&data);
	gid = get32bit(&data);
	matoclserv_ugid_remap(eptr,&uid,&gid);
	anleng = get8bit(&data);
	if (length<23U+anleng) {
		syslog(LOG_NOTICE,"CLTOMA_FUSE_SETXATTR - wrong size (%" PRIu32 ":anleng=%" PRIu8 ")",length,anleng);
		eptr->mode = KILL;
		return;
	}
	attrname = data;
	data += anleng;
	avleng = get32bit(&data);
	if (length!=23U+anleng+avleng) {
		syslog(LOG_NOTICE,"CLTOMA_FUSE_SETXATTR - wrong size (%" PRIu32 ":anleng=%" PRIu8 ":avleng=%" PRIu32 ")",length,anleng,avleng);
		eptr->mode = KILL;
		return;
	}
	attrvalue = data;
	data += avleng;
	mode = get8bit(&data);
	status = fs_setxattr(eptr->sesdata->rootinode,eptr->sesdata->sesflags,inode,opened,uid,gid,anleng,attrname,avleng,attrvalue,mode);
	ptr = matoclserv_createpacket(eptr,MATOCL_FUSE_SETXATTR,5);
	put32bit(&ptr,msgid);
	put8bit(&ptr,status);
}

void matoclserv_fuse_append(matoclserventry *eptr, const uint8_t *data, uint32_t length) {
	uint32_t inode,inode_src,uid,gid;
	uint32_t msgid;
	uint8_t *ptr;
	uint8_t status;
	if (length!=20) {
		syslog(LOG_NOTICE,"CLTOMA_FUSE_APPEND - wrong size (%" PRIu32 "/20)",length);
		eptr->mode = KILL;
		return;
	}
	msgid = get32bit(&data);
	inode = get32bit(&data);
	inode_src = get32bit(&data);
	uid = get32bit(&data);
	gid = get32bit(&data);
	status = fs_append(matoclserv_get_context(eptr, uid, gid), inode, inode_src);
	ptr = matoclserv_createpacket(eptr,MATOCL_FUSE_APPEND,5);
	put32bit(&ptr,msgid);
	put8bit(&ptr,status);
}

void matoclserv_fuse_snapshot(matoclserventry *eptr,const uint8_t *data,uint32_t length) {
	uint32_t inode,inode_dst;
	uint8_t nleng_dst;
	const uint8_t *name_dst;
	uint32_t uid,gid;
	uint8_t canoverwrite;
	uint32_t msgid;
	uint8_t *ptr;
	uint8_t status;
	if (length<22) {
		syslog(LOG_NOTICE,"CLTOMA_FUSE_SNAPSHOT - wrong size (%" PRIu32 ")",length);
		eptr->mode = KILL;
		return;
	}
	msgid = get32bit(&data);
	inode = get32bit(&data);
	inode_dst = get32bit(&data);
	nleng_dst = get8bit(&data);
	if (length!=22U+nleng_dst) {
		syslog(LOG_NOTICE,"CLTOMA_FUSE_SNAPSHOT - wrong size (%" PRIu32 ":nleng_dst=%" PRIu8 ")",length,nleng_dst);
		eptr->mode = KILL;
		return;
	}
	name_dst = data;
	data += nleng_dst;
	uid = get32bit(&data);
	gid = get32bit(&data);
	canoverwrite = get8bit(&data);
	status = fs_snapshot(matoclserv_get_context(eptr, uid, gid),
			inode, inode_dst, nleng_dst, name_dst, canoverwrite);
	ptr = matoclserv_createpacket(eptr,MATOCL_FUSE_SNAPSHOT,5);
	put32bit(&ptr,msgid);
	put8bit(&ptr,status);
}

void matoclserv_fuse_getdirstats_old(matoclserventry *eptr,const uint8_t *data,uint32_t length) {
	uint32_t inode,inodes,files,dirs,chunks;
	uint64_t leng,size,rsize;
	uint32_t msgid;
	uint8_t *ptr;
	uint8_t status;
	if (length!=8) {
		syslog(LOG_NOTICE,"CLTOMA_FUSE_GETDIRSTATS - wrong size (%" PRIu32 "/8)",length);
		eptr->mode = KILL;
		return;
	}
	msgid = get32bit(&data);
	inode = get32bit(&data);
	status = fs_get_dir_stats(eptr->sesdata->rootinode,eptr->sesdata->sesflags,inode,&inodes,&dirs,&files,&chunks,&leng,&size,&rsize);
	ptr = matoclserv_createpacket(eptr,MATOCL_FUSE_GETDIRSTATS,(status!=STATUS_OK)?5:60);
	put32bit(&ptr,msgid);
	if (status!=STATUS_OK) {
		put8bit(&ptr,status);
	} else {
		put32bit(&ptr,inodes);
		put32bit(&ptr,dirs);
		put32bit(&ptr,files);
		put32bit(&ptr,0);
		put32bit(&ptr,0);
		put32bit(&ptr,chunks);
		put32bit(&ptr,0);
		put32bit(&ptr,0);
		put64bit(&ptr,leng);
		put64bit(&ptr,size);
		put64bit(&ptr,rsize);
	}
}

void matoclserv_fuse_getdirstats(matoclserventry *eptr,const uint8_t *data,uint32_t length) {
	uint32_t inode,inodes,files,dirs,chunks;
	uint64_t leng,size,rsize;
	uint32_t msgid;
	uint8_t *ptr;
	uint8_t status;
	if (length!=8) {
		syslog(LOG_NOTICE,"CLTOMA_FUSE_GETDIRSTATS - wrong size (%" PRIu32 "/8)",length);
		eptr->mode = KILL;
		return;
	}
	msgid = get32bit(&data);
	inode = get32bit(&data);
	status = fs_get_dir_stats(eptr->sesdata->rootinode,eptr->sesdata->sesflags,inode,&inodes,&dirs,&files,&chunks,&leng,&size,&rsize);
	ptr = matoclserv_createpacket(eptr,MATOCL_FUSE_GETDIRSTATS,(status!=STATUS_OK)?5:44);
	put32bit(&ptr,msgid);
	if (status!=STATUS_OK) {
		put8bit(&ptr,status);
	} else {
		put32bit(&ptr,inodes);
		put32bit(&ptr,dirs);
		put32bit(&ptr,files);
		put32bit(&ptr,chunks);
		put64bit(&ptr,leng);
		put64bit(&ptr,size);
		put64bit(&ptr,rsize);
	}
}

void matoclserv_fuse_gettrash(matoclserventry *eptr,const uint8_t *data,uint32_t length) {
	uint32_t msgid;
	uint8_t *ptr;
	uint8_t status;
	uint32_t dleng;
	if (length!=4) {
		syslog(LOG_NOTICE,"CLTOMA_FUSE_GETTRASH - wrong size (%" PRIu32 "/4)",length);
		eptr->mode = KILL;
		return;
	}
	msgid = get32bit(&data);
	status = fs_readtrash_size(eptr->sesdata->rootinode,eptr->sesdata->sesflags,&dleng);
	ptr = matoclserv_createpacket(eptr,MATOCL_FUSE_GETTRASH,(status!=STATUS_OK)?5:(4+dleng));
	put32bit(&ptr,msgid);
	if (status!=STATUS_OK) {
		put8bit(&ptr,status);
	} else {
		fs_readtrash_data(eptr->sesdata->rootinode,eptr->sesdata->sesflags,ptr);
	}
}

void matoclserv_fuse_getdetachedattr(matoclserventry *eptr,const uint8_t *data,uint32_t length) {
	uint32_t inode;
	Attributes attr;
	uint32_t msgid;
	uint8_t dtype;
	uint8_t *ptr;
	uint8_t status;
	if (length<8 || length>9) {
		syslog(LOG_NOTICE,"CLTOMA_FUSE_GETDETACHEDATTR - wrong size (%" PRIu32 "/8,9)",length);
		eptr->mode = KILL;
		return;
	}
	msgid = get32bit(&data);
	inode = get32bit(&data);
	if (length==9) {
		dtype = get8bit(&data);
	} else {
		dtype = DTYPE_UNKNOWN;
	}
	status = fs_getdetachedattr(eptr->sesdata->rootinode,eptr->sesdata->sesflags,inode,attr,dtype);
	ptr = matoclserv_createpacket(eptr,MATOCL_FUSE_GETDETACHEDATTR,(status!=STATUS_OK)?5:39);
	put32bit(&ptr,msgid);
	if (status!=STATUS_OK) {
		put8bit(&ptr,status);
	} else {
		memcpy(ptr,attr,35);
	}
}

void matoclserv_fuse_gettrashpath(matoclserventry *eptr,const uint8_t *data,uint32_t length) {
	uint32_t inode;
	uint32_t pleng;
	uint8_t *path;
	uint32_t msgid;
	uint8_t *ptr;
	uint8_t status;
	if (length!=8) {
		syslog(LOG_NOTICE,"CLTOMA_FUSE_GETTRASHPATH - wrong size (%" PRIu32 "/8)",length);
		eptr->mode = KILL;
		return;
	}
	msgid = get32bit(&data);
	inode = get32bit(&data);
	status = fs_gettrashpath(eptr->sesdata->rootinode,eptr->sesdata->sesflags,inode,&pleng,&path);
	ptr = matoclserv_createpacket(eptr,MATOCL_FUSE_GETTRASHPATH,(status!=STATUS_OK)?5:8+pleng+1);
	put32bit(&ptr,msgid);
	if (status!=STATUS_OK) {
		put8bit(&ptr,status);
	} else {
		put32bit(&ptr,pleng+1);
		if (pleng>0) {
			memcpy(ptr,path,pleng);
		}
		ptr[pleng]=0;
	}
}

void matoclserv_fuse_settrashpath(matoclserventry *eptr,const uint8_t *data,uint32_t length) {
	uint32_t inode;
	const uint8_t *path;
	uint32_t pleng;
	uint32_t msgid;
	uint8_t status;
	uint8_t *ptr;
	if (length<12) {
		syslog(LOG_NOTICE,"CLTOMA_FUSE_SETTRASHPATH - wrong size (%" PRIu32 "/>=12)",length);
		eptr->mode = KILL;
		return;
	}
	msgid = get32bit(&data);
	inode = get32bit(&data);
	pleng = get32bit(&data);
	if (length!=12+pleng) {
		syslog(LOG_NOTICE,"CLTOMA_FUSE_SETTRASHPATH - wrong size (%" PRIu32 "/%" PRIu32 ")",length,12+pleng);
		eptr->mode = KILL;
		return;
	}
	path = data;
	data += pleng;
	while (pleng>0 && path[pleng-1]==0) {
		pleng--;
	}
	status = fs_settrashpath(matoclserv_get_context(eptr), inode, pleng, path);
	ptr = matoclserv_createpacket(eptr,MATOCL_FUSE_SETTRASHPATH,5);
	put32bit(&ptr,msgid);
	put8bit(&ptr,status);
}

void matoclserv_fuse_undel(matoclserventry *eptr,const uint8_t *data,uint32_t length) {
	uint32_t inode;
	uint32_t msgid;
	uint8_t status;
	uint8_t *ptr;
	if (length!=8) {
		syslog(LOG_NOTICE,"CLTOMA_FUSE_UNDEL - wrong size (%" PRIu32 "/8)",length);
		eptr->mode = KILL;
		return;
	}
	msgid = get32bit(&data);
	inode = get32bit(&data);
	status = fs_undel(matoclserv_get_context(eptr), inode);
	ptr = matoclserv_createpacket(eptr,MATOCL_FUSE_UNDEL,5);
	put32bit(&ptr,msgid);
	put8bit(&ptr,status);
}

void matoclserv_fuse_purge(matoclserventry *eptr,const uint8_t *data,uint32_t length) {
	uint32_t inode;
	uint32_t msgid;
	uint8_t *ptr;
	uint8_t status;
	if (length!=8) {
		syslog(LOG_NOTICE,"CLTOMA_FUSE_PURGE - wrong size (%" PRIu32 "/8)",length);
		eptr->mode = KILL;
		return;
	}
	msgid = get32bit(&data);
	inode = get32bit(&data);
	status = fs_purge(matoclserv_get_context(eptr), inode);
	ptr = matoclserv_createpacket(eptr,MATOCL_FUSE_PURGE,5);
	put32bit(&ptr,msgid);
	put8bit(&ptr,status);
}


void matoclserv_fuse_getreserved(matoclserventry *eptr,const uint8_t *data,uint32_t length) {
	uint32_t msgid;
	uint8_t *ptr;
	uint8_t status;
	uint32_t dleng;
	if (length!=4) {
		syslog(LOG_NOTICE,"CLTOMA_FUSE_GETRESERVED - wrong size (%" PRIu32 "/4)",length);
		eptr->mode = KILL;
		return;
	}
	msgid = get32bit(&data);
	status = fs_readreserved_size(eptr->sesdata->rootinode,eptr->sesdata->sesflags,&dleng);
	ptr = matoclserv_createpacket(eptr,MATOCL_FUSE_GETRESERVED,(status!=STATUS_OK)?5:(4+dleng));
	put32bit(&ptr,msgid);
	if (status!=STATUS_OK) {
		put8bit(&ptr,status);
	} else {
		fs_readreserved_data(eptr->sesdata->rootinode,eptr->sesdata->sesflags,ptr);
	}
}

void matoclserv_fuse_deleteacl(matoclserventry *eptr, const uint8_t *data, uint32_t length) {
	uint32_t messageId, inode, uid, gid;
	AclType type;
	cltoma::fuseDeleteAcl::deserialize(data, length, messageId, inode, uid, gid, type);

	MessageBuffer reply;
	uint8_t status = fs_deleteacl(matoclserv_get_context(eptr, uid, gid), inode, type);
	matocl::fuseDeleteAcl::serialize(reply, messageId, status);
	matoclserv_createpacket(eptr, std::move(reply));
}

void matoclserv_fuse_getacl(matoclserventry *eptr, const uint8_t *data, uint32_t length) {
	uint32_t messageId, inode, uid, gid;
	AclType type;
	cltoma::fuseGetAcl::deserialize(data, length, messageId, inode, uid, gid, type);

	MessageBuffer reply;
	AccessControlList acl;
	uint8_t status = fs_getacl(matoclserv_get_context(eptr, uid, gid), inode, type, acl);
	if (status == STATUS_OK) {
		matocl::fuseGetAcl::serialize(reply, messageId, acl);
	} else {
		matocl::fuseGetAcl::serialize(reply, messageId, status);
	}
	matoclserv_createpacket(eptr, std::move(reply));
}

void matoclserv_fuse_setacl(matoclserventry *eptr, const uint8_t *data, uint32_t length) {
	uint32_t messageId, inode, uid, gid;
	AclType type;
	AccessControlList acl;
	cltoma::fuseSetAcl::deserialize(data, length, messageId, inode, uid, gid, type, acl);

	MessageBuffer reply;
	uint8_t status = fs_setacl(matoclserv_get_context(eptr, uid, gid), inode, type, std::move(acl));
	matocl::fuseSetAcl::serialize(reply, messageId, status);
	matoclserv_createpacket(eptr, std::move(reply));
}

void matoclserv_fuse_setquota(matoclserventry *eptr, const uint8_t *data, uint32_t length) {
	uint32_t messageId, uid, gid;
	std::vector<QuotaEntry> entries;
	cltoma::fuseSetQuota::deserialize(data, length, messageId, uid, gid, entries);
	matoclserv_ugid_remap(eptr, &uid, NULL);
	uint8_t status = fs_quota_set(eptr->sesdata->sesflags, uid, entries);
	MessageBuffer reply;
	matocl::fuseSetQuota::serialize(reply, messageId, status);
	matoclserv_createpacket(eptr, std::move(reply));
}

void matoclserv_fuse_getquota(matoclserventry *eptr, const uint8_t *data, uint32_t length) {
	uint32_t version, messageId, uid, gid;
	std::vector<QuotaOwnerAndLimits> results;
	uint8_t status;
	deserializePacketVersionNoHeader(data, length, version);
	if (version == cltoma::fuseGetQuota::kAllLimits) {
		cltoma::fuseGetQuota::deserialize(data, length, messageId, uid, gid);
		matoclserv_ugid_remap(eptr, &uid, &gid);
		status = fs_quota_get_all(eptr->sesdata->sesflags, uid, results);
	} else if (version == cltoma::fuseGetQuota::kSelectedLimits) {
		std::vector<QuotaOwner> owners;
		cltoma::fuseGetQuota::deserialize(data, length, messageId, uid, gid, owners);
		matoclserv_ugid_remap(eptr, &uid, &gid);
		status = fs_quota_get(eptr->sesdata->sesflags, uid, gid, owners, results);
	} else {
		throw IncorrectDeserializationException(
				"Unknown LIZ_CLTOMA_FUSE_GET_QUOTA version: " + std::to_string(version));
	}
	MessageBuffer reply;
	if (status == STATUS_OK) {
		matocl::fuseGetQuota::serialize(reply, messageId, results);
	} else {
		matocl::fuseGetQuota::serialize(reply, messageId, status);
	}
	matoclserv_createpacket(eptr, std::move(reply));
}

void matoclserv_iolimit(matoclserventry *eptr, const uint8_t *data, uint32_t length) {
	uint32_t msgid;
	uint32_t configVersion;
	std::string groupId;
	uint64_t requestedBytes;
	cltoma::iolimit::deserialize(data, length, msgid, configVersion, groupId, requestedBytes);
	uint64_t grantedBytes;
	if (configVersion != gIoLimitsConfigId) {
		grantedBytes = 0;
	} else {
		try {
			grantedBytes = gIoLimitsDatabase.request(
					SteadyClock::now(), groupId, requestedBytes);
		} catch (IoLimitsDatabase::InvalidGroupIdException&) {
			syslog(LOG_NOTICE, "LIZ_CLTOMA_IOLIMIT: Invalid group: %s", groupId.c_str());
			grantedBytes = 0;
		}
	}
	MessageBuffer reply;
	matocl::iolimit::serialize(reply, msgid, configVersion, groupId, grantedBytes);
	matoclserv_createpacket(eptr, std::move(reply));
}

void matocl_session_timedout(session *sesdata) {
	filelist *fl,*afl;
	fl=sesdata->openedfiles;
	FsContext context = FsContext::getForMaster(main_time());
	while (fl) {
		afl = fl;
		fl=fl->next;
		fs_release(context, afl->inode, sesdata->sessionid);
		free(afl);
	}
	sesdata->openedfiles=NULL;
	if (sesdata->info) {
		free(sesdata->info);
	}
}

void matocl_session_check(void) {
	session **sesdata,*asesdata;
	uint32_t now;

	now = main_time();
	sesdata = &(sessionshead);
	while ((asesdata=*sesdata)) {
//              syslog(LOG_NOTICE,"session: %u ; nsocks: %u ; state: %u ; disconnected: %u",asesdata->sessionid,asesdata->nsocks,asesdata->newsession,asesdata->disconnected);
		if (asesdata->nsocks==0 && ((asesdata->newsession>1 && asesdata->disconnected<now) || (asesdata->newsession==1 && asesdata->disconnected+SessionSustainTime<now) || (asesdata->newsession==0 && asesdata->disconnected+7200<now))) {
//                      syslog(LOG_NOTICE,"remove session: %u",asesdata->sessionid);
			matocl_session_timedout(asesdata);
			*sesdata = asesdata->next;
			free(asesdata);
		} else {
			sesdata = &(asesdata->next);
		}
	}
}

void matocl_session_statsmove(void) {
	session *sesdata;
	for (sesdata = sessionshead ; sesdata ; sesdata=sesdata->next) {
		memcpy(sesdata->lasthouropstats,sesdata->currentopstats,4*SESSION_STATS);
		memset(sesdata->currentopstats,0,4*SESSION_STATS);
	}
	matoclserv_store_sessions();
}

void matocl_beforedisconnect(matoclserventry *eptr) {
	chunklist *cl,*acl;
// unlock locked chunks
	cl=eptr->chunkdelayedops;
	while (cl) {
		acl = cl;
		cl=cl->next;
		if (acl->type == FUSE_TRUNCATE) {
			fs_end_setlength(acl->chunkid);
		}
		free(acl);
	}
	eptr->chunkdelayedops=NULL;
	if (eptr->sesdata) {
		if (eptr->sesdata->nsocks>0) {
			eptr->sesdata->nsocks--;
		}
		if (eptr->sesdata->nsocks==0) {
			eptr->sesdata->disconnected = main_time();
		}
	}
/* CACHENOTIFY
	matoclserv_notify_disconnected(eptr);
*/
}

void matoclserv_gotpacket(matoclserventry *eptr,uint32_t type,const uint8_t *data,uint32_t length) {
	if (type==ANTOAN_NOP) {
		return;
	}
	if (type==ANTOAN_UNKNOWN_COMMAND) { // for future use
		return;
	}
	if (type==ANTOAN_BAD_COMMAND_SIZE) { // for future use
		return;
	}
	try {
		if (!metadataserver::isMaster()) {     // shadow
			switch (type) {
				case LIZ_CLTOMA_METADATASERVER_STATUS:
					matoclserv_metadataserver_status(eptr, data, length);
					break;
				default:
					syslog(LOG_NOTICE,"main master server module: got invalid message in shadow state (type:%" PRIu32 ")",type);
					eptr->mode = KILL;
			}
		} else if (eptr->registered==0) {      // unregistered clients - beware that in this context sesdata is NULL
			switch (type) {
				case CLTOMA_FUSE_REGISTER:
					matoclserv_fuse_register(eptr,data,length);
					break;
				case CLTOMA_CSERV_LIST:
					matoclserv_cserv_list(eptr,data,length);
					break;
				case CLTOMA_SESSION_LIST:
					matoclserv_session_list(eptr,data,length);
					break;
				case CLTOAN_CHART:
					matoclserv_chart(eptr,data,length);
					break;
				case CLTOAN_CHART_DATA:
					matoclserv_chart_data(eptr,data,length);
					break;
				case CLTOMA_INFO:
					matoclserv_info(eptr,data,length);
					break;
				case CLTOMA_FSTEST_INFO:
					matoclserv_fstest_info(eptr,data,length);
					break;
				case CLTOMA_CHUNKSTEST_INFO:
					matoclserv_chunkstest_info(eptr,data,length);
					break;
				case CLTOMA_CHUNKS_MATRIX:
					matoclserv_chunks_matrix(eptr,data,length);
					break;
				case CLTOMA_EXPORTS_INFO:
					matoclserv_exports_info(eptr,data,length);
					break;
				case CLTOMA_MLOG_LIST:
					matoclserv_mlog_list(eptr,data,length);
					break;
				case CLTOMA_CSSERV_REMOVESERV:
					matoclserv_cserv_removeserv(eptr,data,length);
					break;
				case LIZ_CLTOMA_IOLIMITS_STATUS:
					matoclserv_iolimits_status(eptr, data, length);
					break;
<<<<<<< HEAD
				case LIZ_CLTOMA_CHUNKS_HEALTH:
					matoclserv_chunks_health(eptr, data, length);
=======
				case LIZ_CLTOMA_METADATASERVER_STATUS:
					matoclserv_metadataserver_status(eptr, data, length);
>>>>>>> e476bfc8
					break;
				default:
					syslog(LOG_NOTICE,"main master server module: got unknown message from unregistered (type:%" PRIu32 ")",type);
					eptr->mode=KILL;
			}
		} else if (eptr->registered<100) {      // mounts and new tools
			if (eptr->sesdata==NULL) {
				syslog(LOG_ERR,"registered connection without sesdata !!!");
				eptr->mode=KILL;
				return;
			}
			switch (type) {
				case CLTOMA_FUSE_REGISTER:
					matoclserv_fuse_register(eptr,data,length);
					break;
				case CLTOMA_FUSE_RESERVED_INODES:
					matoclserv_fuse_reserved_inodes(eptr,data,length);
					break;
				case CLTOMA_FUSE_STATFS:
					matoclserv_fuse_statfs(eptr,data,length);
					break;
				case CLTOMA_FUSE_ACCESS:
					matoclserv_fuse_access(eptr,data,length);
					break;
				case CLTOMA_FUSE_LOOKUP:
					matoclserv_fuse_lookup(eptr,data,length);
					break;
				case CLTOMA_FUSE_GETATTR:
					matoclserv_fuse_getattr(eptr,data,length);
					break;
				case CLTOMA_FUSE_SETATTR:
					matoclserv_fuse_setattr(eptr,data,length);
					break;
				case CLTOMA_FUSE_READLINK:
					matoclserv_fuse_readlink(eptr,data,length);
					break;
				case CLTOMA_FUSE_SYMLINK:
					matoclserv_fuse_symlink(eptr,data,length);
					break;
				case CLTOMA_FUSE_MKNOD:
				case LIZ_CLTOMA_FUSE_MKNOD:
					matoclserv_fuse_mknod(eptr,type,data,length);
					break;
				case CLTOMA_FUSE_MKDIR:
				case LIZ_CLTOMA_FUSE_MKDIR:
					matoclserv_fuse_mkdir(eptr,type,data,length);
					break;
				case CLTOMA_FUSE_UNLINK:
					matoclserv_fuse_unlink(eptr,data,length);
					break;
				case CLTOMA_FUSE_RMDIR:
					matoclserv_fuse_rmdir(eptr,data,length);
					break;
				case CLTOMA_FUSE_RENAME:
					matoclserv_fuse_rename(eptr,data,length);
					break;
				case CLTOMA_FUSE_LINK:
					matoclserv_fuse_link(eptr,data,length);
					break;
				case CLTOMA_FUSE_GETDIR:
					matoclserv_fuse_getdir(eptr,data,length);
					break;
					/* CACHENOTIFY
					   case CLTOMA_FUSE_DIR_REMOVED:
					   matoclserv_fuse_dir_removed(eptr,data,length);
					   break;
					   */
				case CLTOMA_FUSE_OPEN:
					matoclserv_fuse_open(eptr,data,length);
					break;
				case LIZ_CLTOMA_FUSE_READ_CHUNK:
				case CLTOMA_FUSE_READ_CHUNK:
					matoclserv_fuse_read_chunk(eptr, PacketHeader(type, length), data);
					break;
				case LIZ_CLTOMA_FUSE_WRITE_CHUNK:
				case CLTOMA_FUSE_WRITE_CHUNK:
					matoclserv_fuse_write_chunk(eptr, PacketHeader(type, length), data);
					break;
				case LIZ_CLTOMA_FUSE_WRITE_CHUNK_END:
				case CLTOMA_FUSE_WRITE_CHUNK_END:
					matoclserv_fuse_write_chunk_end(eptr, PacketHeader(type, length), data);
					break;
					// fuse - meta
				case CLTOMA_FUSE_GETTRASH:
					matoclserv_fuse_gettrash(eptr,data,length);
					break;
				case CLTOMA_FUSE_GETDETACHEDATTR:
					matoclserv_fuse_getdetachedattr(eptr,data,length);
					break;
				case CLTOMA_FUSE_GETTRASHPATH:
					matoclserv_fuse_gettrashpath(eptr,data,length);
					break;
				case CLTOMA_FUSE_SETTRASHPATH:
					matoclserv_fuse_settrashpath(eptr,data,length);
					break;
				case CLTOMA_FUSE_UNDEL:
					matoclserv_fuse_undel(eptr,data,length);
					break;
				case CLTOMA_FUSE_PURGE:
					matoclserv_fuse_purge(eptr,data,length);
					break;
				case CLTOMA_FUSE_GETRESERVED:
					matoclserv_fuse_getreserved(eptr,data,length);
					break;
				case CLTOMA_FUSE_CHECK:
					matoclserv_fuse_check(eptr,data,length);
					break;
				case CLTOMA_FUSE_GETTRASHTIME:
					matoclserv_fuse_gettrashtime(eptr,data,length);
					break;
				case CLTOMA_FUSE_SETTRASHTIME:
					matoclserv_fuse_settrashtime(eptr,data,length);
					break;
				case CLTOMA_FUSE_GETGOAL:
					matoclserv_fuse_getgoal(eptr,data,length);
					break;
				case CLTOMA_FUSE_SETGOAL:
					matoclserv_fuse_setgoal(eptr,data,length);
					break;
				case CLTOMA_FUSE_APPEND:
					matoclserv_fuse_append(eptr,data,length);
					break;
				case CLTOMA_FUSE_GETDIRSTATS:
					matoclserv_fuse_getdirstats_old(eptr,data,length);
					break;
				case LIZ_CLTOMA_FUSE_TRUNCATE_END:
				case LIZ_CLTOMA_FUSE_TRUNCATE:
				case CLTOMA_FUSE_TRUNCATE:
					matoclserv_fuse_truncate(eptr, PacketHeader(type, length), data);
					break;
				case CLTOMA_FUSE_REPAIR:
					matoclserv_fuse_repair(eptr,data,length);
					break;
				case CLTOMA_FUSE_SNAPSHOT:
					matoclserv_fuse_snapshot(eptr,data,length);
					break;
				case CLTOMA_FUSE_GETEATTR:
					matoclserv_fuse_geteattr(eptr,data,length);
					break;
				case CLTOMA_FUSE_SETEATTR:
					matoclserv_fuse_seteattr(eptr,data,length);
					break;
				case LIZ_CLTOMA_FUSE_DELETE_ACL:
					matoclserv_fuse_deleteacl(eptr, data, length);
					break;
				case LIZ_CLTOMA_FUSE_GET_ACL:
					matoclserv_fuse_getacl(eptr, data, length);
					break;
				case LIZ_CLTOMA_FUSE_SET_ACL:
					matoclserv_fuse_setacl(eptr, data, length);
					break;
				case LIZ_CLTOMA_FUSE_SET_QUOTA:
					matoclserv_fuse_setquota(eptr, data, length);
					break;
				case LIZ_CLTOMA_FUSE_GET_QUOTA:
					matoclserv_fuse_getquota(eptr, data, length);
					break;
					/* do not use in version before 1.7.x */
				case CLTOMA_FUSE_GETXATTR:
					matoclserv_fuse_getxattr(eptr,data,length);
					break;
				case CLTOMA_FUSE_SETXATTR:
					matoclserv_fuse_setxattr(eptr,data,length);
					break;
					/* for tools - also should be available for registered clients */
				case CLTOMA_CSERV_LIST:
					matoclserv_cserv_list(eptr,data,length);
					break;
				case CLTOMA_SESSION_LIST:
					matoclserv_session_list(eptr,data,length);
					break;
				case CLTOAN_CHART:
					matoclserv_chart(eptr,data,length);
					break;
				case CLTOAN_CHART_DATA:
					matoclserv_chart_data(eptr,data,length);
					break;
				case CLTOMA_INFO:
					matoclserv_info(eptr,data,length);
					break;
				case CLTOMA_FSTEST_INFO:
					matoclserv_fstest_info(eptr,data,length);
					break;
				case CLTOMA_CHUNKSTEST_INFO:
					matoclserv_chunkstest_info(eptr,data,length);
					break;
				case CLTOMA_CHUNKS_MATRIX:
					matoclserv_chunks_matrix(eptr,data,length);
					break;
				case CLTOMA_EXPORTS_INFO:
					matoclserv_exports_info(eptr,data,length);
					break;
				case CLTOMA_MLOG_LIST:
					matoclserv_mlog_list(eptr,data,length);
					break;
				case CLTOMA_CSSERV_REMOVESERV:
					matoclserv_cserv_removeserv(eptr,data,length);
					break;
				case LIZ_CLTOMA_IOLIMIT:
					matoclserv_iolimit(eptr,data,length);
					break;
				default:
					syslog(LOG_NOTICE,"main master server module: got unknown message from mfsmount (type:%" PRIu32 ")",type);
					eptr->mode=KILL;
			}
		} else {        // old mfstools
			if (eptr->sesdata==NULL) {
				syslog(LOG_ERR,"registered connection (tools) without sesdata !!!");
				eptr->mode=KILL;
				return;
			}
			switch (type) {
				// extra (external tools)
				case CLTOMA_FUSE_REGISTER:
					matoclserv_fuse_register(eptr,data,length);
					break;
				case CLTOMA_FUSE_READ_CHUNK: // used in mfsfileinfo
					matoclserv_fuse_read_chunk(eptr, PacketHeader(type, length), data);
					break;
				case CLTOMA_FUSE_CHECK:
					matoclserv_fuse_check(eptr,data,length);
					break;
				case CLTOMA_FUSE_GETTRASHTIME:
					matoclserv_fuse_gettrashtime(eptr,data,length);
					break;
				case CLTOMA_FUSE_SETTRASHTIME:
					matoclserv_fuse_settrashtime(eptr,data,length);
					break;
				case CLTOMA_FUSE_GETGOAL:
					matoclserv_fuse_getgoal(eptr,data,length);
					break;
				case CLTOMA_FUSE_SETGOAL:
					matoclserv_fuse_setgoal(eptr,data,length);
					break;
				case CLTOMA_FUSE_APPEND:
					matoclserv_fuse_append(eptr,data,length);
					break;
				case CLTOMA_FUSE_GETDIRSTATS:
					matoclserv_fuse_getdirstats(eptr,data,length);
					break;
				case CLTOMA_FUSE_TRUNCATE:
					matoclserv_fuse_truncate(eptr, PacketHeader(type, length), data);
					break;
				case CLTOMA_FUSE_REPAIR:
					matoclserv_fuse_repair(eptr,data,length);
					break;
				case CLTOMA_FUSE_SNAPSHOT:
					matoclserv_fuse_snapshot(eptr,data,length);
					break;
				case CLTOMA_FUSE_GETEATTR:
					matoclserv_fuse_geteattr(eptr,data,length);
					break;
				case CLTOMA_FUSE_SETEATTR:
					matoclserv_fuse_seteattr(eptr,data,length);
					break;
				default:
					syslog(LOG_NOTICE,"main master server module: got unknown message from mfstools (type:%" PRIu32 ")",type);
					eptr->mode=KILL;
			}
		}
	} catch (IncorrectDeserializationException& e) {
		syslog(LOG_NOTICE,
				"main master server module: got inconsistent message from mount "
				"(type:%" PRIu32 ", length:%" PRIu32"), %s", type, length, e.what());
		eptr->mode = KILL;
	}
}

void matoclserv_term(void) {
	matoclserventry *eptr,*eptrn;
	packetstruct *pptr,*pptrn;
	chunklist *cl,*cln;

	syslog(LOG_NOTICE,"main master server module: closing %s:%s",ListenHost,ListenPort);
	tcpclose(lsock);

	for (eptr = matoclservhead ; eptr ; eptr = eptrn) {
		eptrn = eptr->next;
		if (eptr->inputpacket.packet) {
			free(eptr->inputpacket.packet);
		}
		for (pptr = eptr->outputhead ; pptr ; pptr = pptrn) {
			pptrn = pptr->next;
			if (pptr->packet) {
				free(pptr->packet);
			}
			free(pptr);
		}
		for (cl = eptr->chunkdelayedops ; cl ; cl = cln) {
			cln = cl->next;
			free(cl);
		}
		free(eptr);
	}
	matoclserv_session_unload();

	free(ListenHost);
	free(ListenPort);
}

void matoclserv_read(matoclserventry *eptr) {
	int32_t i;
	uint32_t type,size;
	const uint8_t *ptr;
	for (;;) {
		i=read(eptr->sock,eptr->inputpacket.startptr,eptr->inputpacket.bytesleft);
		if (i==0) {
			if (eptr->registered>0 && eptr->registered<100) {       // show this message only for standard, registered clients
				syslog(LOG_NOTICE,"connection with client(ip:%u.%u.%u.%u) has been closed by peer",(eptr->peerip>>24)&0xFF,(eptr->peerip>>16)&0xFF,(eptr->peerip>>8)&0xFF,eptr->peerip&0xFF);
			}
			eptr->mode = KILL;
			return;
		}
		if (i<0) {
			if (errno!=EAGAIN) {
#ifdef ECONNRESET
				if (errno!=ECONNRESET || eptr->registered<100) {
#endif
					mfs_arg_errlog_silent(LOG_NOTICE,"main master server module: (ip:%u.%u.%u.%u) read error",(eptr->peerip>>24)&0xFF,(eptr->peerip>>16)&0xFF,(eptr->peerip>>8)&0xFF,eptr->peerip&0xFF);
#ifdef ECONNRESET
				}
#endif
				eptr->mode = KILL;
			}
			return;
		}
		eptr->inputpacket.startptr+=i;
		eptr->inputpacket.bytesleft-=i;
		stats_brcvd+=i;

		if (eptr->inputpacket.bytesleft>0) {
			return;
		}

		if (eptr->mode==HEADER) {
			ptr = eptr->hdrbuff+4;
			size = get32bit(&ptr);

			if (size>0) {
				if (size>MaxPacketSize) {
					syslog(LOG_WARNING,"main master server module: packet too long (%" PRIu32 "/%u)",size,MaxPacketSize);
					eptr->mode = KILL;
					return;
				}
				eptr->inputpacket.packet = (uint8_t*) malloc(size);
				passert(eptr->inputpacket.packet);
				eptr->inputpacket.bytesleft = size;
				eptr->inputpacket.startptr = eptr->inputpacket.packet;
				eptr->mode = DATA;
				continue;
			}
			eptr->mode = DATA;
		}

		if (eptr->mode==DATA) {
			ptr = eptr->hdrbuff;
			type = get32bit(&ptr);
			size = get32bit(&ptr);

			eptr->mode=HEADER;
			eptr->inputpacket.bytesleft = 8;
			eptr->inputpacket.startptr = eptr->hdrbuff;

			matoclserv_gotpacket(eptr,type,eptr->inputpacket.packet,size);
			stats_prcvd++;

			if (eptr->inputpacket.packet) {
				free(eptr->inputpacket.packet);
			}
			eptr->inputpacket.packet=NULL;
		}
	}
}

void matoclserv_write(matoclserventry *eptr) {
	packetstruct *pack;
	int32_t i;
	for (;;) {
		pack = eptr->outputhead;
		if (pack==NULL) {
			return;
		}
		i=write(eptr->sock,pack->startptr,pack->bytesleft);
		if (i<0) {
			if (errno!=EAGAIN) {
				mfs_arg_errlog_silent(LOG_NOTICE,"main master server module: (ip:%u.%u.%u.%u) write error",(eptr->peerip>>24)&0xFF,(eptr->peerip>>16)&0xFF,(eptr->peerip>>8)&0xFF,eptr->peerip&0xFF);
				eptr->mode = KILL;
			}
			return;
		}
		pack->startptr+=i;
		pack->bytesleft-=i;
		stats_bsent+=i;
		if (pack->bytesleft>0) {
			return;
		}
		free(pack->packet);
		stats_psent++;
		eptr->outputhead = pack->next;
		if (eptr->outputhead==NULL) {
			eptr->outputtail = &(eptr->outputhead);
		}
		free(pack);
	}
}

void matoclserv_wantexit(void) {
	exiting=1;
}

int matoclserv_canexit(void) {
	matoclserventry *eptr;
	for (eptr=matoclservhead ; eptr ; eptr=eptr->next) {
		if (eptr->outputhead!=NULL) {
			return 0;
		}
		if (eptr->chunkdelayedops!=NULL) {
			return 0;
		}
	}
	return 1;
}

void matoclserv_desc(struct pollfd *pdesc,uint32_t *ndesc) {
	uint32_t pos = *ndesc;
	matoclserventry *eptr;

	if (exiting==0) {
		pdesc[pos].fd = lsock;
		pdesc[pos].events = POLLIN;
		lsockpdescpos = pos;
		pos++;
	} else {
		lsockpdescpos = -1;
	}
	for (eptr=matoclservhead ; eptr ; eptr=eptr->next) {
		pdesc[pos].fd = eptr->sock;
		pdesc[pos].events = 0;
		eptr->pdescpos = pos;
		if (exiting==0) {
			pdesc[pos].events |= POLLIN;
		}
		if (eptr->outputhead!=NULL) {
			pdesc[pos].events |= POLLOUT;
		}
		pos++;
	}
	*ndesc = pos;
}


void matoclserv_serve(struct pollfd *pdesc) {
	uint32_t now=main_time();
	matoclserventry *eptr,**kptr;
	packetstruct *pptr,*paptr;
	int ns;

	if (lsockpdescpos>=0 && (pdesc[lsockpdescpos].revents & POLLIN)) {
		ns=tcpaccept(lsock);
		if (ns<0) {
			mfs_errlog_silent(LOG_NOTICE,"main master server module: accept error");
		} else {
			tcpnonblock(ns);
			tcpnodelay(ns);
			eptr = (matoclserventry*) malloc(sizeof(matoclserventry));
			passert(eptr);
			eptr->next = matoclservhead;
			matoclservhead = eptr;
			eptr->sock = ns;
			eptr->pdescpos = -1;
			tcpgetpeer(ns,&(eptr->peerip),NULL);
			eptr->registered = 0;
			eptr->iolimits = false;
/* CACHENOTIFY
			eptr->notifications = 0;
*/
			eptr->version = 0;
			eptr->mode = HEADER;
			eptr->lastread = now;
			eptr->lastwrite = now;
			eptr->inputpacket.next = NULL;
			eptr->inputpacket.bytesleft = 8;
			eptr->inputpacket.startptr = eptr->hdrbuff;
			eptr->inputpacket.packet = NULL;
			eptr->outputhead = NULL;
			eptr->outputtail = &(eptr->outputhead);

			eptr->chunkdelayedops = NULL;
			eptr->sesdata = NULL;
/* CACHENOTIFY
			eptr->cacheddirs = NULL;
*/
			memset(eptr->passwordrnd,0,32);
		}
	}

// read
	for (eptr=matoclservhead ; eptr ; eptr=eptr->next) {
		if (eptr->pdescpos>=0) {
			if (pdesc[eptr->pdescpos].revents & (POLLERR|POLLHUP)) {
				eptr->mode = KILL;
			}
			if ((pdesc[eptr->pdescpos].revents & POLLIN) && eptr->mode!=KILL) {
				eptr->lastread = now;
				matoclserv_read(eptr);
			}
		}
	}

// write
	for (eptr=matoclservhead ; eptr ; eptr=eptr->next) {
		if (eptr->lastwrite+2<now && eptr->registered<100 && eptr->outputhead==NULL) {
			uint8_t *ptr = matoclserv_createpacket(eptr,ANTOAN_NOP,4);      // 4 byte length because of 'msgid'
			*((uint32_t*)ptr) = 0;
		}
		if (eptr->pdescpos>=0) {
/* CACHENOTIFY
			if (eptr->notifications) {
				if (eptr->version>=0x010616) {
					uint8_t *ptr = matoclserv_createpacket(eptr,MATOCL_FUSE_NOTIFY_END,4);  // transaction end
					*((uint32_t*)ptr) = 0;
				}
				eptr->notifications = 0;
			}
*/
			if ((((pdesc[eptr->pdescpos].events & POLLOUT)==0 && (eptr->outputhead)) || (pdesc[eptr->pdescpos].revents & POLLOUT)) && eptr->mode!=KILL) {
				eptr->lastwrite = now;
				matoclserv_write(eptr);
			}
		}
		if (eptr->lastread+10<now && exiting==0) {
			eptr->mode = KILL;
		}
	}

// close
	kptr = &matoclservhead;
	while ((eptr=*kptr)) {
		if (eptr->mode == KILL) {
			matocl_beforedisconnect(eptr);
			tcpclose(eptr->sock);
			if (eptr->inputpacket.packet) {
				free(eptr->inputpacket.packet);
			}
			pptr = eptr->outputhead;
			while (pptr) {
				if (pptr->packet) {
					free(pptr->packet);
				}
				paptr = pptr;
				pptr = pptr->next;
				free(paptr);
			}
			*kptr = eptr->next;
			free(eptr);
		} else {
			kptr = &(eptr->next);
		}
	}
}

void matoclserv_start_cond_check(void) {
	if (starting) {
// very simple condition checking if all chunkservers have been connected
// in the future master will know his chunkservers list and then this condition will be changed
		if (chunk_get_missing_count()<100) {
			starting=0;
		} else {
			starting--;
		}
	}
}

int matoclserv_sessionsinit(void) {
	fprintf(stderr,"loading sessions ... ");
	fflush(stderr);
	sessionshead = NULL;
	switch (matoclserv_load_sessions()) {
		case 0: // no file
			fprintf(stderr,"file not found\n");
			fprintf(stderr,"if it is not fresh installation then you have to restart all active mounts !!!\n");
			matoclserv_store_sessions();
			break;
		case 1: // file loaded
			fprintf(stderr,"ok\n");
			fprintf(stderr,"sessions file has been loaded\n");
			break;
		default:
			fprintf(stderr,"error\n");
			fprintf(stderr,"due to missing sessions you have to restart all active mounts !!!\n");
			break;
	}
	SessionSustainTime = cfg_getuint32("SESSION_SUSTAIN_TIME",86400);
	if (SessionSustainTime>7*86400) {
		SessionSustainTime=7*86400;
		mfs_syslog(LOG_WARNING,"SESSION_SUSTAIN_TIME too big (more than week) - setting this value to one week");
	}
	if (SessionSustainTime<60) {
		SessionSustainTime=60;
		mfs_syslog(LOG_WARNING,"SESSION_SUSTAIN_TIME too low (less than minute) - setting this value to one minute");
	}
	return 0;
}

int matoclserv_iolimits_reload() {
	std::string configFile = cfg_getstring("GLOBALIOLIMITS_FILENAME", "");
	gIoLimitsAccumulate_ms = cfg_get_minvalue("GLOBALIOLIMITS_ACCUMULATE_MS", 250U, 1U);

	if (!configFile.empty()) {
		try {
			IoLimitsConfigLoader configLoader;
			configLoader.load(std::ifstream(configFile));
			gIoLimitsSubsystem = configLoader.subsystem();
			gIoLimitsDatabase.setLimits(
					SteadyClock::now(), configLoader.limits(), gIoLimitsAccumulate_ms);
		} catch (Exception& ex) {
			mfs_arg_syslog(LOG_ERR, "Failed to process global I/O limits configuration "
					"file (%s): %s", configFile.c_str(), ex.message().c_str());
			return -1;
		}
	} else {
		gIoLimitsSubsystem = "";
		gIoLimitsDatabase.setLimits(
				SteadyClock::now(), IoLimitsConfigLoader::LimitsMap(), gIoLimitsAccumulate_ms);
	}

	gIoLimitsRefreshTime = cfg_get_minvalue(
			"GLOBALIOLIMITS_RENEGOTIATION_PERIOD_SECONDS", 0.1, 0.001);

	gIoLimitsConfigId++;

	matoclserv_broadcast_iolimits_cfg();

	return 0;
}

void  matoclserv_become_master() {
	starting = 120;
	matoclserv_reset_session_timeouts();
	matoclserv_start_cond_check();
	if (starting) {
		main_timeregister(TIMEMODE_RUN_LATE,1,0,matoclserv_start_cond_check);
	}
	main_timeregister(TIMEMODE_RUN_LATE,10,0,matocl_session_check);
	main_timeregister(TIMEMODE_RUN_LATE,3600,0,matocl_session_statsmove);
	return;
}

void matoclserv_reload(void) {
	char *oldListenHost,*oldListenPort;
	int newlsock;

	RejectOld = cfg_getuint32("REJECT_OLD_CLIENTS",0);
	SessionSustainTime = cfg_getuint32("SESSION_SUSTAIN_TIME",86400);
	if (SessionSustainTime>7*86400) {
		SessionSustainTime=7*86400;
		mfs_syslog(LOG_WARNING,"SESSION_SUSTAIN_TIME too big (more than week) - setting this value to one week");
	}
	if (SessionSustainTime<60) {
		SessionSustainTime=60;
		mfs_syslog(LOG_WARNING,"SESSION_SUSTAIN_TIME too low (less than minute) - setting this value to one minute");
	}

	matoclserv_iolimits_reload();

	oldListenHost = ListenHost;
	oldListenPort = ListenPort;
	if (cfg_isdefined("MATOCL_LISTEN_HOST") || cfg_isdefined("MATOCL_LISTEN_PORT") || !(cfg_isdefined("MATOCU_LISTEN_HOST") || cfg_isdefined("MATOCU_LISTEN_HOST"))) {
		ListenHost = cfg_getstr("MATOCL_LISTEN_HOST","*");
		ListenPort = cfg_getstr("MATOCL_LISTEN_PORT","9421");
	} else {
		ListenHost = cfg_getstr("MATOCU_LISTEN_HOST","*");
		ListenPort = cfg_getstr("MATOCU_LISTEN_PORT","9421");
	}
	if (strcmp(oldListenHost,ListenHost)==0 && strcmp(oldListenPort,ListenPort)==0) {
		free(oldListenHost);
		free(oldListenPort);
		mfs_arg_syslog(LOG_NOTICE,"main master server module: socket address hasn't changed (%s:%s)",ListenHost,ListenPort);
		return;
	}

	newlsock = tcpsocket();
	if (newlsock<0) {
		mfs_errlog(LOG_WARNING,"main master server module: socket address has changed, but can't create new socket");
		free(ListenHost);
		free(ListenPort);
		ListenHost = oldListenHost;
		ListenPort = oldListenPort;
		return;
	}
	tcpnonblock(newlsock);
	tcpnodelay(newlsock);
	tcpreuseaddr(newlsock);
	if (tcpsetacceptfilter(newlsock)<0 && errno!=ENOTSUP) {
		mfs_errlog_silent(LOG_NOTICE,"main master server module: can't set accept filter");
	}
	if (tcpstrlisten(newlsock,ListenHost,ListenPort,100)<0) {
		mfs_arg_errlog(LOG_ERR,"main master server module: socket address has changed, but can't listen on socket (%s:%s)",ListenHost,ListenPort);
		free(ListenHost);
		free(ListenPort);
		ListenHost = oldListenHost;
		ListenPort = oldListenPort;
		tcpclose(newlsock);
		return;
	}
	mfs_arg_syslog(LOG_NOTICE,"main master server module: socket address has changed, now listen on %s:%s",ListenHost,ListenPort);
	free(oldListenHost);
	free(oldListenPort);
	tcpclose(lsock);
	lsock = newlsock;
	if (metadataserver::isDuringPersonalityChange()) {
		matoclserv_become_master();
	}
}

int matoclserv_networkinit(void) {
	if (cfg_isdefined("MATOCL_LISTEN_HOST") || cfg_isdefined("MATOCL_LISTEN_PORT") || !(cfg_isdefined("MATOCU_LISTEN_HOST") || cfg_isdefined("MATOCU_LISTEN_HOST"))) {
		ListenHost = cfg_getstr("MATOCL_LISTEN_HOST","*");
		ListenPort = cfg_getstr("MATOCL_LISTEN_PORT","9421");
	} else {
		fprintf(stderr,"change MATOCU_LISTEN_* option names to MATOCL_LISTEN_* !!!\n");
		ListenHost = cfg_getstr("MATOCU_LISTEN_HOST","*");
		ListenPort = cfg_getstr("MATOCU_LISTEN_PORT","9421");
	}
	RejectOld = cfg_getuint32("REJECT_OLD_CLIENTS",0);

	if (matoclserv_iolimits_reload() != 0) {
		return -1;
	}

	exiting = 0;
	lsock = tcpsocket();
	if (lsock<0) {
		mfs_errlog(LOG_ERR,"main master server module: can't create socket");
		return -1;
	}
	tcpnonblock(lsock);
	tcpnodelay(lsock);
	tcpreuseaddr(lsock);
	if (tcpsetacceptfilter(lsock)<0 && errno!=ENOTSUP) {
		mfs_errlog_silent(LOG_NOTICE,"main master server module: can't set accept filter");
	}
	if (tcpstrlisten(lsock,ListenHost,ListenPort,100)<0) {
		mfs_arg_errlog(LOG_ERR,"main master server module: can't listen on %s:%s",ListenHost,ListenPort);
		return -1;
	}
	mfs_arg_syslog(LOG_NOTICE,"main master server module: listen on %s:%s",ListenHost,ListenPort);

	matoclservhead = NULL;
/* CACHENOTIFY
	matoclserv_dircache_init();
*/

	if (metadataserver::isMaster()) {
		matoclserv_become_master();
	}
	main_reloadregister(matoclserv_reload);
	main_destructregister(matoclserv_term);
	main_pollregister(matoclserv_desc,matoclserv_serve);
	main_wantexitregister(matoclserv_wantexit);
	main_canexitregister(matoclserv_canexit);
	return 0;
}

void matoclserv_session_unload(void) {
	for (session* ss = sessionshead, *ssn = NULL; ss ; ss = ssn) {
		ssn = ss->next;
		for (filelist* of = ss->openedfiles, *ofn = NULL; of; of = ofn) {
			ofn = of->next;
			free(of);
		}
		if (ss->info) {
			free(ss->info);
		}
		free(ss);
	}
	sessionshead = nullptr;
}
<|MERGE_RESOLUTION|>--- conflicted
+++ resolved
@@ -1174,7 +1174,28 @@
 	matoclserv_createpacket(eptr, std::move(buffer));
 }
 
-<<<<<<< HEAD
+void matoclserv_metadataserver_status(matoclserventry* eptr, const uint8_t* data, uint32_t length) {
+	uint32_t messageId;
+	cltoma::metadataserverStatus::deserialize(data, length, messageId);
+
+	uint64_t metadataVersion = 0;
+	try {
+		metadataVersion = fs_getversion();
+	} catch (NoMetadataException&) {}
+	uint8_t status = metadataserver::isMaster() ?
+			LIZ_METADATASERVER_STATUS_MASTER :
+			(masterconn_is_connected() ?
+				LIZ_METADATASERVER_STATUS_SHADOW_CONNECTED :
+				LIZ_METADATASERVER_STATUS_SHADOW_DISCONNECTED);
+
+	MessageBuffer buffer;
+	matocl::metadataserverStatus::serialize(buffer,
+			messageId,
+			status,
+			metadataVersion);
+	matoclserv_createpacket(eptr, std::move(buffer));
+}
+
 void matoclserv_chunks_health(matoclserventry *eptr, const uint8_t *data, uint32_t length) {
 	bool regularChunksOnly;
 	std::vector<uint8_t> message(data, data + length);
@@ -1184,28 +1205,6 @@
 			chunk_get_availability_state(regularChunksOnly),
 			chunk_get_replication_state(regularChunksOnly));
 	matoclserv_createpacket(eptr, message);
-=======
-void matoclserv_metadataserver_status(matoclserventry* eptr, const uint8_t* data, uint32_t length) {
-	uint32_t messageId;
-	cltoma::metadataserverStatus::deserialize(data, length, messageId);
-
-	uint64_t metadataVersion = 0;
-	try {
-		metadataVersion = fs_getversion();
-	} catch (NoMetadataException&) {}
-	uint8_t status = metadataserver::isMaster() ?
-			LIZ_METADATASERVER_STATUS_MASTER :
-			(masterconn_is_connected() ?
-				LIZ_METADATASERVER_STATUS_SHADOW_CONNECTED :
-				LIZ_METADATASERVER_STATUS_SHADOW_DISCONNECTED);
-
-	MessageBuffer buffer;
-	matocl::metadataserverStatus::serialize(buffer,
-			messageId,
-			status,
-			metadataVersion);
-	matoclserv_createpacket(eptr, std::move(buffer));
->>>>>>> e476bfc8
 }
 
 void matoclserv_session_list(matoclserventry *eptr,const uint8_t *data,uint32_t length) {
@@ -3851,13 +3850,11 @@
 				case LIZ_CLTOMA_IOLIMITS_STATUS:
 					matoclserv_iolimits_status(eptr, data, length);
 					break;
-<<<<<<< HEAD
+				case LIZ_CLTOMA_METADATASERVER_STATUS:
+					matoclserv_metadataserver_status(eptr, data, length);
+					break;
 				case LIZ_CLTOMA_CHUNKS_HEALTH:
 					matoclserv_chunks_health(eptr, data, length);
-=======
-				case LIZ_CLTOMA_METADATASERVER_STATUS:
-					matoclserv_metadataserver_status(eptr, data, length);
->>>>>>> e476bfc8
 					break;
 				default:
 					syslog(LOG_NOTICE,"main master server module: got unknown message from unregistered (type:%" PRIu32 ")",type);
