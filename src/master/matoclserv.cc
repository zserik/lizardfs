--- conflicted
+++ resolved
@@ -2913,30 +2913,12 @@
 	matoclserv_createpacket(eptr, outMessage);
 }
 
-<<<<<<< HEAD
 void matoclserv_fuse_setgoal(matoclserventry *eptr, const uint8_t *data, uint32_t length) {
 	uint32_t inode, uid;
 	uint32_t messageId;
 	uint8_t goal, smode;
 
 	deserializeAllMooseFsPacketDataNoHeader(data, length, messageId, inode, uid, goal, smode);
-=======
-void matoclserv_fuse_setgoal(matoclserventry *eptr,const uint8_t *data,uint32_t length) {
-	uint32_t inode,uid;
-	uint32_t msgid;
-	uint8_t goal,smode;
-	uint32_t changed,notchanged,notpermitted;
-	uint8_t *ptr;
-	uint8_t status;
-	if (length!=14) {
-		syslog(LOG_NOTICE,"CLTOMA_FUSE_SETGOAL - wrong size (%" PRIu32 "/14)",length);
-		eptr->mode = KILL;
-		return;
-	}
-	msgid = get32bit(&data);
-	inode = get32bit(&data);
-	uid = get32bit(&data);
->>>>>>> 0de630c2
 	matoclserv_ugid_remap(eptr,&uid,NULL);
 
 	uint8_t status = STATUS_OK;
@@ -2947,41 +2929,19 @@
 	} else if (isXorGoal(goal) && (smode & SMODE_TMASK) != SMODE_SET) {
 		status = ERROR_EINVAL;
 	}
-<<<<<<< HEAD
 
 	uint32_t changed = 0, notchanged = 0, notpermitted = 0, quotaexceeded = 0;
 	if (status == STATUS_OK) {
-#if VERSHEX>=0x010700
-		status = fs_setgoal(eptr->sesdata->rootinode, eptr->sesdata->sesflags, inode, uid, goal,
-				smode, &changed, &notchanged, &notpermitted, &quotaexceeded);
-#else
 		status = fs_setgoal(eptr->sesdata->rootinode, eptr->sesdata->sesflags, inode, uid, goal,
 				smode, &changed, &notchanged, &notpermitted);
-#endif
 	}
 
 	std::vector<uint8_t> outMessage;
 	if (status != STATUS_OK) {
 		serializeMooseFsPacket(outMessage, MATOCL_FUSE_SETGOAL, messageId, status);
-	} else if (eptr->version >= 0x010700) {
-		serializeMooseFsPacket(outMessage, MATOCL_FUSE_SETGOAL,
-				messageId, changed, notchanged, notpermitted, quotaexceeded);
 	} else {
 		serializeMooseFsPacket(outMessage, MATOCL_FUSE_SETGOAL,
 				messageId, changed, notchanged, notpermitted);
-=======
-	if (status==STATUS_OK) {
-		status = fs_setgoal(eptr->sesdata->rootinode,eptr->sesdata->sesflags,inode,uid,goal,smode,&changed,&notchanged,&notpermitted);
-	}
-	ptr = matoclserv_createpacket(eptr,MATOCL_FUSE_SETGOAL,(status!=STATUS_OK)?5:16);
-	put32bit(&ptr,msgid);
-	if (status!=STATUS_OK) {
-		put8bit(&ptr,status);
-	} else {
-		put32bit(&ptr,changed);
-		put32bit(&ptr,notchanged);
-		put32bit(&ptr,notpermitted);
->>>>>>> 0de630c2
 	}
 	matoclserv_createpacket(eptr, outMessage);
 }
