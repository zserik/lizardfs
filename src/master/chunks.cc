/*
   Copyright 2005-2010 Jakub Kruszona-Zawadzki, Gemius SA, 2013 Skytechnology sp. z o.o..

   This file was part of MooseFS and is part of LizardFS.

   LizardFS is free software: you can redistribute it and/or modify
   it under the terms of the GNU General Public License as published by
   the Free Software Foundation, version 3.

   LizardFS is distributed in the hope that it will be useful,
   but WITHOUT ANY WARRANTY; without even the implied warranty of
   MERCHANTABILITY or FITNESS FOR A PARTICULAR PURPOSE.  See the
   GNU General Public License for more details.

   You should have received a copy of the GNU General Public License
   along with LizardFS  If not, see <http://www.gnu.org/licenses/>.
 */

#include "common/platform.h"
#include "master/chunks.h"

#include <fcntl.h>
#include <inttypes.h>
#include <stdio.h>
#include <stdlib.h>
#include <string.h>
#include <sys/stat.h>
#include <sys/types.h>
#include <syslog.h>
#include <unistd.h>
#include <algorithm>

#include "common/chunks_availability_state.h"
#include "common/datapack.h"
#include "common/goal.h"
#include "common/hashfn.h"
#include "common/lizardfs_version.h"
#include "common/main.h"
#include "common/massert.h"
#include "common/MFSCommunication.h"
#include "master/checksum.h"
#include "master/chunk_copies_calculator.h"
#include "master/chunk_goal_counters.h"
#include "master/filesystem.h"

#ifdef METARESTORE
#  include <time.h>
#else
#  include "common/cfg.h"
#  include "common/main.h"
#  include "common/random.h"
#  include "master/matoclserv.h"
#  include "master/matocsserv.h"
#  include "master/topology.h"
#  endif

#define MINLOOPTIME 1
#define MAXLOOPTIME 7200
#define MAXCPS 10000000
#define MINCPS 10000

#define HASHSIZE 0x100000
#define HASHPOS(chunkid) (((uint32_t)chunkid)&0xFFFFF)

#define CHECKSUMSEED 78765491511151883ULL

#ifndef METARESTORE


/* chunk.operation */
enum {NONE,CREATE,SET_VERSION,DUPLICATE,TRUNCATE,DUPTRUNC};
/* slist.valid */
/* INVALID - wrong version / or got info from chunkserver (IO error etc.)  ->  to delete */
/* DEL - deletion in progress */
/* BUSY - operation in progress */
/* VALID - ok */
/* TDBUSY - to delete + BUSY */
/* TDVALID - want to be deleted */
enum {INVALID,DEL,BUSY,VALID,TDBUSY,TDVALID};

/* List of servers containing the chunk */
struct slist {
	void *ptr; // server data as matocsserventry
	uint32_t version;
	ChunkType chunkType;
	uint8_t valid;
//      uint8_t sectionid; - idea - Split machines into sctions. Try to place each copy of particular chunk in different section.
//      uint16_t machineid; - idea - If there are many different processes on the same physical computer then place there only one copy of chunk.
	slist *next;
	slist()
			: ptr(nullptr),
			  version(0),
			  chunkType(ChunkType::getStandardChunkType()),
			  valid(INVALID),
			  next(nullptr) {
	}

	bool is_busy() const {
		return valid == BUSY || valid == TDBUSY;
	}

	bool is_valid() const {
		return valid != INVALID && valid != DEL;
	}

	bool is_todel() const {
		return valid == TDVALID || valid == TDBUSY;
	}

	void mark_busy() {
		switch (valid) {
		case VALID:
			valid = BUSY;
			break;
		case TDVALID:
			valid = TDBUSY;
			break;
		default:
			sassert(!"slist::mark_busy(): wrong state");
		}
	}
	void unmark_busy() {
		switch (valid) {
		case BUSY:
			valid = VALID;
			break;
		case TDBUSY:
			valid = TDVALID;
			break;
		default:
			sassert(!"slist::unmark_busy(): wrong state");
		}
	}
	void mark_todel() {
		switch (valid) {
		case VALID:
			valid = TDVALID;
			break;
		case BUSY:
			valid = TDBUSY;
			break;
		default:
			sassert(!"slist::mark_todel(): wrong state");
		}
	}
	void unmark_todel() {
		switch (valid) {
		case TDVALID:
			valid = VALID;
			break;
		case TDBUSY:
			valid = BUSY;
			break;
		default:
			sassert(!"slist::unmark_todel(): wrong state");
		}
	}
};

#ifndef METARESTORE
static std::vector<void*> zombieServersHandledInThisLoop;
static std::vector<void*> zombieServersToBeHandledInNextLoop;
#endif // METARESTORE

#define SLIST_BUCKET_SIZE 5000
struct slist_bucket {
	slist bucket[SLIST_BUCKET_SIZE];
	uint32_t firstfree;
	slist_bucket *next;
};

static inline slist* slist_malloc();
static inline void slist_free(slist *p);
#endif

class chunk {
public:
	uint64_t chunkid;
	uint64_t checksum;
	chunk *next;
#ifndef METARESTORE
	slist *slisthead;
#endif
	uint32_t version;
	uint32_t lockid;
	uint32_t lockedto;
private: // public/private sections are mixed here to make the struct as small as possible
	ChunkGoalCounters goalCounters_;
#ifndef METARESTORE
	uint8_t goalInStats_;
#endif
#ifndef METARESTORE
public:
	uint8_t needverincrease:1;
	uint8_t interrupted:1;
	uint8_t operation:4;
#endif
#ifndef METARESTORE
private:
	uint8_t allMissingParts_, regularMissingParts_;
	uint8_t allRedundantParts_, regularRedundantParts_;
	uint8_t allStandardCopies_, regularStandardCopies_;
	uint8_t allAvailabilityState_, regularAvailabilityState_;
#endif

public:
#ifndef METARESTORE
	static ChunksAvailabilityState allChunksAvailability, regularChunksAvailability;
	static ChunksReplicationState allChunksReplicationState, regularChunksReplicationState;
	static uint64_t count;
	static uint64_t allStandardChunkCopies[11][11], regularStandardChunkCopies[11][11];
#endif

	uint8_t goal() const {
		return goalCounters_.combinedGoal();
	}

	// number of files this chunk belongs to
	uint8_t fileCount() const {
		return goalCounters_.fileCount();
	}

	// called when this chunks becomes a part of a file with the given goal
	void addFileWithGoal(uint8_t goal) {
		goalCounters_.addFile(goal);
#ifndef METARESTORE
		updateStats();
#endif
	}

	// called when a file that this chunks belongs to is removed
	void removeFileWithGoal(uint8_t goal) {
		goalCounters_.removeFile(goal);
#ifndef METARESTORE
		updateStats();
#endif
	}

	// called when a file that this chunks belongs to changes goal
	void changeFileGoal(uint8_t prevGoal, uint8_t newGoal) {
		goalCounters_.changeFileGoal(prevGoal, newGoal);
#ifndef METARESTORE
		updateStats();
#endif
	}

#ifndef METARESTORE
	// This method should be called on a new chunk
	void initStats() {
		count++;
		allMissingParts_ = regularMissingParts_ = 0;
		allRedundantParts_ = regularRedundantParts_ = 0;
		allStandardCopies_ = regularStandardCopies_ = 0;
		allAvailabilityState_ = regularAvailabilityState_ = ChunksAvailabilityState::kSafe;
		goalInStats_ = 0;
		addToStats();
		updateStats();
	}

	// This method should be called when a chunk is removed
	void freeStats() {
		count--;
		removeFromStats();
	}

	// Updates statistics of all chunks
	void updateStats() {
		removeFromStats();
		allStandardCopies_ = regularStandardCopies_ = 0;
		ChunkCopiesCalculator all(goal()), regular(goal());
		for (slist* s = slisthead; s != nullptr; s = s->next) {
			if (!s->is_valid()) {
				continue;
			}
			all.addPart(s->chunkType);
			if (s->chunkType.isStandardChunkType()) {
				allStandardCopies_++;
			}
			if (!s->is_todel()) {
				regular.addPart(s->chunkType);
				if (s->chunkType.isStandardChunkType()) {
					regularStandardCopies_++;
				}
			}
		}
		allAvailabilityState_ = all.getState();
		allMissingParts_ = std::min(200U, all.countPartsToRecover());
		allRedundantParts_ = std::min(200U, all.countPartsToRemove());
		regularAvailabilityState_ = regular.getState();
		regularMissingParts_ = std::min(200U, regular.countPartsToRecover());
		regularRedundantParts_ = std::min(200U, regular.countPartsToRemove());
		addToStats();
	}

	bool isSafe() const {
		return allAvailabilityState_ == ChunksAvailabilityState::kSafe;
	}

	bool isEndangered() const {
		return allAvailabilityState_ == ChunksAvailabilityState::kEndangered;
	}

	bool isLost() const {
		return allAvailabilityState_ == ChunksAvailabilityState::kLost;
	}

	bool needsReplication() const {
		return regularMissingParts_ > 0;
	}

	bool needsDeletion() const {
		return regularRedundantParts_ > 0;
	}

	uint8_t getStandardCopiesCount() const {
		return allStandardCopies_;
	}

	bool isLocked() const {
		return lockedto >= main_time();
	}

	void markCopyAsHavingWrongVersion(slist *s) {
		s->valid = INVALID;
		updateStats();
	}

	void invalidateCopy(slist *s) {
		s->valid = INVALID;
		s->version = 0;
		updateStats();
	}

	void deleteCopy(slist *s) {
		s->valid = DEL;
		updateStats();
	}

	void unlinkCopy(slist *s, slist **prev_next) {
		*prev_next = s->next;
		slist_free(s);
		updateStats();
	}

	slist* addCopyNoStatsUpdate(void *ptr, uint8_t valid, uint32_t version, ChunkType type) {
		slist *s = slist_malloc();
		s->ptr = ptr;
		s->valid = valid;
		s->version = version;
		s->chunkType = type;
		s->next = slisthead;
		slisthead = s;
		return s;
	}

	slist *addCopy(void *ptr, uint8_t valid, uint32_t version, ChunkType type) {
		slist *s = addCopyNoStatsUpdate(ptr, valid, version, type);
		updateStats();
		return s;
	}

	ChunkCopiesCalculator makeRegularCopiesCalculator() const {
		ChunkCopiesCalculator calculator(goal());
		for (const slist *s = slisthead; s != nullptr; s = s->next) {
			if (s->is_valid() && !s->is_todel()) {
				calculator.addPart(s->chunkType);
			}
		}
		return calculator;
	}

private:
	void removeFromStats() {
		ChunksAvailabilityState::State chunkState;

		chunkState = static_cast<ChunksAvailabilityState::State>(allAvailabilityState_);
		allChunksAvailability.removeChunk(goalInStats_, chunkState);
		allChunksReplicationState.removeChunk(goalInStats_, allMissingParts_, allRedundantParts_);

		chunkState = static_cast<ChunksAvailabilityState::State>(regularAvailabilityState_);
		regularChunksAvailability.removeChunk(goalInStats_, chunkState);
		regularChunksReplicationState.removeChunk(goalInStats_,
				regularMissingParts_, regularRedundantParts_);

		if (goalInStats_ == 0 || isOrdinaryGoal(goalInStats_)) {
			uint8_t limitedGoal = std::min<uint8_t>(10, goalInStats_);
			uint8_t limitedAll = std::min<uint8_t>(10, allStandardCopies_);
			uint8_t limitedRegular = std::min<uint8_t>(10, regularStandardCopies_);
			allStandardChunkCopies[limitedGoal][limitedAll]--;
			regularStandardChunkCopies[limitedGoal][limitedRegular]--;
		}
	}

	void addToStats() {
		goalInStats_ = goal();
		ChunksAvailabilityState::State chunkState;

		chunkState = static_cast<ChunksAvailabilityState::State>(allAvailabilityState_);
		allChunksAvailability.addChunk(goalInStats_, chunkState);
		allChunksReplicationState.addChunk(goalInStats_, allMissingParts_, allRedundantParts_);

		chunkState = static_cast<ChunksAvailabilityState::State>(regularAvailabilityState_);
		regularChunksAvailability.addChunk(goalInStats_, chunkState);
		regularChunksReplicationState.addChunk(goalInStats_,
				regularMissingParts_, regularRedundantParts_);

		if (goalInStats_ == 0 || isOrdinaryGoal(goalInStats_)) {
			uint8_t limitedGoal = std::min<uint8_t>(10, goalInStats_);
			uint8_t limitedAll = std::min<uint8_t>(10, allStandardCopies_);
			uint8_t limitedRegular = std::min<uint8_t>(10, regularStandardCopies_);
			allStandardChunkCopies[limitedGoal][limitedAll]++;
			regularStandardChunkCopies[limitedGoal][limitedRegular]++;
		}
	}
#endif
};

#ifndef METARESTORE
ChunksAvailabilityState chunk::allChunksAvailability, chunk::regularChunksAvailability;
ChunksReplicationState chunk::allChunksReplicationState, chunk::regularChunksReplicationState;
uint64_t chunk::count;
uint64_t chunk::allStandardChunkCopies[11][11];
uint64_t chunk::regularStandardChunkCopies[11][11];
#endif

#define CHUNK_BUCKET_SIZE 20000
struct chunk_bucket {
	chunk bucket[CHUNK_BUCKET_SIZE];
	uint32_t firstfree;
	chunk_bucket *next;
};

namespace {
struct ChunksMetadata {
#ifndef METARESTORE
	// server lists
	slist_bucket *sbhead;
	slist *slfreehead;
#endif

	// chunks
	chunk_bucket *cbhead;
	chunk *chfreehead;
	chunk *chunkhash[HASHSIZE];
	uint64_t lastchunkid;
	chunk* lastchunkptr;

	// other chunks metadata information
	uint64_t nextchunkid;
	uint64_t chunksChecksum;
	uint64_t chunksChecksumRecalculated;
	uint32_t checksumRecalculationPosition;

	ChunksMetadata() :
#ifndef METARESTORE
			sbhead{},
			slfreehead{},
#endif
			cbhead{},
			chfreehead{},
			chunkhash{},
			lastchunkid{},
			lastchunkptr{},
			nextchunkid{1},
			chunksChecksum{},
			chunksChecksumRecalculated{},
			checksumRecalculationPosition{0} {
	}

	~ChunksMetadata() {
#ifndef METARESTORE
		slist_bucket *sbn;
		for (slist_bucket *sb = sbhead; sb; sb = sbn) {
			sbn = sb->next;
			delete sb;
		}
#endif

		chunk_bucket *cbn;
		for (chunk_bucket *cb = cbhead; cb; cb = cbn) {
			cbn = cb->next;
			delete cb;
		}
	}
};
} // anonymous namespace

static ChunksMetadata* gChunksMetadata;

#define LOCKTIMEOUT 120
#define UNUSED_DELETE_TIMEOUT (86400*7)

#ifndef METARESTORE

static uint32_t ReplicationsDelayDisconnect=3600;
static uint32_t ReplicationsDelayInit=300;

static uint32_t MaxWriteRepl;
static uint32_t MaxReadRepl;
static uint32_t MaxDelSoftLimit;
static uint32_t MaxDelHardLimit;
static double TmpMaxDelFrac;
static uint32_t TmpMaxDel;
static uint32_t HashSteps;
static uint32_t HashCPS;
static double AcceptableDifference;

static uint32_t jobshpos;
static uint32_t jobsrebalancecount;
static uint32_t jobsnorepbefore;

static uint32_t starttime;

struct job_info {
	uint32_t del_invalid;
	uint32_t del_unused;
	uint32_t del_diskclean;
	uint32_t del_overgoal;
	uint32_t copy_undergoal;
};

struct loop_info {
	job_info done,notdone;
	uint32_t copy_rebalance;
};

static loop_info chunksinfo = {{0,0,0,0,0},{0,0,0,0,0},0};
static uint32_t chunksinfo_loopstart=0,chunksinfo_loopend=0;

static uint32_t stats_deletions=0;
static uint32_t stats_replications=0;

void chunk_stats(uint32_t *del,uint32_t *repl) {
	*del = stats_deletions;
	*repl = stats_replications;
	stats_deletions = 0;
	stats_replications = 0;
}

#endif // ! METARESTORE

static uint64_t chunk_checksum(const chunk* c) {
	if (c == nullptr || c->fileCount() == 0) {
		// We treat chunks with fileCount=0 as non-existent, so that we don't have to notify shadow
		// masters when we remove them from our structures.
		return 0;
	}
	uint64_t checksum = 64517419147637ULL;
	hashCombine(checksum, c->chunkid, c->version, c->lockedto, c->goal(), c->fileCount());
	return checksum;
}

static void chunk_checksum_add_to_background(chunk* ch) {
	if (!ch) {
		return;
	}
	removeFromChecksum(gChunksMetadata->chunksChecksum, ch->checksum);
	ch->checksum = chunk_checksum(ch);
	addToChecksum(gChunksMetadata->chunksChecksumRecalculated, ch->checksum);
	addToChecksum(gChunksMetadata->chunksChecksum, ch->checksum);
}

static void chunk_update_checksum(chunk* ch) {
	if (!ch) {
		return;
	}
	if (HASHPOS(ch->chunkid) < gChunksMetadata->checksumRecalculationPosition) {
		removeFromChecksum(gChunksMetadata->chunksChecksumRecalculated, ch->checksum);
	}
	removeFromChecksum(gChunksMetadata->chunksChecksum, ch->checksum);
	ch->checksum = chunk_checksum(ch);
	if (HASHPOS(ch->chunkid) < gChunksMetadata->checksumRecalculationPosition) {
		DEBUG_LOG("master.fs.checksum.changing_recalculated_chunk");
		addToChecksum(gChunksMetadata->chunksChecksumRecalculated, ch->checksum);
	} else {
		DEBUG_LOG("master.fs.checksum.changing_not_recalculated_chunk");
	}
	addToChecksum(gChunksMetadata->chunksChecksum, ch->checksum);
}

/*!
 * \brief update chunks checksum in the background
 * \param limit for processed chunks per function call
 * \return info whether all chunks were updated or not.
 */

ChecksumRecalculationStatus chunks_update_checksum_a_bit(uint32_t speedLimit) {
	if (gChunksMetadata->checksumRecalculationPosition == 0) {
		gChunksMetadata->chunksChecksumRecalculated = CHECKSUMSEED;
	}
	uint32_t recalculated = 0;
	while (gChunksMetadata->checksumRecalculationPosition < HASHSIZE) {
		chunk* c;
		for (c = gChunksMetadata->chunkhash[gChunksMetadata->checksumRecalculationPosition]; c; c=c->next) {
			chunk_checksum_add_to_background(c);
			++recalculated;
		}
		++gChunksMetadata->checksumRecalculationPosition;
		if (recalculated >= speedLimit) {
			return ChecksumRecalculationStatus::kInProgress;
		}
	}
	// Recalculating chunks checksum finished
	gChunksMetadata->checksumRecalculationPosition = 0;
	if (gChunksMetadata->chunksChecksum != gChunksMetadata->chunksChecksumRecalculated) {
		syslog(LOG_WARNING,"Chunks metadata checksum mismatch found, replacing with a new value.");
		DEBUG_LOG("master.fs.checksum.mismatch");
		gChunksMetadata->chunksChecksum = gChunksMetadata->chunksChecksumRecalculated;
	}
	return ChecksumRecalculationStatus::kDone;
}

static void chunk_recalculate_checksum() {
	gChunksMetadata->chunksChecksum = CHECKSUMSEED;
	for (int i = 0; i < HASHSIZE; ++i) {
		for (chunk* ch = gChunksMetadata->chunkhash[i]; ch; ch = ch->next) {
			ch->checksum = chunk_checksum(ch);
			addToChecksum(gChunksMetadata->chunksChecksum, ch->checksum);
		}
	}
}

uint64_t chunk_checksum(ChecksumMode mode) {
	uint64_t checksum = 46586918175221;
	addToChecksum(checksum, gChunksMetadata->nextchunkid);
	if (mode == ChecksumMode::kForceRecalculate) {
		chunk_recalculate_checksum();
	}
	addToChecksum(checksum, gChunksMetadata->chunksChecksum);
	return checksum;
}

#ifndef METARESTORE
static inline slist* slist_malloc() {
	slist_bucket *sb;
	slist *ret;
	if (gChunksMetadata->slfreehead) {
		ret = gChunksMetadata->slfreehead;
		gChunksMetadata->slfreehead = ret->next;
		return ret;
	}
	if (gChunksMetadata->sbhead==NULL || gChunksMetadata->sbhead->firstfree==SLIST_BUCKET_SIZE) {
		sb = new slist_bucket;
		passert(sb);
		sb->next = gChunksMetadata->sbhead;
		sb->firstfree = 0;
		gChunksMetadata->sbhead = sb;
	}
	ret = (gChunksMetadata->sbhead->bucket)+(gChunksMetadata->sbhead->firstfree);
	gChunksMetadata->sbhead->firstfree++;
	return ret;
}

static inline void slist_free(slist *p) {
	p->next = gChunksMetadata->slfreehead;
	gChunksMetadata->slfreehead = p;
}
#endif /* !METARESTORE */

static inline chunk* chunk_malloc() {
	chunk_bucket *cb;
	chunk *ret;
	if (gChunksMetadata->chfreehead) {
		ret = gChunksMetadata->chfreehead;
		gChunksMetadata->chfreehead = ret->next;
		return ret;
	}
	if (gChunksMetadata->cbhead==NULL || gChunksMetadata->cbhead->firstfree==CHUNK_BUCKET_SIZE) {
		cb = new chunk_bucket;
		cb->next = gChunksMetadata->cbhead;
		cb->firstfree = 0;
		gChunksMetadata->cbhead = cb;
	}
	ret = (gChunksMetadata->cbhead->bucket)+(gChunksMetadata->cbhead->firstfree);
	gChunksMetadata->cbhead->firstfree++;
	return ret;
}

#ifndef METARESTORE
static inline void chunk_free(chunk *p) {
	p->next = gChunksMetadata->chfreehead;
	gChunksMetadata->chfreehead = p;
}
#endif /* METARESTORE */

chunk* chunk_new(uint64_t chunkid, uint32_t chunkversion) {
	uint32_t chunkpos = HASHPOS(chunkid);
	chunk *newchunk;
	newchunk = chunk_malloc();
	newchunk->next = gChunksMetadata->chunkhash[chunkpos];
	gChunksMetadata->chunkhash[chunkpos] = newchunk;
	newchunk->chunkid = chunkid;
	newchunk->version = chunkversion;
	newchunk->lockid = 0;
	newchunk->lockedto = 0;
#ifndef METARESTORE
	newchunk->needverincrease = 1;
	newchunk->interrupted = 0;
	newchunk->operation = NONE;
	newchunk->slisthead = NULL;
	newchunk->initStats();
#endif
	gChunksMetadata->lastchunkid = chunkid;
	gChunksMetadata->lastchunkptr = newchunk;
	newchunk->checksum = 0;
	chunk_update_checksum(newchunk);
	return newchunk;
}

#ifndef METARESTORE
void chunk_emergency_increase_version(chunk *c) {
	slist *s;
	uint32_t i;
	i=0;
	for (s=c->slisthead ;s ; s=s->next) {
		if (s->is_valid()) {
			if (!s->is_busy()) {
				s->mark_busy();
			}
			s->version = c->version+1;
			matocsserv_send_setchunkversion(s->ptr,c->chunkid,c->version+1,c->version,
					s->chunkType);
			i++;
		}
	}
	if (i>0) { // should always be true !!!
		c->interrupted = 0;
		c->operation = SET_VERSION;
		c->version++;
	} else {
		matoclserv_chunk_status(c->chunkid,ERROR_CHUNKLOST);
	}
	fs_incversion(c->chunkid);
	chunk_update_checksum(c);
}

bool chunk_server_is_disconnected(void* ptr) {
	for (auto zombies : {&zombieServersHandledInThisLoop, &zombieServersToBeHandledInNextLoop}) {
		if (std::find(zombies->begin(), zombies->end(), ptr) != zombies->end()) {
			return true;
		}
	}
	return false;
}

void chunk_handle_disconnected_copies(chunk* c) {
	slist *s, **st;
	st = &(c->slisthead);
	bool lostCopyFound = false;
	while (*st) {
		s = *st;
		if (chunk_server_is_disconnected(s->ptr)) {
			c->unlinkCopy(s, st);
			c->needverincrease=1;
			lostCopyFound = true;
		} else {
			st = &(s->next);
		}
	}
	if (lostCopyFound && c->operation!=NONE) {
		bool any_copy_busy = false;
		uint8_t valid_copies = 0;
		for (s=c->slisthead ; s ; s=s->next) {
			any_copy_busy |= s->is_busy();
			valid_copies += s->is_valid() ? 1 : 0;
		}
		if (any_copy_busy) {
			c->interrupted = 1;
		} else {
			if (valid_copies > 0) {
				chunk_emergency_increase_version(c);
			} else {
				matoclserv_chunk_status(c->chunkid,ERROR_NOTDONE);
				c->operation=NONE;
			}
		}
	}
}
#endif

chunk* chunk_find(uint64_t chunkid) {
	uint32_t chunkpos = HASHPOS(chunkid);
	chunk *chunkit;
	if (gChunksMetadata->lastchunkid==chunkid) {
		return gChunksMetadata->lastchunkptr;
	}
	for (chunkit = gChunksMetadata->chunkhash[chunkpos] ; chunkit ; chunkit = chunkit->next) {
		if (chunkit->chunkid == chunkid) {
			gChunksMetadata->lastchunkid = chunkid;
			gChunksMetadata->lastchunkptr = chunkit;
#ifndef METARESTORE
			chunk_handle_disconnected_copies(chunkit);
#endif // METARESTORE
			return chunkit;
		}
	}
	return NULL;
}

#ifndef METARESTORE
void chunk_delete(chunk* c) {
	if (gChunksMetadata->lastchunkptr==c) {
		gChunksMetadata->lastchunkid=0;
		gChunksMetadata->lastchunkptr=NULL;
	}
	c->freeStats();
	chunk_free(c);
}

uint32_t chunk_count(void) {
	return chunk::count;
}

void chunk_info(uint32_t *allchunks,uint32_t *allcopies,uint32_t *regularvalidcopies) {
	uint32_t i,j,ag,rg;
	*allchunks = chunk::count;
	*allcopies = 0;
	*regularvalidcopies = 0;
	for (i=1 ; i<=10 ; i++) {
		ag=0;
		rg=0;
		for (j=0 ; j<=10 ; j++) {
			ag += chunk::allStandardChunkCopies[j][i];
			rg += chunk::regularStandardChunkCopies[j][i];
		}
		*allcopies += ag*i;
		*regularvalidcopies += rg*i;
	}
}

uint32_t chunk_get_missing_count(void) {
	uint32_t res = 0;
	for (int goal = kMinOrdinaryGoal; goal <= kMaxOrdinaryGoal; ++goal) {
		res += chunk::allChunksAvailability.lostChunks(goal);
	}
	for (int level = kMinXorLevel; level <= kMaxXorLevel; ++level) {
		res += chunk::allChunksAvailability.lostChunks(xorLevelToGoal(level));
	}
	return res;
}

void chunk_store_chunkcounters(uint8_t *buff, uint8_t matrixid) {
	uint8_t i,j;
	if (matrixid==0) {
		for (i=0 ; i<=10 ; i++) {
			for (j=0 ; j<=10 ; j++) {
				put32bit(&buff, chunk::allStandardChunkCopies[i][j]);
			}
		}
	} else if (matrixid==1) {
		for (i=0 ; i<=10 ; i++) {
			for (j=0 ; j<=10 ; j++) {
				put32bit(&buff, chunk::regularStandardChunkCopies[i][j]);
			}
		}
	} else {
		memset(buff,0,11*11*4);
	}
}
#endif

/// updates chunk's goal after a file goal has been changed
int chunk_change_file(uint64_t chunkid,uint8_t prevgoal,uint8_t newgoal) {
	chunk *c;
	if (prevgoal==newgoal) {
		return STATUS_OK;
	}
	c = chunk_find(chunkid);
	if (c==NULL) {
		return ERROR_NOCHUNK;
	}
	try {
		c->changeFileGoal(prevgoal, newgoal);
	} catch (Exception& ex) {
		syslog(LOG_WARNING, "chunk_change_file: %s", ex.what());
		return ERROR_CHUNKLOST;
	}
	chunk_update_checksum(c);
	return STATUS_OK;
}

/// updates chunk's goal after a file with goal `goal' has been removed
static inline int chunk_delete_file_int(chunk *c,uint8_t goal) {
	try {
		c->removeFileWithGoal(goal);
	} catch (Exception& ex) {
		syslog(LOG_WARNING, "chunk_delete_file_int: %s", ex.what());
		return ERROR_CHUNKLOST;
	}
	chunk_update_checksum(c);
	return STATUS_OK;
}

/// updates chunk's goal after a file with goal `goal' has been added
static inline int chunk_add_file_int(chunk *c,uint8_t goal) {
	try {
		c->addFileWithGoal(goal);
	} catch (Exception& ex) {
		syslog(LOG_WARNING, "chunk_add_file_int: %s", ex.what());
		return ERROR_CHUNKLOST;
	}
	chunk_update_checksum(c);
	return STATUS_OK;
}

int chunk_delete_file(uint64_t chunkid,uint8_t goal) {
	chunk *c;
	c = chunk_find(chunkid);
	if (c==NULL) {
		return ERROR_NOCHUNK;
	}
	return chunk_delete_file_int(c,goal);
}

int chunk_add_file(uint64_t chunkid,uint8_t goal) {
	chunk *c;
	c = chunk_find(chunkid);
	if (c==NULL) {
		return ERROR_NOCHUNK;
	}
	return chunk_add_file_int(c,goal);
}

int chunk_can_unlock(uint64_t chunkid, uint32_t lockid) {
	chunk *c;
	c = chunk_find(chunkid);
	if (c==NULL) {
		return ERROR_NOCHUNK;
	}
	if (lockid == 0) {
		// lockid == 0 -> force unlock
		return STATUS_OK;
	}
	// We will let client unlock the chunk even if c->lockedto < main_time()
	// if he provides lockId that was used to lock the chunk -- this means that nobody
	// else used this chunk since it was locked (operations like truncate or replicate
	// would remove such a stale lock before modifying the chunk)
	if (c->lockid == lockid) {
		return STATUS_OK;
	} else if (c->lockedto == 0) {
		return ERROR_NOTLOCKED;
	} else {
		return ERROR_WRONGLOCKID;
	}
}

int chunk_unlock(uint64_t chunkid) {
	chunk *c;
	c = chunk_find(chunkid);
	if (c==NULL) {
		return ERROR_NOCHUNK;
	}
	// Don't remove lockid to safely accept retransmission of FUSE_CHUNK_UNLOCK message
	c->lockedto = 0;
	chunk_update_checksum(c);
	return STATUS_OK;
}

#ifndef METARESTORE

bool chunk_has_only_invalid_copies(uint64_t chunkid) {
	if (chunkid == 0) {
		return false;
	}
	chunk *c = chunk_find(chunkid);
	if (c == NULL || !c->isLost()) {
		return false;
	}
	// Chunk is lost, so it can only have INVALID or DEL copies.
	// Return true it there is at least one INVALID.
	for (slist *s = c->slisthead; s != nullptr; s = s->next) {
		if (s->valid == INVALID) {
			return true;
		}
	}
	return false;
}

int chunk_get_validcopies(uint64_t chunkid,uint8_t *vcopies) {
	chunk *c;
	*vcopies = 0;
	c = chunk_find(chunkid);
	if (c==NULL) {
		return ERROR_NOCHUNK;
	}
	if (c->isLost()) {
		*vcopies = 0;
	} else if (c->isEndangered()) {
		*vcopies = 1;
	} else {
		// Safe chunk
		*vcopies = std::max<uint8_t>(2, c->getStandardCopiesCount());
	}
	return STATUS_OK;
}

uint8_t chunk_multi_modify(uint64_t ochunkid, uint32_t *lockid, uint8_t goal,
		bool usedummylockid, bool quota_exceeded, uint8_t *opflag, uint64_t *nchunkid) {
	chunk *c = NULL;
	if (ochunkid == 0) { // new chunk
		if (quota_exceeded) {
			return ERROR_QUOTA;
		}
		auto serversWithChunkTypes = matocsserv_getservers_for_new_chunk(goal);
		if (serversWithChunkTypes.empty()) {
			uint16_t uscount,tscount;
			double minusage,maxusage;
			matocsserv_usagedifference(&minusage,&maxusage,&uscount,&tscount);
			if ((uscount > 0) && (main_time() > (starttime+600))) { // if there are chunkservers and it's at least one minute after start then it means that there is no space left
				return ERROR_NOSPACE;
			} else {
				return ERROR_NOCHUNKSERVERS;
			}
		}
		c = chunk_new(gChunksMetadata->nextchunkid++, 1);
		c->interrupted = 0;
		c->operation = CREATE;
		chunk_add_file_int(c,goal);
		for (uint32_t i = 0; i < serversWithChunkTypes.size(); ++i) {
			slist *s = c->addCopyNoStatsUpdate(serversWithChunkTypes[i].first, BUSY,
					c->version, serversWithChunkTypes[i].second);
			matocsserv_send_createchunk(s->ptr, c->chunkid, s->chunkType, c->version);
		}
		c->updateStats();
		*opflag=1;
		*nchunkid = c->chunkid;
	} else {
		chunk *oc = chunk_find(ochunkid);
		if (oc==NULL) {
			return ERROR_NOCHUNK;
		}
		if (*lockid != 0 && *lockid != oc->lockid) {
			if (oc->lockid == 0 || oc->lockedto == 0) {
				// Lock was removed by some chunk operation or by a different client
				return ERROR_NOTLOCKED;
			} else {
				return ERROR_WRONGLOCKID;
			}
		}
		if (*lockid == 0 && oc->isLocked()) {
			return ERROR_LOCKED;
		}
		if (oc->isLost()) {
			return ERROR_CHUNKLOST;
		}

		if (oc->fileCount() == 1) { // refcount==1
			*nchunkid = ochunkid;
			c = oc;
			if (c->operation!=NONE) {
				return ERROR_CHUNKBUSY;
			}
			if (c->needverincrease) {
				uint32_t i = 0;
				for (slist *s=c->slisthead ;s ; s=s->next) {
					if (s->is_valid()) {
						if (!s->is_busy()) {
							s->mark_busy();
						}
						s->version = c->version+1;
						matocsserv_send_setchunkversion(s->ptr, ochunkid, c->version+1, c->version,
								s->chunkType);
						i++;
					}
				}
				if (i>0) {
					c->interrupted = 0;
					c->operation = SET_VERSION;
					c->version++;
					*opflag=1;
				} else {
					// This should never happen - we verified this using ChunkCopiesCalculator
					return ERROR_CHUNKLOST;
				}
			} else {
				*opflag=0;
			}
		} else {
			if (oc->fileCount() == 0) { // it's serious structure error
				syslog(LOG_WARNING,"serious structure inconsistency: (chunkid:%016" PRIX64 ")",ochunkid);
				return ERROR_CHUNKLOST; // ERROR_STRUCTURE
			}
			if (quota_exceeded) {
				return ERROR_QUOTA;
			}
			uint32_t i = 0;
			for (slist *os=oc->slisthead ;os ; os=os->next) {
				if (os->is_valid()) {
					if (c==NULL) {
						c = chunk_new(gChunksMetadata->nextchunkid++, 1);
						c->interrupted = 0;
						c->operation = DUPLICATE;
						chunk_delete_file_int(oc,goal);
						chunk_add_file_int(c,goal);
					}
					slist *s = c->addCopyNoStatsUpdate(os->ptr, BUSY, c->version, os->chunkType);
					matocsserv_send_duplicatechunk(s->ptr, c->chunkid, c->version, os->chunkType,
							oc->chunkid, oc->version);
					i++;
				}
			}
			if (c!=NULL) {
				c->updateStats();
			}
			if (i>0) {
				*nchunkid = c->chunkid;
				*opflag=1;
			} else {
				return ERROR_CHUNKLOST;
			}
		}
	}

	c->lockedto = main_time() + LOCKTIMEOUT;
	if (*lockid == 0) {
		if (usedummylockid) {
			*lockid = 1;
		} else {
			*lockid = 2 + rndu32_ranged(0xFFFFFFF0); // some random number greater than 1
		}
	}
	c->lockid = *lockid;
	chunk_update_checksum(c);
	return STATUS_OK;
}

uint8_t chunk_multi_truncate(uint64_t ochunkid, uint32_t lockid, uint32_t length,
		uint8_t goal, bool denyTruncatingParityParts, bool quota_exceeded, uint64_t *nchunkid) {
	uint32_t i;
	chunk *oc,*c;

	c=NULL;
	oc = chunk_find(ochunkid);
	if (oc==NULL) {
		return ERROR_NOCHUNK;
	}
	if (oc->isLocked() && (lockid == 0 || lockid != oc->lockid)) {
		return ERROR_LOCKED;
	}
	if (denyTruncatingParityParts) {
		for (slist *s = oc->slisthead; s; s = s->next) {
			if (s->chunkType.isXorChunkType() && s->chunkType.isXorParity()) {
				return ERROR_NOTPOSSIBLE;
			}
		}
	}
	if (oc->fileCount() == 1) { // refcount==1
		*nchunkid = ochunkid;
		c = oc;
		if (c->operation!=NONE) {
			return ERROR_CHUNKBUSY;
		}
		i=0;
		for (slist *s=c->slisthead ; s ; s=s->next) {
			if (s->is_valid()) {
				if (!s->is_busy()) {
					s->mark_busy();
				}
				s->version = c->version+1;
				uint32_t chunkTypeLength =
						ChunkType::chunkLengthToChunkTypeLength(s->chunkType, length);
				matocsserv_send_truncatechunk(s->ptr, ochunkid, s->chunkType, chunkTypeLength,
						c->version + 1, c->version);
				i++;
			}
		}
		if (i>0) {
			c->interrupted = 0;
			c->operation = TRUNCATE;
			c->version++;
		} else {
			return ERROR_CHUNKLOST;
		}
	} else {
		if (oc->fileCount() == 0) { // it's serious structure error
			syslog(LOG_WARNING,"serious structure inconsistency: (chunkid:%016" PRIX64 ")",ochunkid);
			return ERROR_CHUNKLOST; // ERROR_STRUCTURE
		}
		if (quota_exceeded) {
			return ERROR_QUOTA;
		}
		i=0;
		for (slist *os=oc->slisthead ; os ; os=os->next) {
			if (os->is_valid()) {
				if (c==NULL) {
					c = chunk_new(gChunksMetadata->nextchunkid++, 1);
					c->interrupted = 0;
					c->operation = DUPTRUNC;
					chunk_delete_file_int(oc,goal);
					chunk_add_file_int(c,goal);
				}
				slist *s = c->addCopyNoStatsUpdate(os->ptr, BUSY, c->version, os->chunkType);
				matocsserv_send_duptruncchunk(s->ptr, c->chunkid, c->version,
						s->chunkType, oc->chunkid, oc->version,
						ChunkType::chunkLengthToChunkTypeLength(s->chunkType, length));
				i++;
			}
		}
		if (c!=NULL) {
			c->updateStats();
		}
		if (i>0) {
			*nchunkid = c->chunkid;
		} else {
			return ERROR_CHUNKLOST;
		}
	}

	c->lockedto=(uint32_t)main_time()+LOCKTIMEOUT;
	c->lockid = lockid;
	chunk_update_checksum(c);
	return STATUS_OK;
}
#endif // ! METARESTORE

uint8_t chunk_apply_modification(uint32_t ts, uint64_t oldChunkId, uint32_t lockid, uint8_t goal,
		bool doIncreaseVersion, uint64_t *newChunkId) {
	chunk *c;
	if (oldChunkId == 0) { // new chunk
		c = chunk_new(gChunksMetadata->nextchunkid++, 1);
		chunk_add_file_int(c, goal);
	} else {
		chunk *oc = chunk_find(oldChunkId);
		if (oc == NULL) {
			return ERROR_NOCHUNK;
		}
		if (oc->fileCount() == 0) { // refcount == 0
			syslog(LOG_WARNING,
					"serious structure inconsistency: (chunkid:%016" PRIX64 ")", oldChunkId);
			return ERROR_CHUNKLOST; // ERROR_STRUCTURE
		} else if (oc->fileCount() == 1) { // refcount == 1
			c = oc;
			if (doIncreaseVersion) {
				c->version++;
			}
		} else {
			c = chunk_new(gChunksMetadata->nextchunkid++, 1);
			chunk_delete_file_int(oc, goal);
			chunk_add_file_int(c, goal);
		}
	}
	c->lockedto = ts + LOCKTIMEOUT;
	c->lockid = lockid;
	chunk_update_checksum(c);
	*newChunkId = c->chunkid;
	return STATUS_OK;
}

#ifndef METARESTORE
int chunk_repair(uint8_t goal,uint64_t ochunkid,uint32_t *nversion) {
	uint32_t bestversion;
	chunk *c;
	slist *s;

	*nversion=0;
	if (ochunkid==0) {
		return 0; // not changed
	}

	c = chunk_find(ochunkid);
	if (c==NULL) { // no such chunk - erase (nchunkid already is 0 - so just return with "changed" status)
		return 1;
	}
	if (c->isLocked()) { // can't repair locked chunks - but if it's locked, then likely it doesn't need to be repaired
		return 0;
	}
	c->lockid = 0; // remove stale lock if exists
	bestversion = 0;
	for (s=c->slisthead ; s ; s=s->next) {
		if (s->valid == VALID || s->valid == TDVALID || s->valid == BUSY || s->valid == TDBUSY) { // found chunk that is ok - so return
			return 0;
		}
		if (s->valid == INVALID) {
			if (s->version>=bestversion) {
				bestversion = s->version;
			}
		}
	}
	if (bestversion==0) { // didn't find sensible chunk - so erase it
		chunk_delete_file_int(c,goal);
		return 1;
	}
	c->version = bestversion;
	for (s=c->slisthead ; s ; s=s->next) {
		if (s->valid == INVALID && s->version==bestversion) {
			s->valid = VALID;
		}
	}
	*nversion = bestversion;
	c->needverincrease=1;
	c->updateStats();
	chunk_update_checksum(c);
	return 1;
}
#endif

int chunk_set_version(uint64_t chunkid,uint32_t version) {
	chunk *c;
	c = chunk_find(chunkid);
	if (c==NULL) {
		return ERROR_NOCHUNK;
	}
	c->version = version;
	chunk_update_checksum(c);
	return STATUS_OK;
}

int chunk_increase_version(uint64_t chunkid) {
	chunk *c;
	c = chunk_find(chunkid);
	if (c==NULL) {
		return ERROR_NOCHUNK;
	}
	c->version++;
	chunk_update_checksum(c);
	return STATUS_OK;
}

uint8_t chunk_set_next_chunkid(uint64_t nextChunkIdToBeSet) {
	if (nextChunkIdToBeSet >= gChunksMetadata->nextchunkid) {
		gChunksMetadata->nextchunkid = nextChunkIdToBeSet;
		return STATUS_OK;
	} else {
		syslog(LOG_WARNING,"was asked to increase the next chunk id to %" PRIu64 ", but it was"
				"already set to a bigger value %" PRIu64 ". Ignoring.",
				nextChunkIdToBeSet, gChunksMetadata->nextchunkid);
		return ERROR_MISMATCH;
	}
}

#ifndef METARESTORE

const ChunksReplicationState& chunk_get_replication_state(bool regularChunksOnly) {
	return regularChunksOnly ?
			chunk::regularChunksReplicationState :
			chunk::allChunksReplicationState;
}

const ChunksAvailabilityState& chunk_get_availability_state(bool regularChunksOnly) {
	return regularChunksOnly ?
			chunk::regularChunksAvailability :
			chunk::allChunksAvailability;
}

typedef struct locsort {
	uint32_t ip;
	uint16_t port;
	uint32_t dist;
	uint32_t rnd;
} locsort;

int chunk_locsort_cmp(const void *aa,const void *bb) {
	const locsort *a = (const locsort*)aa;
	const locsort *b = (const locsort*)bb;
	if (a->dist<b->dist) {
		return -1;
	} else if (a->dist>b->dist) {
		return 1;
	} else if (a->rnd<b->rnd) {
		return -1;
	} else if (a->rnd>b->rnd) {
		return 1;
	}
	return 0;
}

struct ChunkLocation {
	ChunkLocation() : chunkType(ChunkType::getStandardChunkType()),
			distance(0), random(0) {
	}
	NetworkAddress address;
	ChunkType chunkType;
	uint32_t distance;
	uint32_t random;
	bool operator<(const ChunkLocation& other) const {
		if (distance < other.distance) {
			return true;
		} else if (distance > other.distance) {
			return false;
		} else {
			return random < other.random;
		}
	}
};

int chunk_getversionandlocations(uint64_t chunkid, uint32_t currentIp, uint32_t& version,
		uint32_t maxNumberOfChunkCopies, std::vector<ChunkTypeWithAddress>& serversList) {
	chunk *c;
	slist *s;
	uint8_t cnt;

	sassert(serversList.empty());
	c = chunk_find(chunkid);

	if (c == NULL) {
		return ERROR_NOCHUNK;
	}
	version = c->version;
	cnt = 0;
	std::vector<ChunkLocation> chunkLocation;
	ChunkLocation chunkserverLocation;
	for (s = c->slisthead; s; s = s->next) {
		if (s->is_valid()) {
			if (cnt < maxNumberOfChunkCopies && matocsserv_getlocation(s->ptr,
					&(chunkserverLocation.address.ip),
					&(chunkserverLocation.address.port)) == 0) {
				chunkserverLocation.distance =
						topology_distance(chunkserverLocation.address.ip, currentIp);
						// in the future prepare more sophisticated distance function
				chunkserverLocation.random = rndu32();
				chunkserverLocation.chunkType = s->chunkType;
				chunkLocation.push_back(chunkserverLocation);
				cnt++;
			}
		}
	}
	std::sort(chunkLocation.begin(), chunkLocation.end());
	for (uint i = 0; i < chunkLocation.size(); ++i) {
		const ChunkLocation& loc = chunkLocation[i];
		serversList.push_back(ChunkTypeWithAddress(loc.address, loc.chunkType));
	}
	return STATUS_OK;
}

void chunk_server_has_chunk(void *ptr, uint64_t chunkid, uint32_t version, ChunkType chunkType) {
	chunk *c;
	slist *s;
	const uint32_t new_version = version & 0x7FFFFFFF;
	const bool todel = version & 0x80000000;
	c = chunk_find(chunkid);
	if (c==NULL) {
		// chunkserver has nonexistent chunk, so create it for future deletion
		if (chunkid>=gChunksMetadata->nextchunkid) {
			fs_set_nextchunkid(FsContext::getForMaster(main_time()), chunkid + 1);
		}
		c = chunk_new(chunkid, new_version);
		c->lockedto = (uint32_t)main_time()+UNUSED_DELETE_TIMEOUT;
		c->lockid = 0;
		chunk_update_checksum(c);
	}
	for (s=c->slisthead ; s ; s=s->next) {
		if (s->ptr == ptr && s->chunkType == chunkType) {
			// This server already notified us about its copy.
			// We normally don't get repeated notifications about the same copy, but
			// they can arrive after chunkserver configuration reload (particularly,
			// when folders change their 'to delete' status) or due to bugs.
			// Let's try to handle them as well as we can.
			switch (s->valid) {
			case DEL:
				// We requested deletion, but the chunkserver 'has' this copy again.
				// Repeat deletion request.
				c->invalidateCopy(s);
				// fallthrough
			case INVALID:
				// leave this copy alone
				return;
			default:
				break;
			}
			if (s->version != new_version) {
				syslog(LOG_WARNING, "chunk %016" PRIX64 ": master data indicated "
						"version %08" PRIX32 ", chunkserver reports %08"
						PRIX32 "!!! Updating master data.", c->chunkid,
						s->version, new_version);
				s->version = new_version;
			}
			if (s->version != c->version) {
				c->markCopyAsHavingWrongVersion(s);
				return;
			}
			if (!s->is_todel() && todel) {
				s->mark_todel();
				c->updateStats();
			}
			if (s->is_todel() && !todel) {
				s->unmark_todel();
				c->updateStats();
			}
			return;
		}
	}
	const uint8_t state = (new_version == c->version) ? (todel ? TDVALID : VALID) : INVALID;
	c->addCopy(ptr, state, new_version, chunkType);
}

void chunk_damaged(void *ptr,uint64_t chunkid) {
	chunk *c;
	slist *s;
	c = chunk_find(chunkid);
	if (c==NULL) {
		// syslog(LOG_WARNING,"chunkserver has nonexistent chunk (%016" PRIX64 "), so create it for future deletion",chunkid);
		if (chunkid>=gChunksMetadata->nextchunkid) {
			gChunksMetadata->nextchunkid=chunkid+1;
		}
		c = chunk_new(chunkid, 0);
	}
	for (s=c->slisthead ; s ; s=s->next) {
		if (s->ptr==ptr) {
			c->invalidateCopy(s);
			c->needverincrease=1;
			return;
		}
	}
	c->addCopy(ptr, INVALID, 0, ChunkType::getStandardChunkType());
	c->needverincrease=1;
}

void chunk_lost(void *ptr,uint64_t chunkid) {
	chunk *c;
	slist **sptr,*s;
	c = chunk_find(chunkid);
	if (c==NULL) {
		return;
	}
	sptr=&(c->slisthead);
	while ((s=*sptr)) {
		if (s->ptr==ptr) {
			c->unlinkCopy(s, sptr);
			c->needverincrease=1;
		} else {
			sptr = &(s->next);
		}
	}
}

void chunk_server_disconnected(void *ptr) {
	zombieServersToBeHandledInNextLoop.push_back(ptr);
	if (zombieServersHandledInThisLoop.empty()) {
		std::swap(zombieServersToBeHandledInNextLoop, zombieServersHandledInThisLoop);
	}
	main_make_next_poll_nonblocking();
	fs_cs_disconnected();
	gChunksMetadata->lastchunkid = 0;
	gChunksMetadata->lastchunkptr = NULL;
}

/*
 * A function that is called in every main loop iteration, that cleans chunk structs
 */
void chunk_clean_zombie_servers_a_bit() {
	static uint32_t currentPosition = 0;
	if (zombieServersHandledInThisLoop.empty()) {
		return;
	}
	for (auto i = 0; i < 100 ; ++i) {
		if (currentPosition < HASHSIZE) {
			chunk* c;
			for (c=gChunksMetadata->chunkhash[currentPosition] ; c ; c=c->next) {
				chunk_handle_disconnected_copies(c);
			}
			++currentPosition;
		} else {
			for (auto& server : zombieServersHandledInThisLoop) {
				matocsserv_remove_server(server);
			}
			zombieServersHandledInThisLoop.clear();
			std::swap(zombieServersHandledInThisLoop, zombieServersToBeHandledInNextLoop);
			currentPosition = 0;
			break;
		}
	}
	main_make_next_poll_nonblocking();
}

<<<<<<< HEAD
void chunk_got_delete_status(void *ptr, uint64_t chunkId, ChunkType chunkType, uint8_t status) {
=======
int chunk_canexit(void) {
	if (zombieServersHandledInThisLoop.size() + zombieServersToBeHandledInNextLoop.size() > 0) {
		return 0;
	}
	return 1;
}

void chunk_got_delete_status(void *ptr,uint64_t chunkid,uint8_t status) {
>>>>>>> 91f324c6
	chunk *c;
	slist *s,**st;
	c = chunk_find(chunkId);
	if (c==NULL) {
		return ;
	}
	st = &(c->slisthead);
	while (*st) {
		s = *st;
		if (s->ptr == ptr && s->chunkType == chunkType) {
			if (s->valid!=DEL) {
				syslog(LOG_WARNING,"got unexpected delete status");
			}
			c->unlinkCopy(s, st);
		} else {
			st = &(s->next);
		}
	}
	if (status!=0) {
		return ;
	}
}

void chunk_got_replicate_status(void *ptr, uint64_t chunkId, uint32_t chunkVersion,
		ChunkType chunkType, uint8_t status) {
	slist *s;
	chunk *c = chunk_find(chunkId);
	if (c == NULL || status != 0) {
		return;
	}

	for (s = c->slisthead; s; s = s->next) {
		if (s->chunkType == chunkType && s->ptr == ptr) {
			syslog(LOG_WARNING,
					"got replication status from server which had had that chunk before (chunk:%016"
					PRIX64 "_%08" PRIX32 ")", chunkId, chunkVersion);
			if (s->valid == VALID && chunkVersion != c->version) {
				s->version = chunkVersion;
				c->markCopyAsHavingWrongVersion(s);
			}
			return;
		}
	}
	const uint8_t state = (c->isLocked() || chunkVersion != c->version) ? INVALID : VALID;
	c->addCopy(ptr, state, chunkVersion, chunkType);
}

void chunk_operation_status(chunk *c, ChunkType chunkType, uint8_t status,void *ptr) {
	slist *s;
	uint8_t valid_copies = 0;
	bool any_copy_busy = false;
	for (s=c->slisthead ; s ; s=s->next) {
		if (s->ptr == ptr && s->chunkType == chunkType) {
			if (status!=0) {
				c->interrupted = 1; // increase version after finish, just in case
				c->invalidateCopy(s);
			} else {
				if (s->is_busy()) {
					s->unmark_busy();
				}
			}
		}
		any_copy_busy |= s->is_busy();
		valid_copies += s->is_valid() ? 1 : 0;
	}
	if (!any_copy_busy) {
		if (valid_copies > 0) {
			if (c->interrupted) {
				chunk_emergency_increase_version(c);
			} else {
				matoclserv_chunk_status(c->chunkid,STATUS_OK);
				c->operation=NONE;
				c->needverincrease = 0;
			}
		} else {
			matoclserv_chunk_status(c->chunkid,ERROR_NOTDONE);
			c->operation=NONE;
		}
	}
}

void chunk_got_chunkop_status(void *ptr,uint64_t chunkid,uint8_t status) {
	chunk *c;
	c = chunk_find(chunkid);
	if (c==NULL) {
		return ;
	}
	chunk_operation_status(c, ChunkType::getStandardChunkType(), status, ptr);
}

void chunk_got_create_status(void *ptr,uint64_t chunkId, ChunkType chunkType, uint8_t status) {
	chunk *c;
	c = chunk_find(chunkId);
	if (c==NULL) {
		return ;
	}
	chunk_operation_status(c, chunkType, status, ptr);
}

void chunk_got_duplicate_status(void *ptr, uint64_t chunkId, ChunkType chunkType, uint8_t status) {
	chunk *c;
	c = chunk_find(chunkId);
	if (c==NULL) {
		return ;
	}
	chunk_operation_status(c, chunkType, status, ptr);
}

void chunk_got_setversion_status(void *ptr, uint64_t chunkId, ChunkType chunkType, uint8_t status) {
	chunk *c;
	c = chunk_find(chunkId);
	if (c==NULL) {
		return ;
	}
	chunk_operation_status(c, chunkType, status, ptr);
}

void chunk_got_truncate_status(void *ptr, uint64_t chunkid, ChunkType chunkType, uint8_t status) {
	chunk *c;
	c = chunk_find(chunkid);
	if (c==NULL) {
		return ;
	}
	chunk_operation_status(c, chunkType, status, ptr);
}

void chunk_got_duptrunc_status(void *ptr, uint64_t chunkId, ChunkType chunkType, uint8_t status) {
	chunk *c;
	c = chunk_find(chunkId);
	if (c==NULL) {
		return ;
	}
	chunk_operation_status(c, chunkType, status, ptr);
}

/* ----------------------- */
/* JOBS (DELETE/REPLICATE) */
/* ----------------------- */

void chunk_store_info(uint8_t *buff) {
	put32bit(&buff,chunksinfo_loopstart);
	put32bit(&buff,chunksinfo_loopend);
	put32bit(&buff,chunksinfo.done.del_invalid);
	put32bit(&buff,chunksinfo.notdone.del_invalid);
	put32bit(&buff,chunksinfo.done.del_unused);
	put32bit(&buff,chunksinfo.notdone.del_unused);
	put32bit(&buff,chunksinfo.done.del_diskclean);
	put32bit(&buff,chunksinfo.notdone.del_diskclean);
	put32bit(&buff,chunksinfo.done.del_overgoal);
	put32bit(&buff,chunksinfo.notdone.del_overgoal);
	put32bit(&buff,chunksinfo.done.copy_undergoal);
	put32bit(&buff,chunksinfo.notdone.copy_undergoal);
	put32bit(&buff,chunksinfo.copy_rebalance);
}

//jobs state: jobshpos

class ChunkWorker {
public:
	ChunkWorker();
	void doEveryLoopTasks();
	void doEverySecondTasks();
	void doChunkJobs(chunk *c, uint16_t serverCount, double minUsage, double maxUsage);

private:
	bool tryReplication(chunk *c, ChunkType type, void *destinationServer);

	uint16_t serverCount_;
	loop_info inforec_;
	uint32_t deleteNotDone_;
	uint32_t deleteDone_;
	uint32_t prevToDeleteCount_;
	uint32_t deleteLoopCount_;
};

ChunkWorker::ChunkWorker()
		: serverCount_(0),
		  deleteNotDone_(0),
		  deleteDone_(0),
		  prevToDeleteCount_(0),
		  deleteLoopCount_(0) {
	memset(&inforec_,0,sizeof(loop_info));
}

void ChunkWorker::doEveryLoopTasks() {
	deleteLoopCount_++;
	if (deleteLoopCount_ >= 16) {
		uint32_t toDeleteCount = deleteDone_ + deleteNotDone_;
		deleteLoopCount_ = 0;
		if ((deleteNotDone_ > deleteDone_) && (toDeleteCount > prevToDeleteCount_)) {
			TmpMaxDelFrac *= 1.5;
			if (TmpMaxDelFrac>MaxDelHardLimit) {
				syslog(LOG_NOTICE,"DEL_LIMIT hard limit (%" PRIu32 " per server) reached",MaxDelHardLimit);
				TmpMaxDelFrac=MaxDelHardLimit;
			}
			TmpMaxDel = TmpMaxDelFrac;
			syslog(LOG_NOTICE,"DEL_LIMIT temporary increased to: %" PRIu32 " per server",TmpMaxDel);
		}
		if ((toDeleteCount < prevToDeleteCount_) && (TmpMaxDelFrac > MaxDelSoftLimit)) {
			TmpMaxDelFrac /= 1.5;
			if (TmpMaxDelFrac<MaxDelSoftLimit) {
				syslog(LOG_NOTICE,"DEL_LIMIT back to soft limit (%" PRIu32 " per server)",MaxDelSoftLimit);
				TmpMaxDelFrac = MaxDelSoftLimit;
			}
			TmpMaxDel = TmpMaxDelFrac;
			syslog(LOG_NOTICE,"DEL_LIMIT decreased back to: %" PRIu32 " per server",TmpMaxDel);
		}
		prevToDeleteCount_ = toDeleteCount;
		deleteNotDone_ = 0;
		deleteDone_ = 0;
	}
	chunksinfo = inforec_;
	memset(&inforec_,0,sizeof(inforec_));
	chunksinfo_loopstart = chunksinfo_loopend;
	chunksinfo_loopend = main_time();
}

void ChunkWorker::doEverySecondTasks() {
	serverCount_ = 0;
}

static bool chunkPresentOnServer(chunk *c, void *server) {
	for (slist *s = c->slisthead ; s ; s = s->next) {
		if (s->ptr == server) {
			return true;
		}
	}
	return false;
}

static void* getServerForReplication(chunk *c, ChunkType chunkTypeToRecover) {
	// get list of chunkservers which can be written to
	std::vector<void*> possibleDestinations;
	matocsserv_getservers_lessrepl(possibleDestinations, MaxWriteRepl);
	uint32_t minServerVersion = 0;
	if (!chunkTypeToRecover.isStandardChunkType()) {
		minServerVersion = lizardfsVersion(1, 6, 28);
	}
	void *destination = nullptr;
	for (void* server : possibleDestinations) {
		if (matocsserv_get_version(server) < minServerVersion) {
			continue;
		}
		destination = server;
		for (slist *s = c->slisthead; s; s = s->next) {
			if (s->ptr == server &&
					s->chunkType.getStripeSize() == chunkTypeToRecover.getStripeSize()) {
				// server can't have any chunk of the same goal
				destination = nullptr;
				break;
			}
		}
		if (destination) {
			break;
		}
	}
	return destination;
}

bool ChunkWorker::tryReplication(chunk *c, ChunkType chunkTypeToRecover, void *destinationServer) {
	// NOTE: we don't allow replicating xor chunks from pre-1.6.28 chunkservers
	const uint32_t newServerVersion = lizardfsVersion(1, 6, 28);
	std::vector<void*> standardSources;
	std::vector<void*> newServerSources;
	ChunkCopiesCalculator newSourcesCalculator(c->goal());

	for (slist *s = c->slisthead ; s ; s = s->next) {
		if (s->is_valid() && !s->is_busy()) {
			if (matocsserv_get_version(s->ptr) >= newServerVersion) {
				newServerSources.push_back(s->ptr);
				newSourcesCalculator.addPart(s->chunkType);
			}
			if (s->chunkType.isStandardChunkType()) {
				standardSources.push_back(s->ptr);
			}
		}
	}

	if (newSourcesCalculator.isRecoveryPossible() &&
			matocsserv_get_version(destinationServer) >= newServerVersion) {
		// new replication possible - use it
		matocsserv_send_liz_replicatechunk(destinationServer, c->chunkid, c->version,
				chunkTypeToRecover, newServerSources,
				newSourcesCalculator.availableParts());
	} else if (chunkTypeToRecover.isStandardChunkType() && !standardSources.empty()) {
		// fall back to legacy replication
		matocsserv_send_replicatechunk(destinationServer, c->chunkid, c->version,
				standardSources[rndu32_ranged(standardSources.size())]);
	} else {
		// no replication possible
		return false;
	}
	stats_replications++;
	c->lockid = 0;             // remove stale lock
	c->needverincrease = 1;
	return true;
}

void ChunkWorker::doChunkJobs(chunk *c, uint16_t serverCount, double minUsage, double maxUsage) {
	slist *s;
	static void* ptrs[65535];
	static uint32_t min,max;

	// step 0. Update chunk's statistics
	// Just in case if somewhere is a bug and updateStats was not called
	c->updateStats();

	// step 1. calculate number of valid and invalid copies
	uint32_t vc, tdc, ivc, bc, tdb, dc;
	vc = tdc = ivc = bc = tdb = dc = 0;
	for (s = c->slisthead ; s ; s = s->next) {
		switch (s->valid) {
		case INVALID:
			ivc++;
			break;
		case TDVALID:
			tdc++;
			break;
		case VALID:
			vc++;
			break;
		case TDBUSY:
			tdb++;
			break;
		case BUSY:
			bc++;
			break;
		case DEL:
			dc++;
			break;
		}
	}

	// step 2. check number of copies
	if (tdc+vc+tdb+bc==0 && ivc>0 && c->fileCount() > 0) {
		syslog(LOG_WARNING,"chunk %016" PRIX64 " has only invalid copies (%" PRIu32 ") - please repair it manually",c->chunkid,ivc);
		for (s=c->slisthead ; s ; s=s->next) {
			syslog(LOG_NOTICE,"chunk %016" PRIX64 "_%08" PRIX32 " - invalid copy on (%s - ver:%08" PRIX32 ")",c->chunkid,c->version,matocsserv_getstrip(s->ptr),s->version);
		}
		return ;
	}

	// step 3. delete invalid copies
	for (s=c->slisthead ; s ; s=s->next) {
		if (matocsserv_deletion_counter(s->ptr)<TmpMaxDel) {
			if (!s->is_valid()) {
				if (s->valid==DEL) {
					syslog(LOG_WARNING,"chunk hasn't been deleted since previous loop - retry");
				}
				s->valid = DEL;
				stats_deletions++;
				matocsserv_send_deletechunk(s->ptr, c->chunkid, 0, s->chunkType);
				inforec_.done.del_invalid++;
				deleteDone_++;
				dc++;
				ivc--;
			}
		} else {
			if (s->valid==INVALID) {
				inforec_.notdone.del_invalid++;
				deleteNotDone_++;
			}
		}
	}

	// step 4. return if chunk is during some operation
	if (c->operation!=NONE || (c->isLocked())) {
		return ;
	}

	// step 5. check busy count
	if ((bc+tdb)>0) {
		syslog(LOG_WARNING,"chunk %016" PRIX64 " has unexpected BUSY copies",c->chunkid);
		return ;
	}

	// step 6. delete unused chunk
	if (c->fileCount()==0) {
		for (s=c->slisthead ; s ; s=s->next) {
			if (matocsserv_deletion_counter(s->ptr)<TmpMaxDel) {
				if (s->is_valid() && !s->is_busy()) {
					c->deleteCopy(s);
					c->needverincrease=1;
					stats_deletions++;
					matocsserv_send_deletechunk(s->ptr, c->chunkid, c->version, s->chunkType);
					inforec_.done.del_unused++;
					deleteDone_++;
				}
			} else {
				if (s->valid==VALID || s->valid==TDVALID) {
					inforec_.notdone.del_unused++;
					deleteNotDone_++;
				}
			}
		}
		return ;
	}

	// step 7a. if chunk needs replication, do it before removing any copies
	if (c->needsReplication()) {
		std::vector<ChunkType> toRecover = c->makeRegularCopiesCalculator().getPartsToRecover();
		if (jobsnorepbefore >= main_time() || c->isLost() || toRecover.empty()) {
			inforec_.notdone.copy_undergoal++;
			return;
		}
		const ChunkType chunkTypeToRecover = toRecover.front();
		void* destination = getServerForReplication(c, chunkTypeToRecover);
		if (destination == nullptr) {
			inforec_.notdone.copy_undergoal++;
			return;
		}
		if (tryReplication(c, chunkTypeToRecover, destination)) {
			inforec_.done.copy_undergoal++;
		} else {
			inforec_.notdone.copy_undergoal++;
		}
		return;
	}

	// step 7b. if chunk has too many copies then delete some of them
	if (c->needsDeletion()) {
		std::vector<ChunkType> toRemove = c->makeRegularCopiesCalculator().getPartsToRemove();
		if (serverCount_ == 0) {
			serverCount_ = matocsserv_getservers_ordered(ptrs,AcceptableDifference/2.0,&min,&max);
		}
		uint32_t copiesRemoved = 0;
		for (uint32_t i = 0; i < serverCount_ && !toRemove.empty(); ++i) {
			for (s = c->slisthead; s; s = s->next) {
				if (s->ptr != ptrs[serverCount_ - 1 - i] || s->valid != VALID) {
					continue;
				}
				if (matocsserv_deletion_counter(s->ptr) >= TmpMaxDel) {
					break;
				}

				auto it = std::find(toRemove.begin(), toRemove.end(), s->chunkType);
				if (it == toRemove.end()) {
					continue;
				}
				c->deleteCopy(s);
				c->needverincrease=1;
				stats_deletions++;
				matocsserv_send_deletechunk(s->ptr, c->chunkid, 0, s->chunkType);
				toRemove.erase(it);
				copiesRemoved++;
				vc--;
				dc++;
			}
		}
		inforec_.done.del_overgoal += copiesRemoved;
		deleteDone_ += copiesRemoved;
		inforec_.notdone.del_overgoal += (toRemove.size() - copiesRemoved);
		deleteNotDone_ += (toRemove.size() - copiesRemoved);
		return;
	}

	// step 7c. if chunk has one copy on each server and some of them have status TODEL then delete one of it
	bool hasXorCopies = false;
	for (s=c->slisthead ; s ; s=s->next) {
		if (!s->chunkType.isStandardChunkType()) {
			hasXorCopies = true;
		}
	}
	if (isOrdinaryGoal(c->goal())
			&& !hasXorCopies
			&& vc + tdc >= serverCount
			&& vc < c->goal()
			&& tdc > 0
			&& vc + tdc > 1) {
		uint8_t prevdone;
		prevdone = 0;
		for (s=c->slisthead ; s && prevdone==0 ; s=s->next) {
			if (s->valid==TDVALID) {
				if (matocsserv_deletion_counter(s->ptr)<TmpMaxDel) {
					c->deleteCopy(s);
					c->needverincrease=1;
					stats_deletions++;
					matocsserv_send_deletechunk(s->ptr, c->chunkid, 0, s->chunkType);
					inforec_.done.del_diskclean++;
					tdc--;
					dc++;
					prevdone = 1;
				} else {
					inforec_.notdone.del_diskclean++;
				}
			}
		}
		return;
	}

	if (chunksinfo.notdone.copy_undergoal > 0 && chunksinfo.done.copy_undergoal > 0) {
		return;
	}

	// step 9. if there is too big difference between chunkservers then make copy of chunk from server with biggest disk usage on server with lowest disk usage
	if (c->goal() >= vc && vc + tdc>0 && (maxUsage - minUsage) > AcceptableDifference) {
		if (serverCount_==0) {
			serverCount_ = matocsserv_getservers_ordered(ptrs,AcceptableDifference/2.0,&min,&max);
		}
		if (min>0 || max>0) {
			ChunkType chunkType = ChunkType::getStandardChunkType();
			void *srcserv=NULL;
			void *dstserv=NULL;
			if (max>0) {
				for (uint32_t i=0 ; i<max && srcserv==NULL ; i++) {
					if (matocsserv_replication_read_counter(ptrs[serverCount_-1-i])<MaxReadRepl) {
						for (s=c->slisthead ; s && s->ptr!=ptrs[serverCount_-1-i] ; s=s->next) {}
						if (s && (s->valid==VALID || s->valid==TDVALID)) {
							srcserv = s->ptr;
							chunkType = s->chunkType;
						}
					}
				}
			} else {
				for (uint32_t i=0 ; i<(serverCount_-min) && srcserv==NULL ; i++) {
					if (matocsserv_replication_read_counter(ptrs[serverCount_-1-i])<MaxReadRepl) {
						for (s=c->slisthead ; s && s->ptr!=ptrs[serverCount_-1-i] ; s=s->next) {}
						if (s && (s->valid==VALID || s->valid==TDVALID)) {
							srcserv = s->ptr;
							chunkType = s->chunkType;
						}
					}
				}
			}
			if (srcserv!=NULL) {
				if (min>0) {
					for (uint32_t i=0 ; i<min && dstserv==NULL ; i++) {
						if (matocsserv_replication_write_counter(ptrs[i])<MaxWriteRepl) {
							if (!chunkPresentOnServer(c, ptrs[i])) {
								dstserv=ptrs[i];
							}
						}
					}
				} else {
					for (uint32_t i=0 ; i<serverCount_-max && dstserv==NULL ; i++) {
						if (matocsserv_replication_write_counter(ptrs[i])<MaxWriteRepl) {
							if (!chunkPresentOnServer(c, ptrs[i])) {
								dstserv=ptrs[i];
							}
						}
					}
				}
				if (dstserv!=NULL) {
					if (tryReplication(c, chunkType, dstserv)) {
						inforec_.copy_rebalance++;
					}
				}
			}
		}
	}
}

static std::unique_ptr<ChunkWorker> gChunkWorker;

void chunk_jobs_main(void) {
	uint32_t i,l,lc,r;
	uint16_t usableServerCount, totalServerCount;
	static uint16_t lastTotalServerCount = 0;
	static uint16_t maxTotalServerCount = 0;
	double minUsage, maxUsage;
	chunk *c,**cp;

	if (starttime + ReplicationsDelayInit > main_time()) {
		return;
	}

	matocsserv_usagedifference(&minUsage, &maxUsage, &usableServerCount, &totalServerCount);

	if (totalServerCount < lastTotalServerCount) {          // servers disconnected
		jobsnorepbefore = main_time() + ReplicationsDelayDisconnect;
	} else if (totalServerCount > lastTotalServerCount) {   // servers connected
		if (totalServerCount >= maxTotalServerCount) {
			maxTotalServerCount = totalServerCount;
			jobsnorepbefore = main_time();
		}
	} else if (totalServerCount < maxTotalServerCount && (uint32_t)main_time() > jobsnorepbefore) {
		maxTotalServerCount = totalServerCount;
	}
	lastTotalServerCount = totalServerCount;

	if (minUsage > maxUsage) {
		return;
	}

	gChunkWorker->doEverySecondTasks();
	lc = 0;
	for (i=0 ; i<HashSteps && lc<HashCPS ; i++) {
		if (jobshpos==0) {
			gChunkWorker->doEveryLoopTasks();
		}
		// delete unused chunks from structures
		l=0;
		cp = &(gChunksMetadata->chunkhash[jobshpos]);
		while ((c=*cp)!=NULL) {
			chunk_handle_disconnected_copies(c);
			if (c->fileCount()==0 && c->slisthead==NULL) {
				*cp = (c->next);
				chunk_delete(c);
			} else {
				cp = &(c->next);
				l++;
				lc++;
			}
		}
		if (l>0) {
			r = rndu32_ranged(l);
			l=0;
		// do jobs on rest of them
			for (c=gChunksMetadata->chunkhash[jobshpos] ; c ; c=c->next) {
				if (l>=r) {
					gChunkWorker->doChunkJobs(c, usableServerCount, minUsage, maxUsage);
				}
				l++;
			}
			l=0;
			for (c=gChunksMetadata->chunkhash[jobshpos] ; l<r && c ; c=c->next) {
				gChunkWorker->doChunkJobs(c, usableServerCount, minUsage, maxUsage);
				l++;
			}
		}
		jobshpos+=123; // if HASHSIZE is any power of 2 then any odd number is good here
		jobshpos%=HASHSIZE;
	}
}

#endif

constexpr uint32_t kSerializedChunkSizeNoLockId = 16;
constexpr uint32_t kSerializedChunkSizeWithLockId = 20;
#define CHUNKCNT 1000

#ifdef METARESTORE

void chunk_dump(void) {
	chunk *c;
	uint32_t i;

	for (i=0 ; i<HASHSIZE ; i++) {
		for (c=gChunksMetadata->chunkhash[i] ; c ; c=c->next) {
			printf("*|i:%016" PRIX64 "|v:%08" PRIX32 "|g:%" PRIu8 "|t:%10" PRIu32 "\n",c->chunkid,c->version,c->goal(),c->lockedto);
		}
	}
}

#endif

int chunk_load(FILE *fd, bool loadLockIds) {
	uint8_t hdr[8];
	const uint8_t *ptr;
	int32_t r;
	chunk *c;
// chunkdata
	uint64_t chunkid;

	if (fread(hdr,1,8,fd)!=8) {
		return -1;
	}
	ptr = hdr;
	gChunksMetadata->nextchunkid = get64bit(&ptr);
	int32_t serializedChunkSize = (loadLockIds
			? kSerializedChunkSizeWithLockId : kSerializedChunkSizeNoLockId);
	std::vector<uint8_t> loadbuff(serializedChunkSize);
	for (;;) {
		r = fread(loadbuff.data(), 1, serializedChunkSize, fd);
		if (r != serializedChunkSize) {
			return -1;
		}
		ptr = loadbuff.data();
		chunkid = get64bit(&ptr);
		if (chunkid>0) {
			uint32_t version = get32bit(&ptr);
			c = chunk_new(chunkid, version);
			c->lockedto = get32bit(&ptr);
			if (loadLockIds) {
				c->lockid = get32bit(&ptr);
			}
		} else {
			uint32_t version = get32bit(&ptr);
			uint32_t lockedto = get32bit(&ptr);
			if (version==0 && lockedto==0) {
				return 0;
			} else {
				return -1;
			}
		}
	}
	return 0;       // unreachable
}

void chunk_store(FILE *fd) {
	passert(gChunksMetadata);
	uint8_t hdr[8];
	uint8_t storebuff[kSerializedChunkSizeWithLockId * CHUNKCNT];
	uint8_t *ptr;
	uint32_t i,j;
	chunk *c;
// chunkdata
	uint64_t chunkid;
	uint32_t version;
	uint32_t lockedto, lockid;
	ptr = hdr;
	put64bit(&ptr,gChunksMetadata->nextchunkid);
	if (fwrite(hdr,1,8,fd)!=(size_t)8) {
		return;
	}
	j=0;
	ptr = storebuff;
	for (i=0 ; i<HASHSIZE ; i++) {
		for (c=gChunksMetadata->chunkhash[i] ; c ; c=c->next) {
#ifndef METARESTORE
			chunk_handle_disconnected_copies(c);
#endif
			chunkid = c->chunkid;
			put64bit(&ptr,chunkid);
			version = c->version;
			put32bit(&ptr,version);
			lockedto = c->lockedto;
			lockid = c->lockid;
			put32bit(&ptr,lockedto);
			put32bit(&ptr,lockid);
			j++;
			if (j==CHUNKCNT) {
				size_t writtenBlockSize = kSerializedChunkSizeWithLockId * CHUNKCNT;
				if (fwrite(storebuff, 1, writtenBlockSize, fd) != writtenBlockSize) {
					return;
				}
				j=0;
				ptr = storebuff;
			}
		}
	}
	memset(ptr, 0, kSerializedChunkSizeWithLockId);
	j++;
	size_t writtenBlockSize = kSerializedChunkSizeWithLockId * j;
	if (fwrite(storebuff, 1, writtenBlockSize, fd) != writtenBlockSize) {
		return;
	}
}

void chunk_unload(void) {
	delete gChunksMetadata;
	gChunksMetadata = nullptr;
}

void chunk_newfs(void) {
#ifndef METARESTORE
	chunk::count = 0;
#endif
	gChunksMetadata->nextchunkid = 1;
}

#ifndef METARESTORE
void chunk_become_master() {
	starttime = main_time();
	jobsnorepbefore = starttime+ReplicationsDelayInit;
	gChunkWorker = std::unique_ptr<ChunkWorker>(new ChunkWorker());
	main_timeregister(TIMEMODE_RUN_LATE,1,0,chunk_jobs_main);
	return;
}

void chunk_reload(void) {
	uint32_t repl;
	uint32_t looptime;

	ReplicationsDelayInit = cfg_getuint32("REPLICATIONS_DELAY_INIT",300);
	ReplicationsDelayDisconnect = cfg_getuint32("REPLICATIONS_DELAY_DISCONNECT",3600);

	uint32_t disableChunksDel = cfg_getuint32("DISABLE_CHUNKS_DEL", 0);
	if (disableChunksDel) {
		MaxDelSoftLimit = MaxDelHardLimit = 0;
	} else {
		uint32_t oldMaxDelSoftLimit = MaxDelSoftLimit;
		uint32_t oldMaxDelHardLimit = MaxDelHardLimit;

		MaxDelSoftLimit = cfg_getuint32("CHUNKS_SOFT_DEL_LIMIT",10);
		if (cfg_isdefined("CHUNKS_HARD_DEL_LIMIT")) {
			MaxDelHardLimit = cfg_getuint32("CHUNKS_HARD_DEL_LIMIT",25);
			if (MaxDelHardLimit<MaxDelSoftLimit) {
				MaxDelSoftLimit = MaxDelHardLimit;
				syslog(LOG_WARNING,"CHUNKS_SOFT_DEL_LIMIT is greater than CHUNKS_HARD_DEL_LIMIT - using CHUNKS_HARD_DEL_LIMIT for both");
			}
		} else {
			MaxDelHardLimit = 3 * MaxDelSoftLimit;
		}
		if (MaxDelSoftLimit==0) {
			MaxDelSoftLimit = oldMaxDelSoftLimit;
			MaxDelHardLimit = oldMaxDelHardLimit;
		}
	}
	if (TmpMaxDelFrac<MaxDelSoftLimit) {
		TmpMaxDelFrac = MaxDelSoftLimit;
	}
	if (TmpMaxDelFrac>MaxDelHardLimit) {
		TmpMaxDelFrac = MaxDelHardLimit;
	}
	if (TmpMaxDel<MaxDelSoftLimit) {
		TmpMaxDel = MaxDelSoftLimit;
	}
	if (TmpMaxDel>MaxDelHardLimit) {
		TmpMaxDel = MaxDelHardLimit;
	}

	repl = cfg_getuint32("CHUNKS_WRITE_REP_LIMIT",2);
	if (repl>0) {
		MaxWriteRepl = repl;
	}


	repl = cfg_getuint32("CHUNKS_READ_REP_LIMIT",10);
	if (repl>0) {
		MaxReadRepl = repl;
	}

	if (cfg_isdefined("CHUNKS_LOOP_TIME")) {
		looptime = cfg_getuint32("CHUNKS_LOOP_TIME",300);
		if (looptime < MINLOOPTIME) {
			syslog(LOG_NOTICE,"CHUNKS_LOOP_TIME value too low (%" PRIu32 ") increased to %u",looptime,MINLOOPTIME);
			looptime = MINLOOPTIME;
		}
		if (looptime > MAXLOOPTIME) {
			syslog(LOG_NOTICE,"CHUNKS_LOOP_TIME value too high (%" PRIu32 ") decreased to %u",looptime,MAXLOOPTIME);
			looptime = MAXLOOPTIME;
		}
		HashSteps = 1+((HASHSIZE)/looptime);
		HashCPS = 0xFFFFFFFF;
	} else {
		looptime = cfg_getuint32("CHUNKS_LOOP_MIN_TIME",300);
		if (looptime < MINLOOPTIME) {
			syslog(LOG_NOTICE,"CHUNKS_LOOP_MIN_TIME value too low (%" PRIu32 ") increased to %u",looptime,MINLOOPTIME);
			looptime = MINLOOPTIME;
		}
		if (looptime > MAXLOOPTIME) {
			syslog(LOG_NOTICE,"CHUNKS_LOOP_MIN_TIME value too high (%" PRIu32 ") decreased to %u",looptime,MAXLOOPTIME);
			looptime = MAXLOOPTIME;
		}
		HashSteps = 1+((HASHSIZE)/looptime);
		HashCPS = cfg_getuint32("CHUNKS_LOOP_MAX_CPS",100000);
		if (HashCPS < MINCPS) {
			syslog(LOG_NOTICE,"CHUNKS_LOOP_MAX_CPS value too low (%" PRIu32 ") increased to %u",HashCPS,MINCPS);
			HashCPS = MINCPS;
		}
		if (HashCPS > MAXCPS) {
			syslog(LOG_NOTICE,"CHUNKS_LOOP_MAX_CPS value too high (%" PRIu32 ") decreased to %u",HashCPS,MAXCPS);
			HashCPS = MAXCPS;
		}
	}

	AcceptableDifference = cfg_getdouble("ACCEPTABLE_DIFFERENCE",0.1);
	if (AcceptableDifference<0.001) {
		AcceptableDifference = 0.001;
	}
	if (AcceptableDifference>10.0) {
		AcceptableDifference = 10.0;
	}
	if (metadataserver::isDuringPersonalityChange()) {
		chunk_become_master();
	}
}
#endif

int chunk_strinit(void) {
	gChunksMetadata = new ChunksMetadata;

#ifndef METARESTORE
	chunk::count = 0;
	for (int i = 0; i < 11; ++i) {
		for (int j = 0; j < 11; ++j) {
			chunk::allStandardChunkCopies[i][j] = 0;
			chunk::regularStandardChunkCopies[i][j] = 0;
		}
	}
	chunk::allChunksAvailability = ChunksAvailabilityState();
	chunk::regularChunksAvailability = ChunksAvailabilityState();
	chunk::allChunksReplicationState = ChunksReplicationState();
	chunk::regularChunksReplicationState = ChunksReplicationState();

	uint32_t disableChunksDel = cfg_getuint32("DISABLE_CHUNKS_DEL", 0);
	ReplicationsDelayInit = cfg_getuint32("REPLICATIONS_DELAY_INIT",300);
	ReplicationsDelayDisconnect = cfg_getuint32("REPLICATIONS_DELAY_DISCONNECT",3600);
	if (disableChunksDel) {
		MaxDelHardLimit = MaxDelSoftLimit = 0;
	} else {
		MaxDelSoftLimit = cfg_getuint32("CHUNKS_SOFT_DEL_LIMIT",10);
		if (cfg_isdefined("CHUNKS_HARD_DEL_LIMIT")) {
			MaxDelHardLimit = cfg_getuint32("CHUNKS_HARD_DEL_LIMIT",25);
			if (MaxDelHardLimit<MaxDelSoftLimit) {
				MaxDelSoftLimit = MaxDelHardLimit;
				fprintf(stderr,"CHUNKS_SOFT_DEL_LIMIT is greater than CHUNKS_HARD_DEL_LIMIT - using CHUNKS_HARD_DEL_LIMIT for both\n");
			}
		} else {
			MaxDelHardLimit = 3 * MaxDelSoftLimit;
		}
		if (MaxDelSoftLimit == 0) {
			fprintf(stderr,"delete limit is zero !!!\n");
			return -1;
		}
	}
	TmpMaxDelFrac = MaxDelSoftLimit;
	TmpMaxDel = MaxDelSoftLimit;
	MaxWriteRepl = cfg_getuint32("CHUNKS_WRITE_REP_LIMIT",2);
	MaxReadRepl = cfg_getuint32("CHUNKS_READ_REP_LIMIT",10);
	if (MaxReadRepl==0) {
		fprintf(stderr,"read replication limit is zero !!!\n");
		return -1;
	}
	if (MaxWriteRepl==0) {
		fprintf(stderr,"write replication limit is zero !!!\n");
		return -1;
	}

	uint32_t looptime;
	if (cfg_isdefined("CHUNKS_LOOP_TIME")) {
		fprintf(stderr,"Defining loop time by CHUNKS_LOOP_TIME option is deprecated - use CHUNKS_LOOP_MAX_CPS and CHUNKS_LOOP_MIN_TIME\n");
		looptime = cfg_getuint32("CHUNKS_LOOP_TIME",300);
		if (looptime < MINLOOPTIME) {
			fprintf(stderr,"CHUNKS_LOOP_TIME value too low (%" PRIu32 ") increased to %u\n",looptime,MINLOOPTIME);
			looptime = MINLOOPTIME;
		}
		if (looptime > MAXLOOPTIME) {
			fprintf(stderr,"CHUNKS_LOOP_TIME value too high (%" PRIu32 ") decreased to %u\n",looptime,MAXLOOPTIME);
			looptime = MAXLOOPTIME;
		}
		HashSteps = 1+((HASHSIZE)/looptime);
		HashCPS = 0xFFFFFFFF;
	} else {
		looptime = cfg_getuint32("CHUNKS_LOOP_MIN_TIME",300);
		if (looptime < MINLOOPTIME) {
			fprintf(stderr,"CHUNKS_LOOP_MIN_TIME value too low (%" PRIu32 ") increased to %u\n",looptime,MINLOOPTIME);
			looptime = MINLOOPTIME;
		}
		if (looptime > MAXLOOPTIME) {
			fprintf(stderr,"CHUNKS_LOOP_MIN_TIME value too high (%" PRIu32 ") decreased to %u\n",looptime,MAXLOOPTIME);
			looptime = MAXLOOPTIME;
		}
		HashSteps = 1+((HASHSIZE)/looptime);
		HashCPS = cfg_getuint32("CHUNKS_LOOP_MAX_CPS",100000);
		if (HashCPS < MINCPS) {
			fprintf(stderr,"CHUNKS_LOOP_MAX_CPS value too low (%" PRIu32 ") increased to %u\n",HashCPS,MINCPS);
			HashCPS = MINCPS;
		}
		if (HashCPS > MAXCPS) {
			fprintf(stderr,"CHUNKS_LOOP_MAX_CPS value too high (%" PRIu32 ") decreased to %u\n",HashCPS,MAXCPS);
			HashCPS = MAXCPS;
		}
	}
	AcceptableDifference = cfg_getdouble("ACCEPTABLE_DIFFERENCE",0.1);
	if (AcceptableDifference<0.001) {
		AcceptableDifference = 0.001;
	}
	if (AcceptableDifference>10.0) {
		AcceptableDifference = 10.0;
	}
	jobshpos = 0;
	jobsrebalancecount = 0;
	main_reloadregister(chunk_reload);
	main_canexitregister(chunk_canexit);
	main_eachloopregister(chunk_clean_zombie_servers_a_bit);
	if (metadataserver::isMaster()) {
		chunk_become_master();
	}
#endif
	return 1;
}<|MERGE_RESOLUTION|>--- conflicted
+++ resolved
@@ -1562,9 +1562,6 @@
 	main_make_next_poll_nonblocking();
 }
 
-<<<<<<< HEAD
-void chunk_got_delete_status(void *ptr, uint64_t chunkId, ChunkType chunkType, uint8_t status) {
-=======
 int chunk_canexit(void) {
 	if (zombieServersHandledInThisLoop.size() + zombieServersToBeHandledInNextLoop.size() > 0) {
 		return 0;
@@ -1572,8 +1569,7 @@
 	return 1;
 }
 
-void chunk_got_delete_status(void *ptr,uint64_t chunkid,uint8_t status) {
->>>>>>> 91f324c6
+void chunk_got_delete_status(void *ptr, uint64_t chunkId, ChunkType chunkType, uint8_t status) {
 	chunk *c;
 	slist *s,**st;
 	c = chunk_find(chunkId);
