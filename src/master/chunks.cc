--- conflicted
+++ resolved
@@ -19,12 +19,7 @@
 #include "config.h"
 #include "master/chunks.h"
 
-<<<<<<< HEAD
-#include "master/chunks.h"
-
-=======
 #include <fcntl.h>
->>>>>>> 217b336e
 #include <inttypes.h>
 #include <stdlib.h>
 #include <stdio.h>
@@ -33,31 +28,10 @@
 #include <sys/stat.h>
 #include <sys/types.h>
 #ifdef METARESTORE
-#  include <time.h>
-#endif
-<<<<<<< HEAD
+#include <time.h>
+#endif
+#include <unistd.h>
 #include <algorithm>
-
-#include "common/chunks_availability_state.h"
-#include "common/datapack.h"
-#include "common/goal.h"
-#include "common/lizardfs_version.h"
-#include "common/massert.h"
-#include "common/MFSCommunication.h"
-#include "master/chunk_copies_calculator.h"
-#include "master/filesystem.h"
-
-#ifndef METARESTORE
-#  include "common/cfg.h"
-#  include "common/main.h"
-#  include "master/matoclserv.h"
-#  include "master/matocsserv.h"
-#  include "common/random.h"
-#  include "master/topology.h"
-#endif
-
-=======
-#include <unistd.h>
 
 
 #ifndef METARESTORE
@@ -69,14 +43,17 @@
 #include "master/topology.h"
 #endif
 
+#include "common/chunks_availability_state.h"
 #include "common/datapack.h"
+#include "common/goal.h"
 #include "common/hashfn.h"
+#include "common/lizardfs_version.h"
 #include "common/massert.h"
 #include "common/MFSCommunication.h"
 #include "master/checksum.h"
+#include "master/chunk_copies_calculator.h"
 #include "master/filesystem.h"
 
->>>>>>> 217b336e
 #define USE_SLIST_BUCKETS 1
 #define USE_FLIST_BUCKETS 1
 #define USE_CHUNK_BUCKETS 1
@@ -206,6 +183,7 @@
 class chunk {
 public:
 	uint64_t chunkid;
+	uint64_t checksum;
 	chunk *next;
 	uint32_t *ftab;
 #ifndef METARESTORE
@@ -217,7 +195,6 @@
 	uint32_t fcount;
 	uint8_t goal;
 #ifndef METARESTORE
-<<<<<<< HEAD
 	uint8_t needverincrease:1;
 	uint8_t interrupted:1;
 	uint8_t operation:4;
@@ -285,13 +262,6 @@
 		regularRedundantParts_ = std::min(200U, regular.countPartsToRemove());
 		addToStats();
 	}
-=======
-	slist *slisthead;
-#endif
-	uint32_t *ftab;
-	struct chunk *next;
-	uint64_t checksum;
->>>>>>> 217b336e
 
 	bool isSafe() const {
 		return allAvailabilityState_ == ChunksAvailabilityState::kSafe;
@@ -615,9 +585,6 @@
 	uint32_t chunkpos = HASHPOS(chunkid);
 	chunk *newchunk;
 	newchunk = chunk_malloc();
-#ifdef METARESTORE
-	printf("N%" PRIu64 "\n",chunkid);
-#endif
 	newchunk->next = chunkhash[chunkpos];
 	chunkhash[chunkpos] = newchunk;
 	newchunk->chunkid = chunkid;
@@ -644,9 +611,6 @@
 chunk* chunk_find(uint64_t chunkid) {
 	uint32_t chunkpos = HASHPOS(chunkid);
 	chunk *chunkit;
-#ifdef METARESTORE
-	printf("F%" PRIu64 "\n",chunkid);
-#endif
 	if (lastchunkid==chunkid) {
 		return lastchunkptr;
 	}
@@ -804,9 +768,6 @@
 	if (c->fcount==1) {
 		c->goal = 0;
 		c->fcount = 0;
-#ifdef METARESTORE
-		printf("D%" PRIu64 "\n",c->chunkid);
-#endif
 	} else {
 		if (c->ftab) {
 			if (isOrdinaryGoal(goal)) {
@@ -934,13 +895,9 @@
 	if (c==NULL) {
 		return ERROR_NOCHUNK;
 	}
-<<<<<<< HEAD
 	// Don't remove lockid to safely accept retransmission of FUSE_CHUNK_UNLOCK message
 	c->lockedto = 0;
-=======
-	c->lockedto=0;
 	chunk_update_checksum(c);
->>>>>>> 217b336e
 	return STATUS_OK;
 }
 
@@ -1453,11 +1410,8 @@
 		}
 		c = chunk_new(chunkid, new_version);
 		c->lockedto = (uint32_t)main_time()+UNUSED_DELETE_TIMEOUT;
-<<<<<<< HEAD
 		c->lockid = 0;
-=======
 		chunk_update_checksum(c);
->>>>>>> 217b336e
 	}
 	for (s=c->slisthead ; s ; s=s->next) {
 		if (s->ptr == ptr && s->chunkType == chunkType) {
@@ -2233,7 +2187,6 @@
 	chunk *c;
 // chunkdata
 	uint64_t chunkid;
-	uint32_t version,lockedto;
 
 	if (fread(hdr,1,8,fd)!=8) {
 		return -1;
@@ -2251,22 +2204,15 @@
 		ptr = loadbuff.data();
 		chunkid = get64bit(&ptr);
 		if (chunkid>0) {
-<<<<<<< HEAD
-			c = chunk_new(chunkid);
-			c->version = get32bit(&ptr);
+			uint32_t version = get32bit(&ptr);
+			c = chunk_new(chunkid, version);
 			c->lockedto = get32bit(&ptr);
 			if (loadLockIds) {
 				c->lockid = get32bit(&ptr);
 			}
-=======
-			version = get32bit(&ptr);
-			lockedto = get32bit(&ptr);
-			c = chunk_new(chunkid, version);
-			c->lockedto = lockedto;
->>>>>>> 217b336e
 		} else {
-			version = get32bit(&ptr);
-			lockedto = get32bit(&ptr);
+			uint32_t version = get32bit(&ptr);
+			uint32_t lockedto = get32bit(&ptr);
 			if (version==0 && lockedto==0) {
 				return 0;
 			} else {
@@ -2286,16 +2232,7 @@
 // chunkdata
 	uint64_t chunkid;
 	uint32_t version;
-<<<<<<< HEAD
-	uint32_t lockedto,lockid,now;
-#ifndef METARESTORE
-	now = main_time();
-#else
-	now = time(NULL);
-#endif
-=======
-	uint32_t lockedto;
->>>>>>> 217b336e
+	uint32_t lockedto, lockid;
 	ptr = hdr;
 	put64bit(&ptr,nextchunkid);
 	if (fwrite(hdr,1,8,fd)!=(size_t)8) {
@@ -2310,14 +2247,7 @@
 			version = c->version;
 			put32bit(&ptr,version);
 			lockedto = c->lockedto;
-<<<<<<< HEAD
 			lockid = c->lockid;
-			if (lockedto<now) {
-				lockedto = 0;
-				lockid = 0;
-			}
-=======
->>>>>>> 217b336e
 			put32bit(&ptr,lockedto);
 			put32bit(&ptr,lockid);
 			j++;
