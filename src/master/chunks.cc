--- conflicted
+++ resolved
@@ -159,8 +159,6 @@
 	slist bucket[SLIST_BUCKET_SIZE];
 	uint32_t firstfree;
 	slist_bucket *next;
-	slist_bucket() : firstfree(0) {
-	}
 };
 
 static inline slist* slist_malloc();
@@ -410,17 +408,11 @@
 };
 
 #ifndef METARESTORE
-<<<<<<< HEAD
 ChunksAvailabilityState chunk::allChunksAvailability, chunk::regularChunksAvailability;
 ChunksReplicationState chunk::allChunksReplicationState, chunk::regularChunksReplicationState;
-uint64_t chunk::count = 0;
-uint64_t chunk::allStandardChunkCopies[11][11] = {{0}};
-uint64_t chunk::regularStandardChunkCopies[11][11] = {{0}};
-=======
 uint64_t chunk::count;
-uint64_t chunk::allValidCopies[11][11];
-uint64_t chunk::regularValidCopies[11][11];
->>>>>>> e476bfc8
+uint64_t chunk::allStandardChunkCopies[11][11];
+uint64_t chunk::regularStandardChunkCopies[11][11];
 #endif
 
 #define CHUNK_BUCKET_SIZE 20000
@@ -582,20 +574,12 @@
 		gChunksMetadata->slfreehead = ret->next;
 		return ret;
 	}
-<<<<<<< HEAD
-	if (sbhead==NULL || sbhead->firstfree==SLIST_BUCKET_SIZE) {
-		sb = new slist_bucket;
-		passert(sb);
-		sb->next = sbhead;
-		sbhead = sb;
-=======
 	if (gChunksMetadata->sbhead==NULL || gChunksMetadata->sbhead->firstfree==SLIST_BUCKET_SIZE) {
 		sb = new slist_bucket;
 		passert(sb);
 		sb->next = gChunksMetadata->sbhead;
 		sb->firstfree = 0;
 		gChunksMetadata->sbhead = sb;
->>>>>>> e476bfc8
 	}
 	ret = (gChunksMetadata->sbhead->bucket)+(gChunksMetadata->sbhead->firstfree);
 	gChunksMetadata->sbhead->firstfree++;
@@ -1315,13 +1299,8 @@
 	const bool todel = version & 0x80000000;
 	c = chunk_find(chunkid);
 	if (c==NULL) {
-<<<<<<< HEAD
 		// chunkserver has nonexistent chunk, so create it for future deletion
-		if (chunkid>=nextchunkid) {
-=======
-		// syslog(LOG_WARNING,"chunkserver has nonexistent chunk (%016" PRIX64 "_%08" PRIX32 "), so create it for future deletion",chunkid,version);
 		if (chunkid>=gChunksMetadata->nextchunkid) {
->>>>>>> e476bfc8
 			fs_set_nextchunkid(FsContext::getForMaster(main_time()), chunkid + 1);
 		}
 		c = chunk_new(chunkid, new_version);
@@ -2068,13 +2047,8 @@
 				l++;
 			}
 			l=0;
-<<<<<<< HEAD
-			for (c=chunkhash[jobshpos] ; l<r && c ; c=c->next) {
+			for (c=gChunksMetadata->chunkhash[jobshpos] ; l<r && c ; c=c->next) {
 				gChunkWorker->doChunkJobs(c, usableServerCount, minUsage, maxUsage);
-=======
-			for (c=gChunksMetadata->chunkhash[jobshpos] ; l<r && c ; c=c->next) {
-				chunk_do_jobs(c,uscount,minusage,maxusage);
->>>>>>> e476bfc8
 				l++;
 			}
 		}
@@ -2116,14 +2090,10 @@
 		return -1;
 	}
 	ptr = hdr;
-<<<<<<< HEAD
-	nextchunkid = get64bit(&ptr);
+	gChunksMetadata->nextchunkid = get64bit(&ptr);
 	int32_t serializedChunkSize = (loadLockIds
 			? kSerializedChunkSizeWithLockId : kSerializedChunkSizeNoLockId);
 	std::vector<uint8_t> loadbuff(serializedChunkSize);
-=======
-	gChunksMetadata->nextchunkid = get64bit(&ptr);
->>>>>>> e476bfc8
 	for (;;) {
 		r = fread(loadbuff.data(), 1, serializedChunkSize, fd);
 		if (r != serializedChunkSize) {
@@ -2198,26 +2168,9 @@
 	}
 }
 
-<<<<<<< HEAD
-void chunk_term(void) {
-#ifndef METARESTORE
-	slist_bucket *sb,*sbn;
-	for (sb = sbhead ; sb ; sb = sbn) {
-		sbn = sb->next;
-		delete sb;
-	}
-#endif
-
-	chunk_bucket *cb,*cbn;
-	for (cb = cbhead ; cb ; cb = cbn) {
-		cbn = cb->next;
-		delete cb;
-	}
-=======
 void chunk_unload(void) {
 	delete gChunksMetadata;
 	gChunksMetadata = nullptr;
->>>>>>> e476bfc8
 }
 
 void chunk_newfs(void) {
@@ -2343,10 +2296,14 @@
 	chunk::count = 0;
 	for (int i = 0; i < 11; ++i) {
 		for (int j = 0; j < 11; ++j) {
-			chunk::allValidCopies[i][j] = 0;
-			chunk::regularValidCopies[i][j] = 0;
-		}
-	}
+			chunk::allStandardChunkCopies[i][j] = 0;
+			chunk::regularStandardChunkCopies[i][j] = 0;
+		}
+	}
+	chunk::allChunksAvailability = ChunksAvailabilityState();
+	chunk::regularChunksAvailability = ChunksAvailabilityState();
+	chunk::allChunksReplicationState = ChunksReplicationState();
+	chunk::regularChunksReplicationState = ChunksReplicationState();
 
 	uint32_t disableChunksDel = cfg_getuint32("DISABLE_CHUNKS_DEL", 0);
 	ReplicationsDelayInit = cfg_getuint32("REPLICATIONS_DELAY_INIT",300);
@@ -2424,14 +2381,6 @@
 	if (AcceptableDifference>10.0) {
 		AcceptableDifference = 10.0;
 	}
-<<<<<<< HEAD
-#endif
-	for (uint32_t i=0 ; i<HASHSIZE ; i++) {
-		chunkhash[i]=NULL;
-	}
-#ifndef METARESTORE
-=======
->>>>>>> e476bfc8
 	jobshpos = 0;
 	jobsrebalancecount = 0;
 	main_reloadregister(chunk_reload);
