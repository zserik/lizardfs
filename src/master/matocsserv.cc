/*
   Copyright 2005-2010 Jakub Kruszona-Zawadzki, Gemius SA, 2013 Skytechnology sp. z o.o..

   This file was part of MooseFS and is part of LizardFS.

   LizardFS is free software: you can redistribute it and/or modify
   it under the terms of the GNU General Public License as published by
   the Free Software Foundation, version 3.

   LizardFS is distributed in the hope that it will be useful,
   but WITHOUT ANY WARRANTY; without even the implied warranty of
   MERCHANTABILITY or FITNESS FOR A PARTICULAR PURPOSE.  See the
   GNU General Public License for more details.

   You should have received a copy of the GNU General Public License
   along with LizardFS  If not, see <http://www.gnu.org/licenses/>.
 */

#include "common/platform.h"
#include "master/matocsserv.h"

#include <errno.h>
#include <inttypes.h>
#include <netinet/in.h>
#include <stdio.h>
#include <stdlib.h>
#include <string.h>
#include <sys/types.h>
#include <sys/uio.h>
#include <syslog.h>
#include <time.h>
#include <unistd.h>
#include <algorithm>
#include <list>
#include <set>
#include <vector>

#include "common/cfg.h"
#include "common/cstoma_communication.h"
#include "common/datapack.h"
#include "common/hashfn.h"
#include "common/lizardfs_version.h"
#include "common/main.h"
#include "common/massert.h"
#include "common/matocs_communication.h"
#include "common/MFSCommunication.h"
#include "common/mfserr.h"
#include "common/packet.h"
#include "common/random.h"
#include "common/slogger.h"
#include "common/sockets.h"
#include "common/time_utils.h"
#include "master/chunks.h"
#include "master/personality.h"

#define MaxPacketSize 500000000

// matocsserventry.mode
enum{KILL,HEADER,DATA};

struct OutputPacket {
	std::vector<uint8_t> packet;
	uint32_t bytesSent;
	OutputPacket() : bytesSent(0U) {
	}
};

struct InputPacket {
	uint8_t header[PacketHeader::kSize];
	std::vector<uint8_t> data;
	uint32_t bytesRead;
	InputPacket() : bytesRead(0U) {
	}
	uint32_t bytesToBeRead() const {
		if (bytesRead < PacketHeader::kSize) {
			return PacketHeader::kSize - bytesRead;
		} else {
			uint32_t dataBytesRead = bytesRead - PacketHeader::kSize;
			return data.size() - dataBytesRead;
		}
	}
	uint8_t* pointerToBeReadInto() {
		if (bytesRead < PacketHeader::kSize) {
			return &(header[bytesRead]);
		} else {
			size_t offset = bytesRead - PacketHeader::kSize;
			sassert(offset <= data.size());
			return data.data() + offset;
		}
	}
};

struct matocsserventry {
	uint8_t mode;
	int sock;
	int32_t pdescpos;
	Timer lastread,lastwrite;
	InputPacket inputPacket;
	std::list<OutputPacket> outputPackets;

	char *servstrip;                // human readable version of servip
	uint32_t version;
	uint32_t servip;                // ip to coonnect to
	uint16_t servport;              // port to connect to
	uint32_t timeout;               // communication timeout
	uint64_t usedspace;             // used hdd space in bytes
	uint64_t totalspace;            // total hdd space in bytes
	uint32_t chunkscount;
	uint64_t todelusedspace;
	uint64_t todeltotalspace;
	uint32_t todelchunkscount;
	uint32_t errorcounter;
	uint16_t rrepcounter;
	uint16_t wrepcounter;
	uint16_t delcounter;

	uint8_t incsdb;
	double carry;

	matocsserventry *next;
};

static const double kCarryThreshold = 1.;
static uint64_t maxtotalspace;
static matocsserventry *matocsservhead=NULL;
static int lsock;
static int32_t lsockpdescpos;

// from config
static char *ListenHost;
static char *ListenPort;

#define CSDBHASHSIZE 256
#define CSDBHASHFN(ip,port) (hash32((ip)^((port)<<16))%(CSDBHASHSIZE))

typedef struct csdbentry {
	uint32_t ip;
	uint16_t port;
	matocsserventry *eptr;
	struct csdbentry *next;
} csdbentry;

static csdbentry *csdbhash[CSDBHASHSIZE];

int matocsserv_csdb_new_connection(uint32_t ip,uint16_t port,matocsserventry *eptr) {
	uint32_t hash;
	csdbentry *csptr;

	hash = CSDBHASHFN(ip,port);
	for (csptr = csdbhash[hash] ; csptr ; csptr = csptr->next) {
		if (csptr->ip == ip && csptr->port == port) {
			if (csptr->eptr!=NULL) {
				return -1;
			}
			csptr->eptr = eptr;
			return 0;
		}
	}
	csptr = (csdbentry*) malloc(sizeof(csdbentry));
	passert(csptr);
	csptr->ip = ip;
	csptr->port = port;
	csptr->eptr = eptr;
	csptr->next = csdbhash[hash];
	csdbhash[hash] = csptr;
	return 1;
}

void matocsserv_csdb_lost_connection(uint32_t ip,uint16_t port) {
	uint32_t hash;
	csdbentry *csptr;

	hash = CSDBHASHFN(ip,port);
	for (csptr = csdbhash[hash] ; csptr ; csptr = csptr->next) {
		if (csptr->ip == ip && csptr->port == port) {
			csptr->eptr = NULL;
			return;
		}
	}
}

uint32_t matocsserv_cservlist_size(void) {
	uint32_t hash;
	csdbentry *csptr;
	uint32_t i;
	i=0;
	for (hash=0 ; hash<CSDBHASHSIZE ; hash++) {
		for (csptr = csdbhash[hash] ; csptr ; csptr = csptr->next) {
			i++;
		}
	}
	return i*(4+4+2+8+8+4+8+8+4+4);
}

void matocsserv_cservlist_data(uint8_t *ptr) {
	uint32_t hash;
	csdbentry *csptr;
	matocsserventry *eptr;
	for (hash=0 ; hash<CSDBHASHSIZE ; hash++) {
		for (csptr = csdbhash[hash] ; csptr ; csptr = csptr->next) {
			eptr = csptr->eptr;
			if (eptr) {
				put32bit(&ptr,(eptr->version)&0xFFFFFF);
				put32bit(&ptr,eptr->servip);
				put16bit(&ptr,eptr->servport);
				put64bit(&ptr,eptr->usedspace);
				put64bit(&ptr,eptr->totalspace);
				put32bit(&ptr,eptr->chunkscount);
				put64bit(&ptr,eptr->todelusedspace);
				put64bit(&ptr,eptr->todeltotalspace);
				put32bit(&ptr,eptr->todelchunkscount);
				put32bit(&ptr,eptr->errorcounter);
			} else {
				put32bit(&ptr,0x01000000);
				put32bit(&ptr,csptr->ip);
				put16bit(&ptr,csptr->port);
				put64bit(&ptr,0);
				put64bit(&ptr,0);
				put32bit(&ptr,0);
				put64bit(&ptr,0);
				put64bit(&ptr,0);
				put32bit(&ptr,0);
				put32bit(&ptr,0);
			}
		}
	}
}

int matocsserv_csdb_remove_server(uint32_t ip,uint16_t port) {
	uint32_t hash;
	csdbentry *csptr,**cspptr;

	hash = CSDBHASHFN(ip,port);
	cspptr = csdbhash + hash;
	while ((csptr=*cspptr)) {
		if (csptr->ip == ip && csptr->port == port) {
			if (csptr->eptr!=NULL) {
				return -1;
			}
			*cspptr = csptr->next;
			free(csptr);
			return 1;
		} else {
			cspptr = &(csptr->next);
		}
	}
	return 0;
}

void matocsserv_csdb_init(void) {
	uint32_t hash;
	for (hash=0 ; hash<CSDBHASHSIZE ; hash++) {
		csdbhash[hash]=NULL;
	}
}

/* replications DB */

#define REPHASHSIZE 256
#define REPHASHFN(chid,ver) (((chid)^(ver)^((chid)>>8))%(REPHASHSIZE))

struct repsrc {
	void *src;
	repsrc *next;
};

struct repdst {
	uint64_t chunkId;
	uint32_t chunkVersion;
	ChunkType chunkType;
	void *destinationCs;
	repsrc *repsrcHead;
	repdst *next;
};

static repdst* rephash[REPHASHSIZE];
static repsrc *repsrcfreehead=NULL;
static repdst *repdstfreehead=NULL;

repsrc* matocsserv_repsrc_malloc() {
	repsrc *r;
	if (repsrcfreehead) {
		r = repsrcfreehead;
		repsrcfreehead = r->next;
	} else {
		r = (repsrc*)malloc(sizeof(repsrc));
		passert(r);
	}
	return r;
}

void matocsserv_repsrc_free(repsrc *r) {
	r->next = repsrcfreehead;
	repsrcfreehead = r;
}

repdst* matocsserv_repdst_malloc() {
	repdst *r;
	if (repdstfreehead) {
		r = repdstfreehead;
		repdstfreehead = r->next;
	} else {
		r = (repdst*)malloc(sizeof(repdst));
		passert(r);
	}
	return r;
}

void matocsserv_repdst_free(repdst *r) {
	r->next = repdstfreehead;
	repdstfreehead = r;
}

void matocsserv_replication_init(void) {
	uint32_t hash;
	for (hash=0 ; hash<REPHASHSIZE ; hash++) {
		rephash[hash]=NULL;
	}
	repsrcfreehead=NULL;
	repdstfreehead=NULL;
}

int matocsserv_replication_find(uint64_t chunkId, uint32_t chunkVersion,
		ChunkType chunkType, void *dst) {
	uint32_t hash = REPHASHFN(chunkId, chunkVersion);
	for (repdst *replica = rephash[hash]; replica; replica = replica->next) {
		if (replica->chunkId == chunkId
				&& replica->chunkVersion == chunkVersion
				&& replica->chunkType == chunkType
				&& replica->destinationCs == dst) {
			return 1;
		}
	}
	return 0;
}

void matocsserv_replication_begin(uint64_t chunkId, uint32_t chunkVersion,
		ChunkType chunkType, void *dst, uint8_t srccnt, void *const*src) {
	if (srccnt == 0) {
		return;
	}

	uint32_t hash = REPHASHFN(chunkId, chunkVersion);
	repdst *replica;
	repsrc *replicaSource;

	replica = matocsserv_repdst_malloc();
	replica->chunkId = chunkId;
	replica->chunkVersion = chunkVersion;
	replica->chunkType = chunkType;
	replica->destinationCs = dst;
	replica->repsrcHead = NULL;
	replica->next = rephash[hash];
	rephash[hash] = replica;
	for (uint8_t i = 0 ; i < srccnt ; i++) {
		replicaSource = matocsserv_repsrc_malloc();
		replicaSource->src = src[i];
		replicaSource->next = replica->repsrcHead;
		replica->repsrcHead = replicaSource;
		static_cast<matocsserventry *>(src[i])->rrepcounter++;
	}
	static_cast<matocsserventry *>(dst)->wrepcounter++;
}

void matocsserv_replication_end(uint64_t chunkId, uint32_t chunkVersion,
		ChunkType chunkType, void *destination) {
	uint32_t hash = REPHASHFN(chunkId, chunkVersion);
	repdst *replica, **replicaPointer;
	repsrc *replicaSource, *replicaSourceToDelete;

	replicaPointer = &(rephash[hash]);
	while ((replica = *replicaPointer) != NULL) {
		if (replica->chunkId == chunkId
				&& replica->chunkVersion == chunkVersion
				&& replica->chunkType == chunkType
				&& replica->destinationCs == destination) {
			replicaSource = replica->repsrcHead;
			while (replicaSource) {
				replicaSourceToDelete = replicaSource;
				replicaSource = replicaSource->next;
				static_cast<matocsserventry *>(replicaSourceToDelete->src)->rrepcounter--;
				matocsserv_repsrc_free(replicaSourceToDelete);
			}
			static_cast<matocsserventry *>(destination)->wrepcounter--;
			*replicaPointer = replica->next;
			matocsserv_repdst_free(replica);
		} else {
			replicaPointer = &(replica->next);
		}
	}
}

void matocsserv_replication_disconnected(void *srv) {
	uint32_t hash;
	repdst *r, **rp;
	repsrc *rs, *rsdel, **rsp;

	for (hash = 0; hash < REPHASHSIZE; hash++) {
		rp = &(rephash[hash]);
		while ((r = *rp) != NULL) {
			if (r->destinationCs == srv) {
				rs = r->repsrcHead;
				while (rs) {
					rsdel = rs;
					rs = rs->next;
					((matocsserventry *)(rsdel->src))->rrepcounter--;
					matocsserv_repsrc_free(rsdel);
				}
				((matocsserventry *)(srv))->wrepcounter--;
				*rp = r->next;
				matocsserv_repdst_free(r);
			} else {
				rsp = &(r->repsrcHead);
				while ((rs = *rsp) != NULL) {
					if (rs->src == srv) {
						((matocsserventry *)(srv))->rrepcounter--;
						*rsp = rs->next;
						matocsserv_repsrc_free(rs);
					} else {
						rsp = &(rs->next);
					}
				}
				rp = &(r->next);
			}
		}
	}
}

/* replication DB END */

struct servsort {
  double space;
  void *ptr;
};
int matocsserv_space_compare(const void *a,const void *b) {
  const servsort *aa=(const servsort*)a,*bb=(const servsort*)b;
	if (aa->space > bb->space) {
		return 1;
	}
	if (aa->space < bb->space) {
		return -1;
	}
	return 0;
}

void matocsserv_usagedifference(double *minusage,double *maxusage,uint16_t *usablescount,uint16_t *totalscount) {
	matocsserventry *eptr;
	uint32_t j,k;
	double minspace=1.0,maxspace=0.0;
	double space;
	j = 0;
	k = 0;
	for (eptr = matocsservhead ; eptr && j<65535 && k<65535; eptr=eptr->next) {
		if (eptr->mode!=KILL) {
			if (eptr->totalspace>0 && eptr->usedspace<=eptr->totalspace) {
				space = (double)(eptr->usedspace) / (double)(eptr->totalspace);
				if (j==0) {
					minspace = maxspace = space;
				} else if (space<minspace) {
					minspace = space;
				} else if (space>maxspace) {
					maxspace = space;
				}
				j++;
			}
			k++;
		}
	}
	if (usablescount) {
		*usablescount = j;
	}
	if (totalscount) {
		*totalscount = k;
	}
	if (j==0) {
		if (minusage) {
			*minusage = 1.0;
		}
		if (maxusage) {
			*maxusage = 0.0;
		}
	} else {
		if (minusage) {
			*minusage = minspace;
		}
		if (maxusage) {
			*maxusage = maxspace;
		}
	}
}

uint16_t matocsserv_getservers_ordered(void* ptrs[65535],double maxusagediff,uint32_t *pmin,uint32_t *pmax) {
	static servsort servsorttab[65535],servtab[65536];
	matocsserventry *eptr;
	uint32_t i,j,k,min,mid,max;
	double minspace=1.0,maxspace=0.0;
	uint64_t tspace,uspace;
	double space;

//      syslog(LOG_NOTICE,"getservers start");
	j = 0;
	tspace = 0;
	uspace = 0;
	for (eptr = matocsservhead ; eptr && j<65535; eptr=eptr->next) {
		if (eptr->mode!=KILL && eptr->totalspace>0 && eptr->usedspace<=eptr->totalspace) {
			uspace += eptr->usedspace;
			tspace += eptr->totalspace;
			space = (double)(eptr->usedspace) / (double)(eptr->totalspace);
			if (j==0) {
				minspace = maxspace = space;
			} else if (space<minspace) {
				minspace = space;
			} else if (space>maxspace) {
				maxspace = space;
			}
			servtab[j].ptr = eptr;
			servtab[j].space = space;
//                      syslog(LOG_NOTICE,"ptr: %p, space:%f",eptr,space);
			j++;
		}
	}
	if (j==0) {
//              syslog(LOG_NOTICE,"getservers - noservers");
		return 0;
	}

	space = (double)(uspace)/(double)(tspace);
//      syslog(LOG_NOTICE,"getservers - minspace: %f , maxspace: %f , diff: %f , maxusagediff: %f",minspace,maxspace,maxspace-minspace,maxusagediff);
	min = 0;
	max = j;
	mid = 0;
	for (i=0 ; i<j ; i++) {
		if (servtab[i].space<space-maxusagediff) {
			ptrs[min++]=servtab[i].ptr;
		} else if (servtab[i].space>space+maxusagediff) {
			ptrs[--max]=servtab[i].ptr;
		} else {
			servsorttab[mid++]=servtab[i];
		}
	}

	// random <0-min)
	for (i=0 ; i<min ; i++) {
		k = i+rndu32_ranged(min-i);
		if (i!=k) {
			void* p = ptrs[i];
			ptrs[i] = ptrs[k];
			ptrs[k] = p;
		}
	}

	// random <max-j)
	for (i=max ; i<j ; i++) {
		k = i+rndu32_ranged(j-i);
		if (i!=k) {
			void* p = ptrs[i];
			ptrs[i] = ptrs[k];
			ptrs[k] = p;
		}
	}

	// sort <min-max)
	if (mid>0) {
		qsort(servsorttab,mid,sizeof(struct servsort),matocsserv_space_compare);
	}
	for (i=0 ; i<mid ; i++) {
		ptrs[min+i]=servsorttab[i].ptr;
	}
	if (pmin!=NULL) {
		*pmin=min;
	}
	if (pmax!=NULL) {
		*pmax=j-max;
	}
//              syslog(LOG_NOTICE,"getservers <0-%" PRIu32 ") random ; <%" PRIu32 "-%" PRIu32 ") sort ; <%" PRIu32 "-END) random",min,min,max,max);
	return j;
}

struct rservsort {
	double selectionFrequency;
	double carry;
	matocsserventry *ptr;
	bool operator<(const rservsort &r) const {
		return carry < r.carry;
	}
};

std::vector<std::pair<matocsserventry*, ChunkType>> matocsserv_getservers_for_new_chunk(
		uint8_t desiredGoal) {
	std::vector<std::pair<matocsserventry*, ChunkType>> ret;

	matocsserventry *eptr;
	if (maxtotalspace == 0) {
		return ret;
	}

	std::vector<rservsort> availableServers;
	for (eptr = matocsservhead; eptr && availableServers.size() < 65536; eptr = eptr->next) {
		if (isXorGoal(desiredGoal) && eptr->version < kFirstXorVersion) {
			// can't store XOR chunks on chunkservers that don't support them
			continue;
		}
		if (eptr->mode != KILL && eptr->totalspace > 0 && eptr->usedspace <= eptr->totalspace
				&& (eptr->totalspace - eptr->usedspace) >= MFSCHUNKSIZE) {
			rservsort serv;
			serv.selectionFrequency = (double)eptr->totalspace / (double)maxtotalspace;
			serv.carry = eptr->carry;
			serv.ptr = eptr;
			availableServers.push_back(serv);
		}
	}

	// Check if it is possible to create requested chunk
	uint32_t minServersDemanded;
	uint32_t serversDemandedForSafe;
	if (isXorGoal(desiredGoal)) {
		minServersDemanded = goalToXorLevel(desiredGoal);
		serversDemandedForSafe = minServersDemanded + 1;
	} else {
		sassert(isOrdinaryGoal(desiredGoal));
		serversDemandedForSafe = desiredGoal;
		minServersDemanded = 1;
	}

	if (minServersDemanded > availableServers.size()) {
		// Nothing can be done, chunk won't be created
		return ret;
	}
	uint32_t chunksToBeCreated = std::min((uint32_t)availableServers.size(), serversDemandedForSafe);

	// Choose servers to be used to store new chunks.
	std::vector<rservsort> chosenServers;
	std::set<size_t> chosenServersIds;
	while (chosenServers.size() < chunksToBeCreated) {
		for (size_t i = 0; i < availableServers.size(); i++) {
			double carry = availableServers[i].carry + availableServers[i].selectionFrequency;
			if ((chosenServersIds.count(i)) == 0 && (carry > kCarryThreshold)) {
				chosenServers.push_back(availableServers[i]);
				carry -= kCarryThreshold;
				chosenServersIds.insert(i);
			}
			availableServers[i].carry = carry;
			availableServers[i].ptr->carry = carry;
		}
	}
	std::sort(chosenServers.rbegin(), chosenServers.rend());
	// After loops above more then chunksToBeCreated servers might have been found, let's
	// correct carry values for those that won't be used
	for (size_t i = chunksToBeCreated; i < chosenServers.size(); i++) {
		chosenServers[i].ptr->carry += kCarryThreshold;
	}

	// Assign chunk types to chosen servers
	if (isXorGoal(desiredGoal)) {
		std::vector<uint8_t> parts;
		ChunkType::XorLevel level;
		level = goalToXorLevel(desiredGoal);
		for (uint8_t i = 0; i <= level; ++i) {
			parts.push_back(i);
		}
		std::random_shuffle(parts.begin(), parts.end());
		for (size_t i = 0; i < chunksToBeCreated; i++) {
			uint8_t part = parts[i];
			if (part == 0) {
				ret.push_back({chosenServers[i].ptr, ChunkType::getXorParityChunkType(level)});
			} else {
				ret.push_back({chosenServers[i].ptr, ChunkType::getXorChunkType(level, part)});
			}
		}
	} else {
		sassert(isOrdinaryGoal(desiredGoal));
		for (size_t i = 0; i < chunksToBeCreated; i++) {
			ret.push_back(std::make_pair(chosenServers[i].ptr,
					ChunkType::getStandardChunkType()));
		}
	}
	return ret;
}

void matocsserv_getservers_lessrepl(std::vector<void*>& ptrs, uint16_t replimit) {
	matocsserventry *eptr;
	sassert(ptrs.empty());
	for (eptr = matocsservhead; eptr && ptrs.size() < 65535; eptr = eptr->next) {
		if (eptr->mode != KILL && eptr->totalspace > 0 && eptr->usedspace <= eptr->totalspace &&
				(eptr->totalspace - eptr->usedspace) > (eptr->totalspace / 100) &&
				eptr->wrepcounter < replimit) {
			ptrs.push_back(static_cast<void*>(eptr));
		}
	}
	std::random_shuffle(ptrs.begin(), ptrs.end());
}

void matocsserv_getspace(uint64_t *totalspace,uint64_t *availspace) {
	matocsserventry *eptr;
	uint64_t tspace,uspace;
	tspace = 0;
	uspace = 0;
	for (eptr = matocsservhead ; eptr ; eptr=eptr->next) {
		if (eptr->mode!=KILL && eptr->totalspace>0) {
			tspace += eptr->totalspace;
			uspace += eptr->usedspace;
		}
	}
	*totalspace = tspace;
	*availspace = tspace-uspace;
}

const char* matocsserv_getstrip(void *e) {
	matocsserventry *eptr = (matocsserventry *)e;
	static const char *empty = "???";
	if (eptr->mode!=KILL && eptr->servstrip) {
		return eptr->servstrip;
	}
	return empty;
}

int matocsserv_getlocation(void *e,uint32_t *servip,uint16_t *servport) {
	matocsserventry *eptr = (matocsserventry *)e;
	if (eptr->mode!=KILL) {
		*servip = eptr->servip;
		*servport = eptr->servport;
		return 0;
	}
	return -1;
}


uint16_t matocsserv_replication_write_counter(void *e) {
	matocsserventry *eptr = (matocsserventry *)e;
	return eptr->wrepcounter;
}

uint16_t matocsserv_replication_read_counter(void *e) {
	matocsserventry *eptr = (matocsserventry *)e;
	return eptr->rrepcounter;
}

uint16_t matocsserv_deletion_counter(void *e) {
	matocsserventry *eptr = (matocsserventry *)e;
	return eptr->delcounter;
}

char* matocsserv_makestrip(uint32_t ip) {
	uint8_t *ptr,pt[4];
	uint32_t l,i;
	char *optr;
	ptr = pt;
	put32bit(&ptr,ip);
	l=0;
	for (i=0 ; i<4 ; i++) {
		if (pt[i]>=100) {
			l+=3;
		} else if (pt[i]>=10) {
			l+=2;
		} else {
			l+=1;
		}
	}
	l+=4;
	optr = (char*) malloc(l);
	passert(optr);
	snprintf(optr,l,"%" PRIu8 ".%" PRIu8 ".%" PRIu8 ".%" PRIu8,pt[0],pt[1],pt[2],pt[3]);
	optr[l-1]=0;
	return optr;
}

uint8_t* matocsserv_createpacket(matocsserventry *eptr,uint32_t type,uint32_t size) {
	eptr->outputPackets.push_back(OutputPacket());
	OutputPacket& outpacket = eptr->outputPackets.back();
	PacketHeader header(type, size);
	outpacket.packet.reserve(PacketHeader::kSize + size); // optimization
	serialize(outpacket.packet, header);
	outpacket.packet.resize(PacketHeader::kSize + size);
	return outpacket.packet.data() + PacketHeader::kSize;
}

/* for future use */
int matocsserv_send_chunk_checksum(void *e,uint64_t chunkid,uint32_t version) {
	matocsserventry *eptr = (matocsserventry *)e;
	uint8_t *data;

	if (eptr->mode!=KILL) {
		data = matocsserv_createpacket(eptr,ANTOCS_CHUNK_CHECKSUM,8+4);
		put64bit(&data,chunkid);
		put32bit(&data,version);
	}
	return 0;
}
/* for future use */
void matocsserv_got_chunk_checksum(matocsserventry *eptr,const uint8_t *data,uint32_t length) {
	uint64_t chunkid;
	uint32_t version,checksum;
	uint8_t status;
	if (length!=8+4+1 && length!=8+4+4) {
		syslog(LOG_NOTICE,"CSTOAN_CHUNK_CHECKSUM - wrong size (%" PRIu32 "/13|16)",length);
		eptr->mode=KILL;
		return ;
	}
	passert(data);
	chunkid = get64bit(&data);
	version = get32bit(&data);
	if (length==8+4+1) {
		status = get8bit(&data);
		syslog(LOG_NOTICE,"(%s:%" PRIu16 ") chunk: %016" PRIX64 " calculate checksum status: %s",eptr->servstrip,eptr->servport,chunkid,mfsstrerr(status));
	} else {
		checksum = get32bit(&data);
		syslog(LOG_NOTICE,"(%s:%" PRIu16 ") chunk: %016" PRIX64 " calculate checksum: %08" PRIX32,eptr->servstrip,eptr->servport,chunkid,checksum);
	}
	(void)version;
}

int matocsserv_send_createchunk(void *e, uint64_t chunkId, ChunkType chunkType,
		uint32_t chunkVersion) {
	matocsserventry *eptr = (matocsserventry *)e;
	if (eptr->mode != KILL) {
		eptr->outputPackets.push_back(OutputPacket());
		if (eptr->version < kFirstXorVersion) {
			// send old packet when chunkserver doesn't support xor chunks
			sassert(chunkType.isStandardChunkType());
			serializeMooseFsPacket(eptr->outputPackets.back().packet, MATOCS_CREATE, chunkId,
					chunkVersion);
		} else {
			matocs::createChunk::serialize(eptr->outputPackets.back().packet, chunkId, chunkType,
					chunkVersion);
		}
	}
	return 0;
}

void matocsserv_got_createchunk_status(matocsserventry *eptr, const std::vector<uint8_t> &data) {
	uint64_t chunkId;
	ChunkType chunkType = ChunkType::getStandardChunkType();
	uint8_t status;
	if (eptr->version < kFirstXorVersion) {
		// get old packet when chunkserver doesn't support xor chunks
		deserializeAllMooseFsPacketDataNoHeader(data, chunkId, status);
	}
	else {
		cstoma::createChunk::deserialize(data, chunkId, chunkType, status);
	}
	chunk_got_create_status(eptr, chunkId, chunkType, status);
	if (status != 0) {
		syslog(LOG_NOTICE,"(%s:%" PRIu16 ") chunk: %016" PRIX64 " creation status: %s",
				eptr->servstrip, eptr->servport, chunkId, mfsstrerr(status));
	}
}

int matocsserv_send_deletechunk(void *e, uint64_t chunkId, uint32_t chunkVersion,
		ChunkType chunkType) {
	matocsserventry *eptr = (matocsserventry *)e;
	if (eptr->mode != KILL) {
		eptr->outputPackets.push_back(OutputPacket());
		if (eptr->version < kFirstXorVersion) {
			// send old packet when chunkserver doesn't support xor chunks
			sassert(chunkType == ChunkType::getStandardChunkType());
			serializeMooseFsPacket(eptr->outputPackets.back().packet, MATOCS_DELETE,
					chunkId, chunkVersion);
		}
		else {
			matocs::deleteChunk::serialize(eptr->outputPackets.back().packet,
					chunkId, chunkType, chunkVersion);
		}
		eptr->delcounter++;
	}
	return 0;
}

void matocsserv_got_deletechunk_status(matocsserventry *eptr, const std::vector<uint8_t>& data) {
	uint64_t chunkId;
	ChunkType chunkType = ChunkType::getStandardChunkType();
	uint8_t status;

	if (eptr->version < kFirstXorVersion) {
		deserializeAllMooseFsPacketDataNoHeader(data, chunkId, status);
	} else {
		cstoma::deleteChunk::deserialize(data, chunkId, chunkType, status);
	}

	chunk_got_delete_status(eptr, chunkId, chunkType, status);
	eptr->delcounter--;
	if (status != 0) {
		syslog(LOG_NOTICE,"(%s:%" PRIu16 ") chunk: %016" PRIX64 " deletion status: %s",
				eptr->servstrip, eptr->servport, chunkId, mfsstrerr(status));
	}
}

int matocsserv_send_replicatechunk(void *e, uint64_t chunkid, uint32_t version, void *src) {
	matocsserventry *eptr = (matocsserventry *)e;
	matocsserventry *srceptr = (matocsserventry *)src;
	uint8_t *data;

	if (matocsserv_replication_find(chunkid, version, ChunkType::getStandardChunkType(), eptr)) {
		return -1;
	}
	if (eptr->mode != KILL && srceptr->mode != KILL) {
		data = matocsserv_createpacket(eptr, MATOCS_REPLICATE, 8+4+4+2);
		put64bit(&data, chunkid);
		put32bit(&data, version);
		put32bit(&data, srceptr->servip);
		put16bit(&data, srceptr->servport);
		matocsserv_replication_begin(chunkid, version, ChunkType::getStandardChunkType(), eptr, 1,
				&src);
		eptr->carry = 0;
	}
	return 0;
}

int matocsserv_send_liz_replicatechunk(void *e, uint64_t chunkid, uint32_t version, ChunkType type,
		const std::vector<void*> &sourcePointers, const std::vector<ChunkType> &sourceTypes) {
	matocsserventry *eptr = static_cast<matocsserventry *>(e);
	if (matocsserv_replication_find(chunkid, version, type, eptr)) {
		return -1;
	}
	if (sourcePointers.size() != sourceTypes.size()) {
		syslog(LOG_ERR, "Inconsistent arguments for liz_replicatechunk (%u != %u)",
				static_cast<unsigned>(sourcePointers.size()),
				static_cast<unsigned>(sourceTypes.size()));
		return -1;
	}
	if (eptr->mode == KILL) {
		return 0;
	}
	for (void *source : sourcePointers) {
		if (static_cast<matocsserventry *>(source)->mode == KILL) {
			return 0;
		}
	}
	std::vector<ChunkTypeWithAddress> sources;
	for (size_t i = 0; i < sourcePointers.size(); ++i) {
		matocsserventry *src = static_cast<matocsserventry *>(sourcePointers[i]);
		sources.push_back(ChunkTypeWithAddress(
				NetworkAddress(src->servip, src->servport), sourceTypes[i]));
	}
	eptr->outputPackets.push_back(OutputPacket());
	matocs::replicateChunk::serialize(eptr->outputPackets.back().packet,
			chunkid, version, type, sources);
	matocsserv_replication_begin(chunkid, version, type,
			eptr, sourcePointers.size(), sourcePointers.data());
	eptr->carry = 0;
	return 0;
}

void matocsserv_got_replicatechunk_status(matocsserventry *eptr, const std::vector<uint8_t> &data,
		 uint32_t packetType) {
	uint64_t chunkId;
	uint32_t chunkVersion;
	ChunkType chunkType = ChunkType::getStandardChunkType();
	uint8_t status;

	if (packetType == LIZ_CSTOMA_REPLICATE_CHUNK) {
		cstoma::replicateChunk::deserialize(data, chunkId, chunkType, status, chunkVersion);
	} else {
		sassert(packetType == CSTOMA_REPLICATE);
		deserializeAllMooseFsPacketDataNoHeader(data, chunkId, chunkVersion, status);
	}

	matocsserv_replication_end(chunkId, chunkVersion, chunkType, eptr);
	chunk_got_replicate_status(eptr, chunkId, chunkVersion, chunkType, status);
	if (status != 0) {
		syslog(LOG_NOTICE, "(%s:%" PRIu16 ") chunk: %016" PRIX64 " replication status: %s",
				eptr->servstrip, eptr->servport, chunkId, mfsstrerr(status));
	}
}

int matocsserv_send_setchunkversion(void *e, uint64_t chunkId, uint32_t newVersion,
		uint32_t chunkVersion, ChunkType chunkType) {
	matocsserventry *eptr = (matocsserventry *)e;
	if (eptr->mode != KILL) {
		eptr->outputPackets.push_back(OutputPacket());
		if (eptr->version < kFirstXorVersion) {
			// send old packet when chunkserver doesn't support xor chunks
			sassert(chunkType == ChunkType::getStandardChunkType());
			serializeMooseFsPacket(eptr->outputPackets.back().packet, MATOCS_SET_VERSION,
					chunkId, newVersion, chunkVersion);
		}
		else {
			matocs::setVersion::serialize(eptr->outputPackets.back().packet, chunkId, chunkType,
					chunkVersion, newVersion);
		}
	}
	return 0;
}

void matocsserv_got_setchunkversion_status(matocsserventry *eptr,
		const std::vector<uint8_t>& data) {
	uint64_t chunkId;
	ChunkType chunkType = ChunkType::getStandardChunkType();
	uint8_t status;

	if (eptr->version < kFirstXorVersion) {
		deserializeAllMooseFsPacketDataNoHeader(data, chunkId, status);
	} else {
		cstoma::setVersion::deserialize(data, chunkId, chunkType, status);
	}

	chunk_got_setversion_status(eptr, chunkId, chunkType, status);
	if (status != 0) {
		syslog(LOG_NOTICE, "(%s:%" PRIu16 ") chunk: %016" PRIX64 " set version status: %s",
				eptr->servstrip, eptr->servport, chunkId, mfsstrerr(status));
	}
}

int matocsserv_send_duplicatechunk(void* e, uint64_t newChunkId, uint32_t newChunkVersion,
		ChunkType chunkType, uint64_t chunkId, uint32_t chunkVersion) {
	matocsserventry* eptr = (matocsserventry*)e;
	if (eptr->mode == KILL) {
		return 0;
	}

	OutputPacket outPacket;
	if (chunkType.isStandardChunkType() && eptr->version < kFirstXorVersion) {
		// Legacy support
		serializeMooseFsPacket(outPacket.packet, MATOCS_DUPLICATE, newChunkId, newChunkVersion,
				chunkId, chunkVersion);
	} else {
		matocs::duplicateChunk::serialize(outPacket.packet, newChunkId, newChunkVersion,
				chunkType, chunkId, chunkVersion);
	}
	eptr->outputPackets.push_back(std::move(outPacket));
	return 0;
}

void matocsserv_got_duplicatechunk_status(matocsserventry* eptr, const std::vector<uint8_t>& data) {
	uint64_t chunkId;
	ChunkType chunkType = ChunkType::getStandardChunkType();
	uint8_t status;
	if (eptr->version < kFirstXorVersion) {
		deserializeAllMooseFsPacketDataNoHeader(data, chunkId, status);
	} else {
		cstoma::duplicateChunk::deserialize(data, chunkId, chunkType, status);
	}

	chunk_got_duplicate_status(eptr, chunkId, chunkType, status);
	if (status != 0) {
		syslog(LOG_NOTICE, "(%s:%" PRIu16 ") chunk: %016" PRIX64 ", type: %" PRIu8
				" duplication status: %s", eptr->servstrip, eptr->servport,
				chunkId, chunkType.chunkTypeId(), mfsstrerr(status));
	}
}

void matocsserv_send_truncatechunk(void *e, uint64_t chunkid, ChunkType chunkType, uint32_t length,
		uint32_t newVersion,uint32_t oldVersion) {
	matocsserventry *eptr = (matocsserventry *)e;
	uint8_t *data;

	if (eptr->mode == KILL) {
		return;
	}
	if (chunkType.isStandardChunkType() && eptr->version < kFirstXorVersion) {
		// For MooseFS 1.6.27
		data = matocsserv_createpacket(eptr,MATOCS_TRUNCATE,8+4+4+4);
		put64bit(&data,chunkid);
		put32bit(&data,length);
		put32bit(&data,newVersion);
		put32bit(&data,oldVersion);
	} else {
		eptr->outputPackets.push_back(OutputPacket());
		matocs::truncateChunk::serialize(eptr->outputPackets.back().packet,
				chunkid, chunkType, length, newVersion, oldVersion);
	}
}

void matocsserv_got_truncatechunk_status(matocsserventry *eptr, const uint8_t *data,
		uint32_t length) {
	uint64_t chunkid;
	uint8_t status;
	if (length!=8+1) {
		syslog(LOG_NOTICE,"CSTOMA_TRUNCATE - wrong size (%" PRIu32 "/9)",length);
		eptr->mode=KILL;
		return;
	}
	passert(data);
	chunkid = get64bit(&data);
	status = get8bit(&data);
	chunk_got_truncate_status(eptr, chunkid, ChunkType::getStandardChunkType(), status);
	if (status!=0) {
		syslog(LOG_NOTICE,"(%s:%" PRIu16 ") chunk: %016" PRIX64 " truncate status: %s",eptr->servstrip,eptr->servport,chunkid,mfsstrerr(status));
	}
}

void matocsserv_got_liz_truncatechunk_status(matocsserventry *eptr,
		const std::vector<uint8_t>& data) {
	uint64_t chunkId;
	ChunkType chunkType = ChunkType::getStandardChunkType();
	uint8_t status;
	cstoma::truncate::deserialize(data, chunkId, chunkType, status);

	chunk_got_truncate_status(eptr, chunkId, chunkType, status);
	if (status!=0) {
		syslog(LOG_NOTICE,"(%s:%" PRIu16 ") chunk: %016" PRIX64 ", type: %08" PRIX32
				" truncate status: %s", eptr->servstrip, eptr->servport, chunkId,
				chunkType.chunkTypeId(), mfsstrerr(status));
	}
}

int matocsserv_send_duptruncchunk(void* e, uint64_t newChunkId, uint32_t newChunkVersion,
		ChunkType chunkType, uint64_t chunkId, uint32_t chunkVersion, uint32_t newChunkLength) {
	matocsserventry* eptr = (matocsserventry*)e;
	if (eptr->mode == KILL) {
		return 0;
	}

	OutputPacket outPacket;
	if (chunkType.isStandardChunkType() && eptr->version < kFirstXorVersion) {
		// Legacy support
		serializeMooseFsPacket(outPacket.packet, MATOCS_DUPTRUNC, newChunkId, newChunkVersion,
				chunkId, chunkVersion, newChunkLength);
	} else {
		matocs::duptruncChunk::serialize(outPacket.packet, newChunkId,
				newChunkVersion, chunkType, chunkId, chunkVersion, newChunkLength);
	}
	eptr->outputPackets.push_back(std::move(outPacket));
	return 0;
}

void matocsserv_got_duptruncchunk_status(matocsserventry* eptr, const std::vector<uint8_t>& data) {
	uint64_t chunkId;
	ChunkType chunkType = ChunkType::getStandardChunkType();
	uint8_t status;
	if (eptr->version < kFirstXorVersion) {
		deserializeAllMooseFsPacketDataNoHeader(data, chunkId, status);
	} else {
		cstoma::duptruncChunk::deserialize(data, chunkId, chunkType, status);
	}

	chunk_got_duptrunc_status(eptr, chunkId, chunkType, status);
	if (status != 0) {
		syslog(LOG_NOTICE, "(%s:%" PRIu16 ") chunk: %016" PRIX64 ", type: %" PRIu8
				" duplication with truncate status: %s", eptr->servstrip, eptr->servport,
				chunkId, chunkType.chunkTypeId(), mfsstrerr(status));
	}
}

int matocsserv_send_chunkop(void *e,uint64_t chunkid,uint32_t version,uint32_t newversion,uint64_t copychunkid,uint32_t copyversion,uint32_t leng) {
	matocsserventry *eptr = (matocsserventry *)e;
	uint8_t *data;

	if (eptr->mode!=KILL) {
		data = matocsserv_createpacket(eptr,MATOCS_CHUNKOP,8+4+4+8+4+4);
		put64bit(&data,chunkid);
		put32bit(&data,version);
		put32bit(&data,newversion);
		put64bit(&data,copychunkid);
		put32bit(&data,copyversion);
		put32bit(&data,leng);
	}
	return 0;
}

void matocsserv_got_chunkop_status(matocsserventry *eptr,const uint8_t *data,uint32_t length) {
	uint64_t chunkid,copychunkid;
	uint32_t version,newversion,copyversion,leng;
	uint8_t status;
	if (length!=8+4+4+8+4+4+1) {
		syslog(LOG_NOTICE,"CSTOMA_CHUNKOP - wrong size (%" PRIu32 "/33)",length);
		eptr->mode=KILL;
		return;
	}
	passert(data);
	chunkid = get64bit(&data);
	version = get32bit(&data);
	newversion = get32bit(&data);
	copychunkid = get64bit(&data);
	copyversion = get32bit(&data);
	leng = get32bit(&data);
	status = get8bit(&data);
	if (newversion!=version) {
		chunk_got_chunkop_status(eptr,chunkid,status);
	}
	if (copychunkid>0) {
		chunk_got_chunkop_status(eptr,copychunkid,status);
	}
	if (status!=0) {
		syslog(LOG_NOTICE,"(%s:%" PRIu16 ") chunkop(%016" PRIX64 ",%08" PRIX32 ",%08" PRIX32 ",%016" PRIX64 ",%08" PRIX32 ",%" PRIu32 ") status: %s",eptr->servstrip,eptr->servport,chunkid,version,newversion,copychunkid,copyversion,leng,mfsstrerr(status));
	}
}
static void update_maxtotalspace(uint64_t totalspace) {
	if (totalspace > maxtotalspace) {
		maxtotalspace = totalspace;
	}
}

void matocsserv_register_host(matocsserventry *eptr, uint32_t version, uint32_t servip,
		uint16_t servport, uint32_t timeout) {
	eptr->version  = version;
	eptr->servip   = servip;
	eptr->servport = servport;
	eptr->timeout  = timeout;
	if (eptr->timeout<10) {
		syslog(LOG_NOTICE, "CSTOMA_REGISTER communication timeout too small (%"
				PRIu32 " milliseconds - should be at least 10 milliseconds)", eptr->timeout);
		eptr->mode=KILL;
		return;
	}
	if (eptr->servip==0) {
		tcpgetpeer(eptr->sock,&(eptr->servip),NULL);
	}
	if (eptr->servstrip) {
		free(eptr->servstrip);
	}
	eptr->servstrip = matocsserv_makestrip(eptr->servip);
	if (((eptr->servip)&0xFF000000) == 0x7F000000) {
		syslog(LOG_NOTICE, "chunkserver connected using localhost (IP: %s) - you cannot use"
				" localhost for communication between chunkserver and master", eptr->servstrip);
		eptr->mode=KILL;
		return;
	}
	if (matocsserv_csdb_new_connection(eptr->servip,eptr->servport,eptr)<0) {
		syslog(LOG_WARNING,"chunk-server already connected !!!");
		eptr->mode=KILL;
		return;
	}
	eptr->incsdb = 1;
	syslog(LOG_NOTICE, "chunkserver register begin (packet version: 5) - ip: %s, port: %"
			PRIu16, eptr->servstrip, eptr->servport);
	return;
}

void register_space(matocsserventry* eptr) {
	double us = (double)(eptr->usedspace)/(double)(1024*1024*1024);
	double ts = (double)(eptr->totalspace)/(double)(1024*1024*1024);
	syslog(LOG_NOTICE, "chunkserver register end (packet version: 5) - ip: %s, port: %"
			PRIu16 ", usedspace: %" PRIu64 " (%.2f GiB), totalspace: %" PRIu64 " (%.2f GiB)",
			eptr->servstrip, eptr->servport, eptr->usedspace, us, eptr->totalspace, ts);
	update_maxtotalspace(eptr->totalspace);
}

void matocsserv_register(matocsserventry *eptr,const uint8_t *data,uint32_t length) {
	uint64_t chunkid;
	uint32_t chunkversion;
	uint32_t i,chunkcount;
	uint8_t rversion;
	double us,ts;

	if (eptr->totalspace>0) {
		syslog(LOG_WARNING,"got register message from registered chunk-server !!!");
		eptr->mode=KILL;
		return;
	}

	if ((length&1)==0) {
		if (length<22 || ((length-22)%12)!=0) {
			syslog(LOG_NOTICE,"CSTOMA_REGISTER (old ver.) - wrong size (%" PRIu32 "/22+N*12)",length);
			eptr->mode=KILL;
			return;
		}
		passert(data);
		eptr->servip = get32bit(&data);
		eptr->servport = get16bit(&data);
		eptr->usedspace = get64bit(&data);
		eptr->totalspace = get64bit(&data);
		length-=22;
		rversion=0;
	} else {
		passert(data);
		rversion = get8bit(&data);
		if (rversion<=4) {
			syslog(LOG_NOTICE,"register packet version: %u",rversion);
		}
		if (rversion==1) {
			if (length<39 || ((length-39)%12)!=0) {
				syslog(LOG_NOTICE,"CSTOMA_REGISTER (ver 1) - wrong size (%" PRIu32 "/39+N*12)",length);
				eptr->mode=KILL;
				return;
			}
			eptr->servip = get32bit(&data);
			eptr->servport = get16bit(&data);
			eptr->usedspace = get64bit(&data);
			eptr->totalspace = get64bit(&data);
			eptr->todelusedspace = get64bit(&data);
			eptr->todeltotalspace = get64bit(&data);
			length-=39;
		} else if (rversion==2) {
			if (length<47 || ((length-47)%12)!=0) {
				syslog(LOG_NOTICE,"CSTOMA_REGISTER (ver 2) - wrong size (%" PRIu32 "/47+N*12)",length);
				eptr->mode=KILL;
				return;
			}
			eptr->servip = get32bit(&data);
			eptr->servport = get16bit(&data);
			eptr->usedspace = get64bit(&data);
			eptr->totalspace = get64bit(&data);
			eptr->chunkscount = get32bit(&data);
			eptr->todelusedspace = get64bit(&data);
			eptr->todeltotalspace = get64bit(&data);
			eptr->todelchunkscount = get32bit(&data);
			length-=47;
		} else if (rversion==3) {
			if (length<49 || ((length-49)%12)!=0) {
				syslog(LOG_NOTICE,"CSTOMA_REGISTER (ver 3) - wrong size (%" PRIu32 "/49+N*12)",length);
				eptr->mode=KILL;
				return;
			}
			eptr->servip = get32bit(&data);
			eptr->servport = get16bit(&data);
			eptr->timeout = 1000 * get16bit(&data);
			eptr->usedspace = get64bit(&data);
			eptr->totalspace = get64bit(&data);
			eptr->chunkscount = get32bit(&data);
			eptr->todelusedspace = get64bit(&data);
			eptr->todeltotalspace = get64bit(&data);
			eptr->todelchunkscount = get32bit(&data);
			length-=49;
		} else if (rversion==4) {
			if (length<53 || ((length-53)%12)!=0) {
				syslog(LOG_NOTICE,"CSTOMA_REGISTER (ver 4) - wrong size (%" PRIu32 "/53+N*12)",length);
				eptr->mode=KILL;
				return;
			}
			eptr->version = get32bit(&data);
			eptr->servip = get32bit(&data);
			eptr->servport = get16bit(&data);
			eptr->timeout = 1000 * get16bit(&data);
			eptr->usedspace = get64bit(&data);
			eptr->totalspace = get64bit(&data);
			eptr->chunkscount = get32bit(&data);
			eptr->todelusedspace = get64bit(&data);
			eptr->todeltotalspace = get64bit(&data);
			eptr->todelchunkscount = get32bit(&data);
			length-=53;
		} else if (rversion==50) {
			if (length!=13) {
				syslog(LOG_NOTICE,"CSTOMA_REGISTER (ver 5:BEGIN) - wrong size (%" PRIu32 "/13)",length);
				eptr->mode=KILL;
				return;
			}
			uint32_t version = get32bit(&data);
			uint32_t servip = get32bit(&data);
			uint16_t servport = get16bit(&data);
			uint32_t timeout = 1000 * get16bit(&data);
			return matocsserv_register_host(eptr, version, servip, servport, timeout);
		} else if (rversion==51) {
			if (((length-1)%12)!=0) {
				syslog(LOG_NOTICE,"CSTOMA_REGISTER (ver 5:CHUNKS) - wrong size (%" PRIu32 "/1+N*12)",length);
				eptr->mode=KILL;
				return;
			}
			chunkcount = (length-1)/12;
			for (i=0 ; i<chunkcount ; i++) {
				chunkid = get64bit(&data);
				chunkversion = get32bit(&data);
				chunk_server_has_chunk(eptr, chunkid, chunkversion,
						ChunkType::getStandardChunkType());
			}
			return;
		} else if (rversion==52) {
			if (length!=41) {
				syslog(LOG_NOTICE,"CSTOMA_REGISTER (ver 5:END) - wrong size (%" PRIu32 "/41)",length);
				eptr->mode=KILL;
				return;
			}
			eptr->usedspace = get64bit(&data);
			eptr->totalspace = get64bit(&data);
			eptr->chunkscount = get32bit(&data);
			eptr->todelusedspace = get64bit(&data);
			eptr->todeltotalspace = get64bit(&data);
			eptr->todelchunkscount = get32bit(&data);
			return register_space(eptr);
		} else {
			syslog(LOG_NOTICE,"CSTOMA_REGISTER - wrong version (%" PRIu8 "/1..4)",rversion);
			eptr->mode=KILL;
			return;
		}
	}
	if (rversion<=4) {
		if (eptr->timeout<1000) {
			syslog(LOG_NOTICE,"CSTOMA_REGISTER communication timeout too small (%" PRIu16 " milliseconds - should be at least 1 second)",eptr->timeout);
			eptr->timeout = 1000;
			return;
		}
		if (eptr->servip==0) {
			tcpgetpeer(eptr->sock,&(eptr->servip),NULL);
		}
		if (eptr->servstrip) {
			free(eptr->servstrip);
		}
		eptr->servstrip = matocsserv_makestrip(eptr->servip);
		if (((eptr->servip)&0xFF000000) == 0x7F000000) {
			syslog(LOG_NOTICE,"chunkserver connected using localhost (IP: %s) - you cannot use localhost for communication between chunkserver and master", eptr->servstrip);
			eptr->mode=KILL;
			return;
		}
		update_maxtotalspace(eptr->totalspace);
		us = (double)(eptr->usedspace)/(double)(1024*1024*1024);
		ts = (double)(eptr->totalspace)/(double)(1024*1024*1024);
		syslog(LOG_NOTICE,"chunkserver register - ip: %s, port: %" PRIu16 ", usedspace: %" PRIu64 " (%.2f GiB), totalspace: %" PRIu64 " (%.2f GiB)",eptr->servstrip,eptr->servport,eptr->usedspace,us,eptr->totalspace,ts);
		if (matocsserv_csdb_new_connection(eptr->servip,eptr->servport,eptr)<0) {
			syslog(LOG_WARNING,"chunk-server already connected !!!");
			eptr->mode=KILL;
			return;
		}
		eptr->incsdb = 1;
		chunkcount = length/(8+4);
		for (i=0 ; i<chunkcount ; i++) {
			chunkid = get64bit(&data);
			chunkversion = get32bit(&data);
			chunk_server_has_chunk(eptr, chunkid, chunkversion, ChunkType::getStandardChunkType());
		}
	}
}

void matocsserv_space(matocsserventry *eptr,const uint8_t *data,uint32_t length) {
	if (length!=16 && length!=32 && length!=40) {
		syslog(LOG_NOTICE,"CSTOMA_SPACE - wrong size (%" PRIu32 "/16|32|40)",length);
		eptr->mode=KILL;
		return;
	}
	passert(data);
	eptr->usedspace = get64bit(&data);
	eptr->totalspace = get64bit(&data);
	update_maxtotalspace(eptr->totalspace);
	if (length==40) {
		eptr->chunkscount = get32bit(&data);
	}
	if (length>=32) {
		eptr->todelusedspace = get64bit(&data);
		eptr->todeltotalspace = get64bit(&data);
		if (length==40) {
			eptr->todelchunkscount = get32bit(&data);
		}
	}
}

void matocsserv_liz_register_host(matocsserventry *eptr, const std::vector<uint8_t>& data)
		throw (IncorrectDeserializationException) {
	uint32_t version;
	uint32_t servip;
	uint16_t servport;
	uint32_t timeout;
	verifyPacketVersionNoHeader(data, 0);
	cstoma::registerHost::deserialize(data, servip, servport, timeout, version);
	return matocsserv_register_host(eptr, version, servip, servport, timeout);
}

void matocsserv_liz_register_chunks(matocsserventry *eptr, const std::vector<uint8_t>& data)
		throw (IncorrectDeserializationException) {
	std::vector<ChunkWithVersionAndType> chunks;
	verifyPacketVersionNoHeader(data, 0);
	cstoma::registerChunks::deserialize(data, chunks);
	for (auto& chunk : chunks) {
		chunk_server_has_chunk(eptr, chunk.id, chunk.version, chunk.type);
	}
}

void matocsserv_liz_register_space(matocsserventry *eptr, const std::vector<uint8_t>& data)
		throw (IncorrectDeserializationException) {
	verifyPacketVersionNoHeader(data, 0);
	cstoma::registerSpace::deserialize(data, eptr->usedspace, eptr->totalspace, eptr->chunkscount,
			eptr->todelusedspace, eptr->todeltotalspace, eptr->todelchunkscount);
	return register_space(eptr);
}

void matocsserv_chunk_damaged(matocsserventry *eptr,const uint8_t *data,uint32_t length) {
	uint64_t chunkid;
	uint32_t i;

	if (length%8!=0) {
		syslog(LOG_NOTICE,"CSTOMA_CHUNK_DAMAGED - wrong size (%" PRIu32 "/N*8)",length);
		eptr->mode=KILL;
		return;
	}
	if (length>0) {
		passert(data);
	}
	for (i=0 ; i<length/8 ; i++) {
		chunkid = get64bit(&data);
//              syslog(LOG_NOTICE,"(%s:%" PRIu16 ") chunk: %016" PRIX64 " is damaged",eptr->servstrip,eptr->servport,chunkid);
		chunk_damaged(eptr,chunkid);
	}
}

void matocsserv_chunks_lost(matocsserventry *eptr,const uint8_t *data,uint32_t length) {
	uint64_t chunkid;
	uint32_t i;

	if (length%8!=0) {
		syslog(LOG_NOTICE,"CSTOMA_CHUNK_LOST - wrong size (%" PRIu32 "/N*8)",length);
		eptr->mode=KILL;
		return;
	}
	if (length>0) {
		passert(data);
	}
	for (i=0 ; i<length/8 ; i++) {
		chunkid = get64bit(&data);
//              syslog(LOG_NOTICE,"(%s:%" PRIu16 ") chunk lost: %016" PRIX64,eptr->servstrip,eptr->servport,chunkid);
		chunk_lost(eptr,chunkid);
	}
}

void matocsserv_chunks_new(matocsserventry *eptr,const uint8_t *data,uint32_t length) {
	uint64_t chunkid;
	uint32_t chunkversion;
	uint32_t i;

	if (length%12!=0) {
		syslog(LOG_NOTICE,"CSTOMA_CHUNK_NEW - wrong size (%" PRIu32 "/N*12)",length);
		eptr->mode=KILL;
		return;
	}
	if (length>0) {
		passert(data);
	}
	for (i=0 ; i<length/12 ; i++) {
		chunkid = get64bit(&data);
		chunkversion = get32bit(&data);
//              syslog(LOG_NOTICE,"(%s:%" PRIu16 ") chunk lost: %016" PRIX64,eptr->servstrip,eptr->servport,chunkid);
		chunk_server_has_chunk(eptr, chunkid, chunkversion, ChunkType::getStandardChunkType());
	}
}

void matocsserv_liz_chunk_new(matocsserventry *eptr, const std::vector<uint8_t>& data) {
	std::vector<ChunkWithVersionAndType> chunks;
	cstoma::chunkNew::deserialize(data, chunks);
	for (auto& chunk : chunks) {
		chunk_server_has_chunk(eptr, chunk.id, chunk.version, chunk.type);
	}
}

void matocsserv_error_occurred(matocsserventry *eptr,const uint8_t *data,uint32_t length) {
	(void)data;
	if (length!=0) {
		syslog(LOG_NOTICE,"CSTOMA_ERROR_OCCURRED - wrong size (%" PRIu32 "/0)",length);
		eptr->mode=KILL;
		return;
	}
	eptr->errorcounter++;
}

void matocsserv_gotpacket(matocsserventry *eptr, uint32_t type, const std::vector<uint8_t>& data) {
	uint32_t length = data.size();
	try {
		switch (type) {
			case ANTOAN_NOP:
				break;
			case ANTOAN_UNKNOWN_COMMAND: // for future use
				break;
			case ANTOAN_BAD_COMMAND_SIZE: // for future use
				break;
			case CSTOMA_REGISTER:
				matocsserv_register(eptr, data.data(), length);
				break;
			case CSTOMA_SPACE:
				matocsserv_space(eptr, data.data(), length);
				break;
			case CSTOMA_CHUNK_DAMAGED:
				matocsserv_chunk_damaged(eptr, data.data(), length);
				break;
			case CSTOMA_CHUNK_LOST:
				matocsserv_chunks_lost(eptr, data.data(), length);
				break;
			case CSTOMA_CHUNK_NEW:
				matocsserv_chunks_new(eptr, data.data(), length);
				break;
			case CSTOMA_ERROR_OCCURRED:
				matocsserv_error_occurred(eptr, data.data(), length);
				break;
			case CSTOAN_CHUNK_CHECKSUM:
				matocsserv_got_chunk_checksum(eptr, data.data(), length);
				break;
			case CSTOMA_CREATE:
			case LIZ_CSTOMA_CREATE_CHUNK:
				matocsserv_got_createchunk_status(eptr, data);
				break;
			case CSTOMA_DELETE:
			case LIZ_CSTOMA_DELETE_CHUNK:
				matocsserv_got_deletechunk_status(eptr, data);
				break;
			case CSTOMA_REPLICATE:
			case LIZ_CSTOMA_REPLICATE_CHUNK:
				matocsserv_got_replicatechunk_status(eptr, data, type);
				break;
			case CSTOMA_DUPLICATE:
			case LIZ_CSTOMA_DUPLICATE_CHUNK:
				matocsserv_got_duplicatechunk_status(eptr, data);
				break;
			case CSTOMA_SET_VERSION:
			case LIZ_CSTOMA_SET_VERSION:
				matocsserv_got_setchunkversion_status(eptr, data);
				break;
			case CSTOMA_TRUNCATE:
				matocsserv_got_truncatechunk_status(eptr, data.data(), length);
				break;
			case LIZ_CSTOMA_TRUNCATE:
				matocsserv_got_liz_truncatechunk_status(eptr, data);
				break;
			case CSTOMA_DUPTRUNC:
			case LIZ_CSTOMA_DUPTRUNC_CHUNK:
				matocsserv_got_duptruncchunk_status(eptr, data);
				break;
			case LIZ_CSTOMA_CHUNK_NEW:
				matocsserv_liz_chunk_new(eptr, data);
				break;
			case LIZ_CSTOMA_REGISTER_HOST:
				matocsserv_liz_register_host(eptr, data);
				break;
			case LIZ_CSTOMA_REGISTER_CHUNKS:
				matocsserv_liz_register_chunks(eptr, data);
				break;
			case LIZ_CSTOMA_REGISTER_SPACE:
				matocsserv_liz_register_space(eptr, data);
				break;
			default:
				syslog(LOG_NOTICE,"master <-> chunkservers module: got unknown message "
						"(type:%" PRIu32 ")", type);
				eptr->mode=KILL;
				break;
		}
	} catch (IncorrectDeserializationException& e) {
		syslog(LOG_NOTICE,
				"master <-> chunkservers module: got inconsistent message "
				"(type:%" PRIu32 ", length:%" PRIu32"), %s", type, length, e.what());
		eptr->mode = KILL;
	}
}

void matocsserv_term(void) {
	matocsserventry *eptr,*eaptr;
	syslog(LOG_INFO,"master <-> chunkservers module: closing %s:%s",ListenHost,ListenPort);
	tcpclose(lsock);

	eptr = matocsservhead;
	while (eptr) {
		if (eptr->servstrip) {
			free(eptr->servstrip);
		}
		eaptr = eptr;
		eptr = eptr->next;
		delete eaptr;
	}
	matocsservhead=NULL;

	free(ListenHost);
	free(ListenPort);
}

void matocsserv_read(matocsserventry *eptr) {
	int32_t i;
	for (;;) {
		i=read(eptr->sock, eptr->inputPacket.pointerToBeReadInto(),
				eptr->inputPacket.bytesToBeRead());
		if (i==0) {
			syslog(LOG_NOTICE,"connection with CS(%s) has been closed by peer",eptr->servstrip);
			eptr->mode = KILL;
			return;
		}
		if (i<0) {
			if (errno!=EAGAIN) {
				mfs_arg_errlog_silent(LOG_NOTICE,"read from CS(%s) error",eptr->servstrip);
				eptr->mode = KILL;
			}
			return;
		}
		eptr->inputPacket.bytesRead += i;

		if (eptr->inputPacket.bytesToBeRead() > 0) {
			return;
		}

		if (eptr->mode==HEADER) {
			PacketHeader header;
			deserializePacketHeader(eptr->inputPacket.header, sizeof(eptr->inputPacket.header),
					header);
			eptr->inputPacket.data.resize(header.length);
			if (header.length>0) {
				if (header.length>MaxPacketSize) {
					syslog(LOG_WARNING, "CS(%s) packet too long (%" PRIu32 "/%u)",
							eptr->servstrip, header.length, MaxPacketSize);
					eptr->mode = KILL;
					return;
				}
				eptr->mode = DATA;
				continue;
			}
			eptr->mode = DATA;
		}

		if (eptr->mode==DATA) {
			PacketHeader header;
			deserializePacketHeader(eptr->inputPacket.header, sizeof(eptr->inputPacket.header),
					header);
			eptr->mode=HEADER;
			matocsserv_gotpacket(eptr, header.type, eptr->inputPacket.data);
			eptr->inputPacket = InputPacket();
			break;
		}
	}
}

void matocsserv_write(matocsserventry *eptr) {
	int32_t i;
	while (!eptr->outputPackets.empty()) {
		OutputPacket& pack = eptr->outputPackets.front();
		i = write(eptr->sock, pack.packet.data() + pack.bytesSent,
				pack.packet.size() - pack.bytesSent);
		if (i<0) {
			if (errno!=EAGAIN) {
				mfs_arg_errlog_silent(LOG_NOTICE,"write to CS(%s) error",eptr->servstrip);
				eptr->mode = KILL;
			}
			return;
		}
		pack.bytesSent += i;
		if (pack.packet.size() != pack.bytesSent) {
			return;
		}
		eptr->outputPackets.pop_front();
	}
}

void matocsserv_desc(struct pollfd *pdesc,uint32_t *ndesc) {
	uint32_t pos = *ndesc;
	matocsserventry *eptr;
	pdesc[pos].fd = lsock;
	pdesc[pos].events = POLLIN;
	lsockpdescpos = pos;
	pos++;
	for (eptr=matocsservhead ; eptr ; eptr=eptr->next) {
		pdesc[pos].fd = eptr->sock;
		pdesc[pos].events = POLLIN;
		eptr->pdescpos = pos;
		if (!eptr->outputPackets.empty()) {
			pdesc[pos].events |= POLLOUT;
		}
		pos++;
	}
	*ndesc = pos;
}

void matocsserv_serve(struct pollfd *pdesc) {
	uint32_t peerip;
	matocsserventry *eptr,**kptr;
	int ns;

	if (lsockpdescpos>=0 && (pdesc[lsockpdescpos].revents & POLLIN)) {
		ns=tcpaccept(lsock);
		if (ns<0) {
			mfs_errlog_silent(LOG_NOTICE,"Master<->CS socket: accept error");
		} else if (metadataserver::isMaster()) {
			tcpnonblock(ns);
			tcpnodelay(ns);
			eptr = new matocsserventry;
			passert(eptr);
			eptr->next = matocsservhead;
			matocsservhead = eptr;
			eptr->sock = ns;
			eptr->pdescpos = -1;
			eptr->mode = HEADER;
			eptr->lastread.reset();
			eptr->lastwrite.reset();
			tcpgetpeer(eptr->sock,&peerip,NULL);
			eptr->servstrip = matocsserv_makestrip(peerip);
			eptr->version = 0;
			eptr->servip = 0;
			eptr->servport = 0;
			eptr->timeout = 60000;
			eptr->usedspace = 0;
			eptr->totalspace = 0;
			eptr->chunkscount = 0;
			eptr->todelusedspace = 0;
			eptr->todeltotalspace = 0;
			eptr->todelchunkscount = 0;
			eptr->errorcounter = 0;
			eptr->rrepcounter = 0;
			eptr->wrepcounter = 0;
			eptr->delcounter = 0;
			eptr->incsdb = 0;

			eptr->carry=(double)(rndu32())/(double)(0xFFFFFFFFU);
		} else {
			tcpclose(ns);
		}
	}
	for (eptr=matocsservhead ; eptr ; eptr=eptr->next) {
		if (eptr->pdescpos>=0) {
			if (pdesc[eptr->pdescpos].revents & (POLLERR|POLLHUP)) {
				eptr->mode = KILL;
			}
			if ((pdesc[eptr->pdescpos].revents & POLLIN) && eptr->mode!=KILL) {
				eptr->lastread.reset();
				matocsserv_read(eptr);
			}
			if ((pdesc[eptr->pdescpos].revents & POLLOUT) && eptr->mode!=KILL) {
				eptr->lastwrite.reset();
				matocsserv_write(eptr);
			}
		}
		if (eptr->lastread.elapsed_ms() > eptr->timeout) {
			eptr->mode = KILL;
		}
		if (eptr->lastwrite.elapsed_ms() > (eptr->timeout/3) && eptr->outputPackets.empty()) {
			matocsserv_createpacket(eptr,ANTOAN_NOP,0);
		}
	}
	kptr = &matocsservhead;
	while ((eptr=*kptr)) {
		if (eptr->mode == KILL) {
			double us,ts;
			us = (double)(eptr->usedspace)/(double)(1024*1024*1024);
			ts = (double)(eptr->totalspace)/(double)(1024*1024*1024);
			syslog(LOG_NOTICE,
					"chunkserver disconnected - ip: %s, port: %" PRIu16
					", usedspace: %" PRIu64 " (%.2f GiB), totalspace: %" PRIu64
					" (%.2f GiB)", eptr->servstrip, eptr->servport, eptr->usedspace,
					us, eptr->totalspace, ts);
			matocsserv_replication_disconnected(eptr);
			chunk_server_disconnected(eptr);
			if (eptr->incsdb) {
				matocsserv_csdb_lost_connection(eptr->servip,eptr->servport);
			}
			tcpclose(eptr->sock);

			if (eptr->servstrip) {
				free(eptr->servstrip);
			}
			*kptr = eptr->next;
<<<<<<< HEAD
			delete eptr;
=======
>>>>>>> 64ecaa8f
		} else {
			kptr = &(eptr->next);
		}
	}
}

void matocsserv_remove_server(void *ptr) {
	free(ptr);
}

void matocsserv_reload(void) {
	char *oldListenHost,*oldListenPort;
	int newlsock;

	oldListenHost = ListenHost;
	oldListenPort = ListenPort;
	ListenHost = cfg_getstr("MATOCS_LISTEN_HOST","*");
	ListenPort = cfg_getstr("MATOCS_LISTEN_PORT","9420");
	if (strcmp(oldListenHost,ListenHost)==0 && strcmp(oldListenPort,ListenPort)==0) {
		free(oldListenHost);
		free(oldListenPort);
		mfs_arg_syslog(LOG_NOTICE,"master <-> chunkservers module: socket address hasn't changed (%s:%s)",ListenHost,ListenPort);
		return;
	}

	newlsock = tcpsocket();
	if (newlsock<0) {
		mfs_errlog(LOG_WARNING,"master <-> chunkservers module: socket address has changed, but can't create new socket");
		free(ListenHost);
		free(ListenPort);
		ListenHost = oldListenHost;
		ListenPort = oldListenPort;
		return;
	}
	tcpnonblock(newlsock);
	tcpnodelay(newlsock);
	tcpreuseaddr(newlsock);
	if (tcpsetacceptfilter(newlsock)<0 && errno!=ENOTSUP) {
		mfs_errlog_silent(LOG_NOTICE,"master <-> chunkservers module: can't set accept filter");
	}
	if (tcpstrlisten(newlsock,ListenHost,ListenPort,100)<0) {
		mfs_arg_errlog(LOG_ERR,"master <-> chunkservers module: socket address has changed, but can't listen on socket (%s:%s)",ListenHost,ListenPort);
		free(ListenHost);
		free(ListenPort);
		ListenHost = oldListenHost;
		ListenPort = oldListenPort;
		tcpclose(newlsock);
		return;
	}
	mfs_arg_syslog(LOG_NOTICE,"master <-> chunkservers module: socket address has changed, now listen on %s:%s",ListenHost,ListenPort);
	free(oldListenHost);
	free(oldListenPort);
	tcpclose(lsock);
	lsock = newlsock;
}

uint32_t matocsserv_get_version(void *e) {
	return static_cast<matocsserventry *>(e)->version;
}

int matocsserv_init(void) {
	ListenHost = cfg_getstr("MATOCS_LISTEN_HOST","*");
	ListenPort = cfg_getstr("MATOCS_LISTEN_PORT","9420");

	lsock = tcpsocket();
	if (lsock<0) {
		mfs_errlog(LOG_ERR,"master <-> chunkservers module: can't create socket");
		return -1;
	}
	tcpnonblock(lsock);
	tcpnodelay(lsock);
	tcpreuseaddr(lsock);
	if (tcpsetacceptfilter(lsock)<0 && errno!=ENOTSUP) {
		mfs_errlog_silent(LOG_NOTICE,"master <-> chunkservers module: can't set accept filter");
	}
	if (tcpstrlisten(lsock,ListenHost,ListenPort,100)<0) {
		mfs_arg_errlog(LOG_ERR,"master <-> chunkservers module: can't listen on %s:%s",ListenHost,ListenPort);
		return -1;
	}
	mfs_arg_syslog(LOG_NOTICE,"master <-> chunkservers module: listen on %s:%s",ListenHost,ListenPort);

	matocsserv_replication_init();
	matocsserv_csdb_init();
	matocsservhead = NULL;
	main_reloadregister(matocsserv_reload);
	main_destructregister(matocsserv_term);
	main_pollregister(matocsserv_desc,matocsserv_serve);
	return 0;
}<|MERGE_RESOLUTION|>--- conflicted
+++ resolved
@@ -1814,10 +1814,6 @@
 				free(eptr->servstrip);
 			}
 			*kptr = eptr->next;
-<<<<<<< HEAD
-			delete eptr;
-=======
->>>>>>> 64ecaa8f
 		} else {
 			kptr = &(eptr->next);
 		}
