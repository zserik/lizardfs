--- conflicted
+++ resolved
@@ -1172,8 +1172,12 @@
 		syslog(LOG_NOTICE,"(%s:%" PRIu16 ") chunkop(%016" PRIX64 ",%08" PRIX32 ",%08" PRIX32 ",%016" PRIX64 ",%08" PRIX32 ",%" PRIu32 ") status: %s",eptr->servstrip,eptr->servport,chunkid,version,newversion,copychunkid,copyversion,leng,mfsstrerr(status));
 	}
 }
-
-<<<<<<< HEAD
+static void update_maxtotalspace(uint64_t totalspace) {
+	if (totalspace > maxtotalspace) {
+		maxtotalspace = totalspace;
+	}
+}
+
 void matocsserv_register_host(matocsserventry *eptr, uint32_t version, uint32_t servip,
 		uint16_t servport, uint16_t timeout) {
 	eptr->version  = version;
@@ -1210,18 +1214,13 @@
 	return;
 }
 
-void register_space_syslog_entry(matocsserventry* eptr) {
+void register_space(matocsserventry* eptr) {
 	double us = (double)(eptr->usedspace)/(double)(1024*1024*1024);
 	double ts = (double)(eptr->totalspace)/(double)(1024*1024*1024);
 	syslog(LOG_NOTICE, "chunkserver register end (packet version: 5) - ip: %s, port: %"
 			PRIu16 ", usedspace: %" PRIu64 " (%.2f GiB), totalspace: %" PRIu64 " (%.2f GiB)",
 			eptr->servstrip, eptr->servport, eptr->usedspace, us, eptr->totalspace, ts);
-=======
-static void update_maxtotalspace(uint64_t totalspace) {
-	if (totalspace > maxtotalspace) {
-		maxtotalspace = totalspace;
-	}
->>>>>>> 0896a2ba
+	update_maxtotalspace(eptr->totalspace);
 }
 
 void matocsserv_register(matocsserventry *eptr,const uint8_t *data,uint32_t length) {
@@ -1354,15 +1353,7 @@
 			eptr->todelusedspace = get64bit(&data);
 			eptr->todeltotalspace = get64bit(&data);
 			eptr->todelchunkscount = get32bit(&data);
-<<<<<<< HEAD
-			return register_space_syslog_entry(eptr);
-=======
-			us = (double)(eptr->usedspace)/(double)(1024*1024*1024);
-			ts = (double)(eptr->totalspace)/(double)(1024*1024*1024);
-			syslog(LOG_NOTICE,"chunkserver register end (packet version: 5) - ip: %s, port: %" PRIu16 ", usedspace: %" PRIu64 " (%.2f GiB), totalspace: %" PRIu64 " (%.2f GiB)",eptr->servstrip,eptr->servport,eptr->usedspace,us,eptr->totalspace,ts);
-			update_maxtotalspace(eptr->totalspace);
-			return;
->>>>>>> 0896a2ba
+			return register_space(eptr);
 		} else {
 			syslog(LOG_NOTICE,"CSTOMA_REGISTER - wrong version (%" PRIu8 "/1..4)",rversion);
 			eptr->mode=KILL;
@@ -1456,7 +1447,7 @@
 	verifyPacketVersionNoHeader(data, 0);
 	cstoma::registerSpace::deserialize(data, eptr->usedspace, eptr->totalspace, eptr->chunkscount,
 			eptr->todelusedspace, eptr->todeltotalspace, eptr->todelchunkscount);
-	return register_space_syslog_entry(eptr);
+	return register_space(eptr);
 }
 
 void matocsserv_chunk_damaged(matocsserventry *eptr,const uint8_t *data,uint32_t length) {
