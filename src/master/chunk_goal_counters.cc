#include "common/platform.h"
#include "master/chunk_goal_counters.h"

#include "common/goal.h"

void ChunkGoalCounters::addFile(uint8_t goal) {
	if (!goal::isGoalValid(goal)) {
		throw ChunkGoalCounters::InvalidOperation("Trying to add non-existent goal: " + std::to_string(goal));
	}

	/*
	 * For memory saving, max value of a single counter is 255.
	 * If a counter is about to reach 256, a new counter for the same value
	 * is created instead.
	 *
	 * Example:
	 * Counters state: (0, 255), (1, 14), (2, 20)
	 * After adding another 0 it becomes:
	 *                 (0, 255), (0, 1), (1, 14), (2, 20)
	 */
	for (auto &counter : counters_) {
		if (goal == counter.goal
				&& counter.count < std::numeric_limits<uint8_t>::max()) {
				counter.count++;
				return;
		}
	}
	if (!counters_.full()) {
		counters_.push_back({goal, 1});
	} else {
		throw ChunkGoalCounters::InvalidOperation("There is no more space for goals");
	}
}

void ChunkGoalCounters::removeFile(uint8_t goal) {
<<<<<<< HEAD
	removeFileInternal(goal);
	goal_ = calculateGoal();
	tryDeleteFileCounters();
}

void ChunkGoalCounters::changeFileGoal(uint8_t prevGoal, uint8_t newGoal) {
	removeFileInternal(prevGoal);
	addFile(newGoal);
	tryDeleteFileCounters();
}

/*
 * The algorithm here works as follows:
 * * if there is at least one file with goal > 2, than choose the safest of ordinary goals,
 *   ie. the biggest ordinary goal
 * * otherwise, if there are files with xor goals or goal 2 (these are all equally safe),
 *   choose the one which occupies least space (ie. the highest xor level, or goal 2 if no xors)
 * * otherwise choose goal 1
 */
uint8_t ChunkGoalCounters::calculateGoal() {
	if (fileCount_ == 0) {
		sassert(!fileCounters_);
		// No files - no goal
		return 0;
	} else if (fileCounters_) {
		sassert(3 >= goal::kMinOrdinaryGoal);
		for (int goal = goal::kMaxOrdinaryGoal; goal >= 3; --goal) {
			if ((*fileCounters_)[goal] != 0) {
				return goal;
			}
		}
		for (int level = goal::kMaxXorLevel; level >= goal::kMinXorLevel; --level) {
			if ((*fileCounters_)[goal::xorLevelToGoal(level)] != 0) {
				return goal::xorLevelToGoal(level);
			}
		}
		sassert(2 <= goal::kMaxOrdinaryGoal);
		for (int goal = 2; goal >= goal::kMinOrdinaryGoal; --goal) {
			if ((*fileCounters_)[goal] != 0) {
				return goal;
=======
	for (auto it = counters_.begin(); it != counters_.end(); ++it) {
		if (goal == it->goal) {
			it->count--;
			if (it->count == 0) {
				counters_.erase(it);
>>>>>>> ce454d18
			}
			return;
		}
	}
	throw ChunkGoalCounters::InvalidOperation("Trying to remove non-existent goal: " + std::to_string(goal));
}

void ChunkGoalCounters::changeFileGoal(uint8_t prevGoal, uint8_t newGoal) {
	removeFile(prevGoal);
	addFile(newGoal);
}

<<<<<<< HEAD
	uint8_t goalsUsed = 0;
	for (auto goal : goal::allGoals()) {
		if ((*fileCounters_)[goal] > 0) {
			++goalsUsed;
		}
	}
	// Found only one goal used? Optimise!
	if (goalsUsed == 1) {
		fileCounters_.reset();
=======
uint32_t ChunkGoalCounters::fileCount() const {
	uint32_t sum = 0;
	for (auto counter : counters_) {
		sum += counter.count;
>>>>>>> ce454d18
	}
	return sum;
}

uint8_t ChunkGoalCounters::highestIdGoal() const {
	uint8_t highest = 0;
	for (auto counter : counters_) {
		highest = std::max(highest, counter.goal);
	}
	return highest;
}<|MERGE_RESOLUTION|>--- conflicted
+++ resolved
@@ -33,54 +33,11 @@
 }
 
 void ChunkGoalCounters::removeFile(uint8_t goal) {
-<<<<<<< HEAD
-	removeFileInternal(goal);
-	goal_ = calculateGoal();
-	tryDeleteFileCounters();
-}
-
-void ChunkGoalCounters::changeFileGoal(uint8_t prevGoal, uint8_t newGoal) {
-	removeFileInternal(prevGoal);
-	addFile(newGoal);
-	tryDeleteFileCounters();
-}
-
-/*
- * The algorithm here works as follows:
- * * if there is at least one file with goal > 2, than choose the safest of ordinary goals,
- *   ie. the biggest ordinary goal
- * * otherwise, if there are files with xor goals or goal 2 (these are all equally safe),
- *   choose the one which occupies least space (ie. the highest xor level, or goal 2 if no xors)
- * * otherwise choose goal 1
- */
-uint8_t ChunkGoalCounters::calculateGoal() {
-	if (fileCount_ == 0) {
-		sassert(!fileCounters_);
-		// No files - no goal
-		return 0;
-	} else if (fileCounters_) {
-		sassert(3 >= goal::kMinOrdinaryGoal);
-		for (int goal = goal::kMaxOrdinaryGoal; goal >= 3; --goal) {
-			if ((*fileCounters_)[goal] != 0) {
-				return goal;
-			}
-		}
-		for (int level = goal::kMaxXorLevel; level >= goal::kMinXorLevel; --level) {
-			if ((*fileCounters_)[goal::xorLevelToGoal(level)] != 0) {
-				return goal::xorLevelToGoal(level);
-			}
-		}
-		sassert(2 <= goal::kMaxOrdinaryGoal);
-		for (int goal = 2; goal >= goal::kMinOrdinaryGoal; --goal) {
-			if ((*fileCounters_)[goal] != 0) {
-				return goal;
-=======
 	for (auto it = counters_.begin(); it != counters_.end(); ++it) {
 		if (goal == it->goal) {
 			it->count--;
 			if (it->count == 0) {
 				counters_.erase(it);
->>>>>>> ce454d18
 			}
 			return;
 		}
@@ -93,30 +50,27 @@
 	addFile(newGoal);
 }
 
-<<<<<<< HEAD
-	uint8_t goalsUsed = 0;
-	for (auto goal : goal::allGoals()) {
-		if ((*fileCounters_)[goal] > 0) {
-			++goalsUsed;
-		}
-	}
-	// Found only one goal used? Optimise!
-	if (goalsUsed == 1) {
-		fileCounters_.reset();
-=======
 uint32_t ChunkGoalCounters::fileCount() const {
 	uint32_t sum = 0;
 	for (auto counter : counters_) {
 		sum += counter.count;
->>>>>>> ce454d18
 	}
 	return sum;
 }
 
 uint8_t ChunkGoalCounters::highestIdGoal() const {
-	uint8_t highest = 0;
+	uint8_t highestOrdinaryGoal = 0;
+	ChunkType::XorLevel safestXorLevel = 0;
 	for (auto counter : counters_) {
-		highest = std::max(highest, counter.goal);
+		if (goal::isOrdinaryGoal(counter.goal)) {
+			highestOrdinaryGoal = std::max(highestOrdinaryGoal, counter.goal);
+		} else {
+			assert(goal::isXorGoal(counter.goal));
+			safestXorLevel = std::max(safestXorLevel, goal::toXorLevel(counter.goal));
+		}
 	}
-	return highest;
+	if (highestOrdinaryGoal >= 2 || safestXorLevel == 0) {
+		return highestOrdinaryGoal;
+	}
+	return goal::xorLevelToGoal(safestXorLevel);
 }