--- conflicted
+++ resolved
@@ -51,7 +51,6 @@
 		// No files - no goal
 		return 0;
 	} else if (fileCounters_) {
-<<<<<<< HEAD
 		sassert(3 >= goal::kMinOrdinaryGoal);
 		for (int goal = goal::kMaxOrdinaryGoal; goal >= 3; --goal) {
 			if ((*fileCounters_)[goal] != 0) {
@@ -65,11 +64,6 @@
 		}
 		sassert(2 <= goal::kMaxOrdinaryGoal);
 		for (int goal = 2; goal >= goal::kMinOrdinaryGoal; --goal) {
-=======
-		// Effective goal is the goal with highest ID
-		// TODO(msulikowski) consider using different strategies
-		for (uint8_t goal = goal::kMaxGoal; goal >= goal::kMinGoal; --goal) {
->>>>>>> bb89f49e
 			if ((*fileCounters_)[goal] != 0) {
 				return goal;
 			}
@@ -86,19 +80,8 @@
 	}
 
 	uint8_t goalsUsed = 0;
-<<<<<<< HEAD
-	for (uint8_t iGoal = goal::kMaxOrdinaryGoal; iGoal >= goal::kMinOrdinaryGoal; --iGoal) {
-		if ((*fileCounters_)[iGoal] > 0) {
-=======
-	for (uint8_t goal = goal::kMinGoal; goal <= goal::kMaxGoal; ++goal) {
+	for (auto goal : goal::allGoals()) {
 		if ((*fileCounters_)[goal] > 0) {
->>>>>>> bb89f49e
-			++goalsUsed;
-		}
-	}
-	// if i were uint8_t, the condition "i <= goal::kMaxXorGoal" could be always satisfied
-	for (int i = goal::kMinXorGoal; i <= goal::kMaxXorGoal; ++i) {
-		if ((*fileCounters_)[i] > 0) {
 			++goalsUsed;
 		}
 	}
