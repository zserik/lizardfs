/*
 Copyright 2005-2010 Jakub Kruszona-Zawadzki, Gemius SA, 2013 Skytechnology sp. z o.o..

 This file was part of MooseFS and is part of LizardFS.

 LizardFS is free software: you can redistribute it and/or modify
 it under the terms of the GNU General Public License as published by
 the Free Software Foundation, version 3.

 LizardFS is distributed in the hope that it will be useful,
 but WITHOUT ANY WARRANTY; without even the implied warranty of
 MERCHANTABILITY or FITNESS FOR A PARTICULAR PURPOSE.  See the
 GNU General Public License for more details.

 You should have received a copy of the GNU General Public License
 along with LizardFS  If not, see <http://www.gnu.org/licenses/>.
 */

#include "common/platform.h"
#include "mount/writedata.h"

#include <errno.h>
#include <inttypes.h>
#include <limits.h>
#include <poll.h>
#include <pthread.h>
#include <stdio.h>
#include <stdlib.h>
#include <string.h>
#include <sys/time.h>
#include <sys/types.h>
#include <syslog.h>
#include <unistd.h>
#include <algorithm>
#include <condition_variable>
#include <mutex>
#include <vector>

#include "common/chunk_connector.h"
#include "common/cltocs_communication.h"
#include "common/crc.h"
#include "common/datapack.h"
#include "common/goal.h"
#include "common/massert.h"
#include "common/message_receive_buffer.h"
#include "common/MFSCommunication.h"
#include "common/mfserr.h"
#include "common/multi_buffer_writer.h"
#include "common/pcqueue.h"
#include "common/sockets.h"
#include "common/time_utils.h"
#include "devtools/request_log.h"
#include "mount/chunk_writer.h"
#include "mount/exceptions.h"
#include "mount/global_chunkserver_stats.h"
#include "mount/mastercomm.h"
#include "mount/readdata.h"
#include "mount/write_cache_block.h"

#ifndef EDQUOT
#define EDQUOT ENOSPC
#endif

#define IDLE_CONNECTION_TIMEOUT 6
#define IDHASHSIZE 256
#define IDHASH(inode) (((inode)*0xB239FB71)%IDHASHSIZE)

namespace {

struct inodedata {
	uint32_t inode;
	uint64_t maxfleng;
	int status;
	uint16_t flushwaiting;
	uint16_t writewaiting;
	uint16_t lcnt;
	uint32_t trycnt;
	bool inqueue; // true it this inode is waiting in one of the queues or is being processed
	uint32_t minimumBlocksToWrite;
	std::list<WriteCacheBlock> dataChain;
	std::condition_variable flushcond; // wait for !inqueue (flush)
	std::condition_variable writecond; // wait for flushwaiting==0 (write)
	inodedata *next;
	std::unique_ptr<WriteChunkLocator> locator;
	int newDataInChainPipe[2];
	bool workerWaitingForData;

	inodedata(uint32_t inode)
			: inode(inode),
			  maxfleng(0),
			  status(STATUS_OK),
			  flushwaiting(0),
			  writewaiting(0),
			  lcnt(0),
			  trycnt(0),
			  inqueue(false),
			  minimumBlocksToWrite(1),
			  next(nullptr),
			  workerWaitingForData(false) {
		if (pipe(newDataInChainPipe) < 0) {
			syslog(LOG_WARNING, "creating pipe error: %s", strerr(errno));
			newDataInChainPipe[0] = -1;
		}
	}

	~inodedata() {
		if (isDataChainPipeValid()) {
			close(newDataInChainPipe[0]);
			close(newDataInChainPipe[1]);
		}
	}

	/* glock: LOCKED */
	void wakeUpWorkerIfNecessary() {
		/*
		 * Write worker always looks for the first block in chain and we modify or add always the
		 * last block in chain so it is necessary to wake up write worker only if the first block
		 * is the last one, ie. dataChain.szie() == 1.
		 */
		if (workerWaitingForData && dataChain.size() == 1 && isDataChainPipeValid()) {
			if (write(newDataInChainPipe[1], " ", 1) != 1) {
				syslog(LOG_ERR, "write pipe error: %s", strerr(errno));
			}
			workerWaitingForData = false;
		}
	}

	bool isDataChainPipeValid() {
		return newDataInChainPipe[0] >= 0;
	}
};

struct DelayedQueueEntry {
	inodedata *inodeData;
	int32_t ticksLeft;
	static constexpr int kTicksPerSecond = 10;

	DelayedQueueEntry(inodedata *inodeData, int32_t ticksLeft)
			: inodeData(inodeData),
			  ticksLeft(ticksLeft) {
	}
};

} // anonymous namespace

static std::mutex gMutex;
typedef std::unique_lock<std::mutex> Glock;

static std::condition_variable fcbcond;
static uint32_t fcbwaiting = 0;
static int64_t freecacheblocks;

static uint32_t maxretries;
static uint32_t gWriteWindowSize;
static uint32_t gChunkserverTimeout_ms;

// percentage of the free cache (1% - 100%) which can be used by one inode
static uint32_t gCachePerInodePercentage;

static inodedata** idhash;

static pthread_t delayed_queue_worker_th;
static std::vector<pthread_t> write_worker_th;

static void* jqueue;
static std::list<DelayedQueueEntry> delayedQueue;

static ConnectionPool gChunkserverConnectionPool;

void write_cb_release_blocks(uint32_t count, Glock&) {
	freecacheblocks += count;
	if (fcbwaiting > 0 && freecacheblocks > 0) {
		fcbcond.notify_all();
	}
}

void write_cb_acquire_blocks(uint32_t count, Glock&) {
	freecacheblocks -= count;
}

void write_cb_wait_for_block(inodedata* id, Glock& glock) {
	LOG_AVG_TILL_END_OF_SCOPE0("write_cb_wait_for_block");
	fcbwaiting++;
	uint64_t dataChainSize = id->dataChain.size();
	while (freecacheblocks <= 0
			// dataChainSize / (dataChainSize + freecacheblocks) > gCachePerInodePercentage / 100
			// really means "0 > 0"
			|| dataChainSize * 100 > (dataChainSize + freecacheblocks) * gCachePerInodePercentage)
	{
		fcbcond.wait(glock);
	}
	fcbwaiting--;
}

/* inode */

inodedata* write_find_inodedata(uint32_t inode, Glock&) {
	uint32_t idh = IDHASH(inode);
	for (inodedata* id = idhash[idh]; id; id = id->next) {
		if (id->inode == inode) {
			return id;
		}
	}
	return NULL;
}

inodedata* write_get_inodedata(uint32_t inode, Glock&) {
	uint32_t idh = IDHASH(inode);
	inodedata* id;
	for (inodedata* id = idhash[idh]; id; id = id->next) {
		if (id->inode == inode) {
			return id;
		}
	}
	id = new inodedata(inode);
	id->next = idhash[idh];
	idhash[idh] = id;
	return id;
}

void write_free_inodedata(inodedata* fid, Glock&) {
	uint32_t idh = IDHASH(fid->inode);
	inodedata *id, **idp;
	idp = &(idhash[idh]);
	while ((id = *idp)) {
		if (id == fid) {
			*idp = id->next;
			delete id;
			return;
		}
		idp = &(id->next);
	}
}

/* delayed queue */

static void delayed_queue_put(inodedata* id, uint32_t seconds, Glock&) {
	delayedQueue.push_back(DelayedQueueEntry(id, seconds * DelayedQueueEntry::kTicksPerSecond));
}

static bool delayed_queue_remove(inodedata* id, Glock&) {
	for (auto it = delayedQueue.begin(); it != delayedQueue.end(); ++it) {
		if (it->inodeData == id) {
			delayedQueue.erase(it);
			return true;
		}
	}
	return false;
}

void* delayed_queue_worker(void*) {
	for (;;) {
		Timeout timeout(std::chrono::microseconds(1000000 / DelayedQueueEntry::kTicksPerSecond));
		Glock lock(gMutex);
		auto it = delayedQueue.begin();
		while (it != delayedQueue.end()) {
			if (it->inodeData == NULL) {
				return NULL;
			}
			if (--it->ticksLeft <= 0) {
				queue_put(jqueue, 0, 0, reinterpret_cast<uint8_t*>(it->inodeData), 0);
				it = delayedQueue.erase(it);
			} else {
				++it;
			}
		}
		lock.unlock();
		usleep(timeout.remaining_us());
	}
	return NULL;
}

/* queues */

void write_delayed_enqueue(inodedata* id, uint32_t seconds, Glock& lock) {
	if (seconds > 0) {
		delayed_queue_put(id, seconds, lock);
	} else {
		queue_put(jqueue, 0, 0, (uint8_t*) id, 0);
	}
}

void write_enqueue(inodedata* id, Glock&) {
	queue_put(jqueue, 0, 0, (uint8_t*) id, 0);
}

void write_job_delayed_end(inodedata* id, int status, int seconds, Glock &lock) {
	LOG_AVG_TILL_END_OF_SCOPE0("write_job_delayed_end");
	LOG_AVG_TILL_END_OF_SCOPE1("write_job_delayed_end#sec", seconds);
	id->locator.reset();
	if (status) {
		errno = status;
		syslog(LOG_WARNING, "error writing file number %" PRIu32 ": %s", id->inode, strerr(errno));
		id->status = status;
	}
	status = id->status;
	if (id->flushwaiting > 0) {
		// Don't sleep if someone is waiting for the data to be flushed
		seconds = 0;
	}
	if (!id->dataChain.empty() && status == 0) { // still have some work to do
		id->trycnt = 0; // on good write reset try counter
		write_delayed_enqueue(id, seconds, lock);
	} else {        // no more work or error occured
		// if this is an error then release all data blocks
<<<<<<< HEAD
		write_cb_release_blocks(id->dataChain.size(), lock);
		id->dataChain.clear();
		id->inqueue = false;
		if (id->flushwaiting > 0) {
			id->flushcond.notify_all();
=======
		cb = id->datachainhead;
		while (cb) {
			fcb = cb;
			cb = cb->next;
			write_cb_release(id,fcb);
		}
		id->datachainhead=NULL;
		id->inqueue=0;
		id->maxfleng=0; // proper file length is now on the master server, remove our length cache
		if (id->flushwaiting>0) {
			pthread_cond_broadcast(&(id->flushcond));
>>>>>>> e476bfc8
		}
	}
}

void write_job_end(inodedata *id, int status, Glock &lock) {
	write_job_delayed_end(id, status, 0, lock);
}

class InodeChunkWriter {
public:
	InodeChunkWriter() : inodeData_(nullptr), chunkIndex_(0) {}
	void processJob(inodedata* data);

private:
	void processDataChain(ChunkWriter& writer);
	void returnJournalToDataChain(std::list<WriteCacheBlock>&& journal, Glock&);
	bool haveAnyBlockInCurrentChunk(Glock&);
	bool haveBlockWorthWriting(uint32_t unfinishedOperationCount, Glock&);
	inodedata* inodeData_;
	uint32_t chunkIndex_;
	Timer wholeOperationTimer;

	// Maximum time of writing one chunk
	static const uint32_t kMaximumTime = 30;
	static const uint32_t kMaximumTimeWhenJobsWaiting = 10;
	// For the last 'kTimeToFinishOperations' seconds of maximumTime we won't start new operations
	static const uint32_t kTimeToFinishOperations = 5;
};

void InodeChunkWriter::processJob(inodedata* inodeData) {
	LOG_AVG_TILL_END_OF_SCOPE0("InodeChunkWriter::processJob");
	inodeData_ = inodeData;

	// First, choose index of some chunk to write
	Glock lock(gMutex);
	int status = inodeData_->status;
	bool haveDataToWrite;
	if (inodeData_->locator) {
		// There is a chunk lock left by a previous unfinished job -- let's finish it!
		chunkIndex_ = inodeData_->locator->chunkIndex();
		haveDataToWrite = haveAnyBlockInCurrentChunk(lock);
	} else if (!inodeData_->dataChain.empty()) {
		// There is no unfinished job, but there is some data to write -- let's start a new job
		chunkIndex_ = inodeData_->dataChain.front().chunkIndex;
		haveDataToWrite = true;
	} else {
		// No data, no unfinished jobs -- something wrong!
		// This should never happen, so the status doesn't really matter
		syslog(LOG_WARNING, "got inode with no data to write!!!");
		haveDataToWrite = false;
		status = EINVAL;
	}
	if (status != STATUS_OK) {
		write_job_end(inodeData_, status, lock);
		return;
	}
	lock.unlock();

	/*  Process the job */
	ChunkConnectorUsingPool connector(fs_getsrcip(), gChunkserverConnectionPool);
	ChunkWriter writer(globalChunkserverStats, connector, inodeData_->newDataInChainPipe[0]);
	wholeOperationTimer.reset();
	std::unique_ptr<WriteChunkLocator> locator = std::move(inodeData_->locator);
	if (!locator) {
		locator.reset(new WriteChunkLocator());
	}

	try {
		try {
			locator->locateAndLockChunk(inodeData_->inode, chunkIndex_);

			// Optimization -- talk with chunkservers only if we have to write any data.
			// Don't do this if we just have to release some previously unlocked lock.
			if (haveDataToWrite) {
				writer.init(locator.get(), gChunkserverTimeout_ms);
				processDataChain(writer);
				writer.finish(kTimeToFinishOperations * 1000);

				Glock lock(gMutex);
				returnJournalToDataChain(writer.releaseJournal(), lock);
			}
			locator->unlockChunk();
			read_inode_ops(inodeData_->inode);

			Glock lock(gMutex);
			inodeData_->minimumBlocksToWrite = writer.getMinimumBlockCountWorthWriting();
			bool canWait = inodeData_->flushwaiting == 0;
			if (!haveAnyBlockInCurrentChunk(lock)) {
				// There is no need to wait if we have just finished writing some chunk.
				// Let's immediately start writing the next chunk (if there is any).
				canWait = false;
			}
			if (inodeData_->dataChain.size() > 1 && inodeData_->dataChain.front().chunkIndex !=
					inodeData_->dataChain.back().chunkIndex) {
				// Don't wait if there is more than one chunk in the data chain -- the first chunk
				// has to be flushed, because no more data will be added to it
				canWait = false;
			}
			write_job_delayed_end(inodeData_, STATUS_OK, (canWait ? 1 : 0), lock);
		} catch (Exception& e) {
			std::string errorString = e.what();
			Glock lock(gMutex);
			if (e.status() != ERROR_LOCKED) {
				inodeData_->trycnt++;
				errorString += " (try counter: " + std::to_string(inodeData->trycnt) + ")";
			} else if (inodeData_->trycnt == 0) {
				// Set to nonzero to inform writers, that this task needs to wait a bit
				// Don't increase -- ERROR_LOCKED means that chunk is locked by a different client
				// and we have to wait until it is unlocked
				inodeData_->trycnt = 1;
			}
			// Keep the lock
			inodeData_->locator = std::move(locator);
			// Move data left in the journal into front of the write cache
			returnJournalToDataChain(writer.releaseJournal(), lock);
			lock.unlock();

			syslog(LOG_WARNING, "write file error, inode: %" PRIu32 ", index: %" PRIu32 " - %s",
					inodeData_->inode, chunkIndex_, errorString.c_str());
			if (inodeData_->trycnt >= maxretries) {
				// Convert error to an unrecoverable error
				throw UnrecoverableWriteException(e.message(), e.status());
			} else {
				// This may be recoverable or unrecoverable error
				throw;
			}
		}
	} catch (UnrecoverableWriteException& e) {
		Glock lock(gMutex);
		if (e.status() == ERROR_ENOENT) {
			write_job_end(inodeData_, EBADF, lock);
		} else if (e.status() == ERROR_QUOTA) {
			write_job_end(inodeData_, EDQUOT, lock);
		} else if (e.status() == ERROR_NOSPACE || e.status() == ERROR_NOCHUNKSERVERS) {
			write_job_end(inodeData_, ENOSPC, lock);
		} else {
			write_job_end(inodeData_, EIO, lock);
		}
	} catch (Exception& e) {
		Glock lock(gMutex);
		int waitTime = 1;
		if (inodeData_->trycnt > 10) {
			waitTime = std::min<int>(10, inodeData_->trycnt - 9);
		}
		write_delayed_enqueue(inodeData_, waitTime, lock);
	}
}

void InodeChunkWriter::processDataChain(ChunkWriter& writer) {
	LOG_AVG_TILL_END_OF_SCOPE0("InodeChunkWriter::processDataChain");
	uint32_t maximumTime = kMaximumTime;
	bool otherJobsAreWaiting = false;
	while (true) {
		bool newOtherJobsAreWaiting = !queue_isempty(jqueue);
		if (!otherJobsAreWaiting && newOtherJobsAreWaiting) {
			// Some new jobs have just arrived in the queue -- we should finish faster.
			maximumTime = kMaximumTimeWhenJobsWaiting;
			// But we need at least 5 seconds to finish the operations that are in progress
			uint32_t elapsedSeconds = wholeOperationTimer.elapsed_s();
			if (elapsedSeconds + kTimeToFinishOperations >= maximumTime) {
				maximumTime = elapsedSeconds + kTimeToFinishOperations;
			}
		}
		otherJobsAreWaiting = newOtherJobsAreWaiting;

		// If we have sent the previous message and have some time left, we can take
		// another block from current chunk to process it simultaneously. We won't take anything
		// new if we've already sent 15 blocks and didn't receive status from the chunkserver.
		if (wholeOperationTimer.elapsed_s() + kTimeToFinishOperations < maximumTime
				&& writer.acceptsNewOperations()) {
			Glock lock(gMutex);
			// While there is any block worth sending, we add new write operation
			while (haveBlockWorthWriting(writer.getUnfinishedOperationsCount(), lock)) {
				// Remove block from cache and pass it to the writer
				writer.addOperation(std::move(inodeData_->dataChain.front()));
				inodeData_->dataChain.pop_front();
				write_cb_release_blocks(1, lock);
			}
			if (inodeData_->flushwaiting > 0 && !haveAnyBlockInCurrentChunk(lock)) {
				// No more data will arrive, so flush everything
				writer.startFlushMode();
			}
			if (writer.getUnfinishedOperationsCount() < gWriteWindowSize) {
				inodeData_->workerWaitingForData = true;
			}
		} else if (writer.acceptsNewOperations()) {
			// We are running out of time...
			Glock lock(gMutex);
			if (inodeData_->flushwaiting == 0) {
				// Nobody is waiting for the data to be flushed. Let's postpone any operations
				// that didn't start yet and finish them in the next time slice for this chunk
				writer.dropNewOperations();
			} else {
				// Somebody if waiting for a flush, so we have to finish writing everything.
				writer.startFlushMode();
			}
		}

		writer.startNewOperations();
		if (writer.getPendingOperationsCount() == 0) {
			return;
		} else if (wholeOperationTimer.elapsed_s() >= maximumTime) {
			throw RecoverableWriteException(
					"Timeout after " + std::to_string(wholeOperationTimer.elapsed_ms()) + " ms",
					ERROR_TIMEOUT);
		}
		writer.processOperations(50);
	}
}

void InodeChunkWriter::returnJournalToDataChain(std::list<WriteCacheBlock>&& journal, Glock& lock) {
	if (!journal.empty()) {
		write_cb_acquire_blocks(journal.size(), lock);
		inodeData_->dataChain.splice(inodeData_->dataChain.begin(), journal);
	}
}

/*
 * Check if there is any data in the same chunk waiting to be written.
 */
bool InodeChunkWriter::haveAnyBlockInCurrentChunk(Glock&) {
	if (inodeData_->dataChain.empty()) {
		return false;
	} else {
		return inodeData_->dataChain.front().chunkIndex == chunkIndex_;
	}
}

/*
 * Check if there is any data worth sending to the chunkserver.
 * We will avoid sending blocks of size different than MFSBLOCKSIZE.
 * These can be taken only if we are close to run out of tasks to do.
 * glock: LOCKED
 */
bool InodeChunkWriter::haveBlockWorthWriting(uint32_t unfinishedOperationCount, Glock& lock) {
	if (!haveAnyBlockInCurrentChunk(lock)) {
		return false;
	}
	const auto& block = inodeData_->dataChain.front();
	if (block.type != WriteCacheBlock::kWritableBlock) {
		// Always write data, that was previously written
		return true;
	} else if (unfinishedOperationCount >= gWriteWindowSize) {
		// Don't start new operations if there is already a lot of pending writes
		return false;
	} else {
		// Always start full blocks; start partial blocks only if we have to flush the data
		// or the block won't be expanded (only the last one can be) to a full block
		return (block.size() == MFSBLOCKSIZE
				|| inodeData_->flushwaiting > 0
				|| inodeData_->dataChain.size() > 1);
	}
}

/* main working thread | glock:UNLOCKED */
void* write_worker(void*) {
	InodeChunkWriter inodeDataWriter;
	for (;;) {
		// get next job
		uint32_t z1, z2, z3;
		uint8_t *data;
		{
			LOG_AVG_TILL_END_OF_SCOPE0("write_worker#idle");
			queue_get(jqueue, &z1, &z2, &data, &z3);
		}
		if (data == NULL) {
			return NULL;
		}

		// process the job
		LOG_AVG_TILL_END_OF_SCOPE0("write_worker#working");
		inodeDataWriter.processJob((inodedata*) data);
	}
	return NULL;
}

/* API | glock: INITIALIZED,UNLOCKED */
void write_data_init(uint32_t cachesize, uint32_t retries, uint32_t workers,
		uint32_t writewindowsize, uint32_t chunkserverTimeout_ms, uint32_t cachePerInodePercentage) {
	uint64_t cachebytecount = uint64_t(cachesize) * 1024 * 1024;
	uint64_t cacheblockcount = (cachebytecount / MFSBLOCKSIZE);
	uint32_t i;
	pthread_attr_t thattr;

	gWriteWindowSize = writewindowsize;
	gChunkserverTimeout_ms = chunkserverTimeout_ms;
	maxretries = retries;
	if (cacheblockcount < 10) {
		cacheblockcount = 10;
	}

	freecacheblocks = cacheblockcount;
	gCachePerInodePercentage = cachePerInodePercentage;

	idhash = (inodedata**) malloc(sizeof(inodedata*) * IDHASHSIZE);
	for (i = 0; i < IDHASHSIZE; i++) {
		idhash[i] = NULL;
	}

	jqueue = queue_new(0);

	pthread_attr_init(&thattr);
	pthread_attr_setstacksize(&thattr, 0x100000);
	pthread_create(&delayed_queue_worker_th, &thattr, delayed_queue_worker, NULL);
	write_worker_th.resize(workers);
	for (auto& th : write_worker_th) {
		pthread_create(&th, &thattr, write_worker, (void*) (unsigned long) (i));
	}
	pthread_attr_destroy(&thattr);
}

void write_data_term(void) {
	uint32_t i;
	inodedata *id, *idn;

	{
		Glock lock(gMutex);
		delayed_queue_put(nullptr, 0, lock);
	}
	for (i = 0; i < write_worker_th.size(); i++) {
		queue_put(jqueue, 0, 0, NULL, 0);
	}
	for (i = 0; i < write_worker_th.size(); i++) {
		pthread_join(write_worker_th[i], NULL);
	}
	pthread_join(delayed_queue_worker_th, NULL);
	queue_delete(jqueue);
	for (i = 0; i < IDHASHSIZE; i++) {
		for (id = idhash[i]; id; id = idn) {
			idn = id->next;
			delete id;
		}
	}
	free(idhash);
}

/* glock: UNLOCKED */
int write_block(inodedata *id, uint32_t chindx, uint16_t pos, uint32_t from, uint32_t to, const uint8_t *data) {
	Glock lock(gMutex);
	// Try to expand the last block
	if (!id->dataChain.empty()) {
		auto& lastBlock = id->dataChain.back();
		if (lastBlock.chunkIndex == chindx
				&& lastBlock.blockIndex == pos
				&& lastBlock.type == WriteCacheBlock::kWritableBlock
				&& lastBlock.expand(from, to, data)) {
			id->wakeUpWorkerIfNecessary();
			return 0;
		}
	}

	// Didn't manage to expand an existing block, so allocate a new one
	write_cb_wait_for_block(id, lock);
	write_cb_acquire_blocks(1, lock);
	id->dataChain.push_back(WriteCacheBlock(chindx, pos, WriteCacheBlock::kWritableBlock));
	sassert(id->dataChain.back().expand(from, to, data));
	if (id->inqueue) {
		// Consider some speedup if there are no errors and:
		// - there is a lot of blocks in the write chain
		// - there are at least two chunks in the write chain
		if (id->trycnt == 0 && (id->dataChain.size() > id->minimumBlocksToWrite
			|| id->dataChain.front().chunkIndex != id->dataChain.back().chunkIndex)) {
			if (delayed_queue_remove(id, lock)) {
				write_enqueue(id, lock);
			}
		}
		id->wakeUpWorkerIfNecessary();
	} else {
		id->inqueue = true;
		write_enqueue(id, lock);
	}
	return 0;
}

/* glock: UNLOCKED */
int write_blocks(inodedata *id, uint64_t offset, uint32_t size, const uint8_t* data) {
	LOG_AVG_TILL_END_OF_SCOPE0("write_blocks");
	uint32_t chindx = offset >> MFSCHUNKBITS;
	uint16_t pos = (offset & MFSCHUNKMASK) >> MFSBLOCKBITS;
	uint32_t from = offset & MFSBLOCKMASK;
	while (size > 0) {
		if (size > MFSBLOCKSIZE - from) {
			if (write_block(id, chindx, pos, from, MFSBLOCKSIZE, data) < 0) {
				return EIO;
			}
			size -= (MFSBLOCKSIZE - from);
			data += (MFSBLOCKSIZE - from);
			from = 0;
			pos++;
			if (pos == MFSBLOCKSINCHUNK) {
				pos = 0;
				chindx++;
			}
		} else {
			if (write_block(id, chindx, pos, from, from + size, data) < 0) {
				return EIO;
			}
			size = 0;
		}
	}
	return 0;
}

int write_data(void *vid, uint64_t offset, uint32_t size, const uint8_t* data) {
	LOG_AVG_TILL_END_OF_SCOPE0("write_data");
	int status;
	inodedata *id = (inodedata*) vid;
	if (id == NULL) {
		return EIO;
	}

	Glock lock(gMutex);
	status = id->status;
	if (status == 0) {
		if (offset + size > id->maxfleng) {     // move fleng
			id->maxfleng = offset + size;
		}
		id->writewaiting++;
		while (id->flushwaiting > 0) {
			id->writecond.wait(lock);
		}
		id->writewaiting--;
	}
	lock.unlock();

	if (status != 0) {
		return status;
	}

	return write_blocks(id, offset, size, data);
}

static void write_data_flushwaiting_increase(inodedata *id, Glock&) {
	id->flushwaiting++;
}

static void write_data_flushwaiting_decrease(inodedata *id, Glock&) {
	id->flushwaiting--;
	if (id->flushwaiting == 0 && id->writewaiting > 0) {
		id->writecond.notify_all();
	}
}

static void write_data_lcnt_increase(inodedata *id, Glock&) {
	id->lcnt++;
}

static void write_data_lcnt_decrease(inodedata *id, Glock& lock) {
	id->lcnt--;
	if (id->lcnt == 0 && !id->inqueue && id->flushwaiting == 0 && id->writewaiting == 0) {
		write_free_inodedata(id, lock);
	}
}

void* write_data_new(uint32_t inode) {
	inodedata* id;
	Glock lock(gMutex);
	id = write_get_inodedata(inode, lock);
	if (id == NULL) {
		return NULL;
	}
	write_data_lcnt_increase(id, lock);
	return id;
}

static int write_data_flush(void* vid, Glock& lock) {
	inodedata* id = (inodedata*) vid;
	if (id == NULL) {
		return EIO;
	}

	write_data_flushwaiting_increase(id, lock);
	// If there are no errors (trycnt==0) and inode is waiting in the delayed queue, speed it up
	if (id->trycnt == 0 && delayed_queue_remove(id, lock)) {
		write_enqueue(id, lock);
	}
	// Wait for the data to be flushed
	while (id->inqueue) {
		id->flushcond.wait(lock);
	}
	write_data_flushwaiting_decrease(id, lock);
	return id->status;
}

int write_data_flush(void* vid) {
	Glock lock(gMutex);
	return write_data_flush(vid, lock);
}

uint64_t write_data_getmaxfleng(uint32_t inode) {
	uint64_t maxfleng;
	inodedata* id;
	Glock lock(gMutex);
	id = write_find_inodedata(inode, lock);
	if (id) {
		maxfleng = id->maxfleng;
	} else {
		maxfleng = 0;
	}
	return maxfleng;
}

int write_data_flush_inode(uint32_t inode) {
	Glock lock(gMutex);
	inodedata* id = write_find_inodedata(inode, lock);
	if (id == NULL) {
		return 0;
	}
	return write_data_flush(id, lock);
}

int write_data_truncate(uint32_t inode, bool opened, uint32_t uid, uint32_t gid, uint64_t length,
		Attributes& attr) {
	Glock lock(gMutex);

	// 1. Flush writes but don't finish it completely - it'll be done at the end of truncate
	inodedata* id = write_get_inodedata(inode, lock);
	if (id == NULL) {
		return EIO;
	}
	write_data_lcnt_increase(id, lock);
	write_data_flushwaiting_increase(id, lock); // this will block any writing to this inode

	int err = write_data_flush(id, lock);
	if (err != 0) {
		write_data_flushwaiting_decrease(id, lock);
		write_data_lcnt_decrease(id, lock);
		return err;
	}

	// 2. Send the request to master
	uint8_t status;
	bool writeNeeded;
	uint64_t oldLength;
	uint32_t lockId;
	lock.unlock();
	int retrySleepTime_us = 200000;
	uint32_t retries = 0;
	do {
		status = fs_truncate(inode, opened, uid, gid, length, writeNeeded, attr, oldLength, lockId);
		if (status != STATUS_OK) {
			syslog(LOG_INFO, "truncate file %" PRIu32 " to length %" PRIu64 ": %s (try %d/%d)",
					inode, length, mfsstrerr(status), int(retries + 1), int(maxretries));
		}
		if (retries >= maxretries) {
			break;
		}
		if (status == ERROR_LOCKED) {
			sleep(1);
		} else if (status == ERROR_CHUNKLOST || status == ERROR_NOTDONE) {
			usleep(retrySleepTime_us);
			retrySleepTime_us = std::min(2 * retrySleepTime_us, 60 * 1000000);
			++retries;
		}
	} while (status == ERROR_LOCKED || status == ERROR_CHUNKLOST || status == ERROR_NOTDONE);
	lock.lock();
	if (status != 0 || !writeNeeded) {
		// Something failed or we have nothing to do more (master server managed to do the truncate)
		write_data_flushwaiting_decrease(id, lock);
		write_data_lcnt_decrease(id, lock);
		if (status == STATUS_OK) {
			return 0;
		} else {
			// status is now MFS status, so we cannot return any errno
			throw UnrecoverableWriteException("fs_truncate failed", status);
		}
	}

	// We have to write zeros in suitable region to update xor parity parts.
	// Let's calculate size of the region to be zeroed
	uint64_t endOffset = std::min({
		oldLength,                            // no further than to the end of the file
		length + kMaxXorLevel * MFSBLOCKSIZE, // no more than the maximal xor stripe
		(length + MFSCHUNKSIZE - 1) / MFSCHUNKSIZE * MFSCHUNKSIZE // no beyond the end of chunk
	});

	if (endOffset > length) {
		// Something has to be written, so pass our lock to writing threads
		sassert(id->dataChain.empty());
		id->locator.reset(new TruncateWriteChunkLocator(inode, length / MFSCHUNKSIZE, lockId));

		// And now pass block of zeros to writing threads
		std::vector<uint8_t> zeros(endOffset - length, 0);
		lock.unlock();
		err = write_blocks(id, length, zeros.size(), zeros.data());
		lock.lock();
		if (err != 0) {
			write_data_flushwaiting_decrease(id, lock);
			write_data_lcnt_decrease(id, lock);
			return err;
		}

		// Wait for writing threads to finish
		err = write_data_flush(id, lock);
		id->locator.reset();
		if (err != 0) {
			// unlock the chunk here?
			write_data_flushwaiting_decrease(id, lock);
			write_data_lcnt_decrease(id, lock);
			return err;
		}
	}

	// Now we can tell the master server to finish the truncate operation and then unblock the inode
	lock.unlock();
	status = fs_truncateend(inode, uid, gid, length, lockId, attr);
	write_data_flushwaiting_decrease(id, lock);
	write_data_lcnt_decrease(id, lock);

	if (status != STATUS_OK) {
		// status is now MFS status, so we cannot return any errno
		throw UnrecoverableWriteException("fs_truncateend failed", status);
	}
	return 0;
}

int write_data_end(void* vid) {
	Glock lock(gMutex);
	inodedata* id = (inodedata*) vid;
	if (id == NULL) {
		return EIO;
	}
	int status = write_data_flush(id, lock);
	write_data_lcnt_decrease(id, lock);
	return status;
}<|MERGE_RESOLUTION|>--- conflicted
+++ resolved
@@ -303,25 +303,12 @@
 		write_delayed_enqueue(id, seconds, lock);
 	} else {        // no more work or error occured
 		// if this is an error then release all data blocks
-<<<<<<< HEAD
 		write_cb_release_blocks(id->dataChain.size(), lock);
 		id->dataChain.clear();
 		id->inqueue = false;
+		id->maxfleng = 0; // proper file length is now on the master server, remove our length cache
 		if (id->flushwaiting > 0) {
 			id->flushcond.notify_all();
-=======
-		cb = id->datachainhead;
-		while (cb) {
-			fcb = cb;
-			cb = cb->next;
-			write_cb_release(id,fcb);
-		}
-		id->datachainhead=NULL;
-		id->inqueue=0;
-		id->maxfleng=0; // proper file length is now on the master server, remove our length cache
-		if (id->flushwaiting>0) {
-			pthread_cond_broadcast(&(id->flushcond));
->>>>>>> e476bfc8
 		}
 	}
 }
