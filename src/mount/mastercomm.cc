/*
   Copyright 2005-2010 Jakub Kruszona-Zawadzki, Gemius SA, 2013 Skytechnology sp. z o.o..

   This file was part of MooseFS and is part of LizardFS.

   LizardFS is free software: you can redistribute it and/or modify
   it under the terms of the GNU General Public License as published by
   the Free Software Foundation, version 3.

   LizardFS is distributed in the hope that it will be useful,
   but WITHOUT ANY WARRANTY; without even the implied warranty of
   MERCHANTABILITY or FITNESS FOR A PARTICULAR PURPOSE.  See the
   GNU General Public License for more details.

   You should have received a copy of the GNU General Public License
   along with LizardFS  If not, see <http://www.gnu.org/licenses/>.
 */

#include "config.h"
#include "mount/mastercomm.h"

#include <arpa/inet.h>
#include <errno.h>
#include <grp.h>
#include <limits.h>
#include <pthread.h>
#include <pwd.h>
#include <stdio.h>
#include <stdlib.h>
#include <string.h>
#include <sys/poll.h>
#include <syslog.h>
#include <time.h>
#include <unistd.h>
#include <condition_variable>
#include <mutex>
#include <unordered_map>
#include <vector>

#include "common/cltoma_communication.h"
#include "common/datapack.h"
#include "common/exception.h"
#include "common/lizardfs_version.h"
#include "common/matocl_communication.h"
#include "common/md5.h"
#include "common/MFSCommunication.h"
#include "common/packet.h"
#include "common/sockets.h"
#include "common/strerr.h"
#include "mount/stats.h"

struct threc {
	pthread_t thid;
	std::mutex mutex;
	std::condition_variable condition;
	MessageBuffer outputBuffer;
	MessageBuffer inputBuffer;
	uint8_t status;         // receive status
	bool sent;              // packet was sent
	bool received;          // packet was received
	bool waiting;           // thread is waiting for answer

	uint32_t receivedType;

	uint32_t packetId;      // thread number
	threc *next;
};

typedef struct _acquired_file {
	uint32_t inode;
	uint32_t cnt;
	struct _acquired_file *next;
} acquired_file;


#define DEFAULT_OUTPUT_BUFFSIZE 0x1000
#define DEFAULT_INPUT_BUFFSIZE 0x10000

#define RECEIVE_TIMEOUT 10

static threc *threchead=NULL;

static acquired_file *afhead=NULL;

static int fd;
static bool disconnect;
static time_t lastwrite;
static int sessionlost;

static uint32_t maxretries;

static pthread_t rpthid,npthid;
static std::mutex fdMutex, recMutex, acquiredFileMutex;

static uint32_t sessionid;
static uint32_t masterversion;

static char masterstrip[17];
static uint32_t masterip=0;
static uint16_t masterport=0;
static char srcstrip[17];
static uint32_t srcip=0;
static unsigned gIoRetries;

static uint8_t fterm;

typedef std::unordered_map<PacketHeader::Type, PacketHandler*> PerTypePacketHandlers;
static PerTypePacketHandlers perTypePacketHandlers;
static std::mutex perTypePacketHandlersLock;

void fs_getmasterlocation(uint8_t loc[14]) {
	put32bit(&loc,masterip);
	put16bit(&loc,masterport);
	put32bit(&loc,sessionid);
	put32bit(&loc,masterversion);
}

uint32_t fs_getsrcip() {
	return srcip;
}

enum {
	MASTER_CONNECTS = 0,
	MASTER_BYTESSENT,
	MASTER_BYTESRCVD,
	MASTER_PACKETSSENT,
	MASTER_PACKETSRCVD,
	STATNODES
};

static uint64_t *statsptr[STATNODES];

struct connect_args_t {
	char *bindhostname;
	char *masterhostname;
	char *masterportname;
	uint8_t meta;
	uint8_t clearpassword;
	char *info;
	char *subfolder;
	uint8_t *passworddigest;
};

static struct connect_args_t connect_args;

void master_statsptr_init(void) {
	void *s;
	s = stats_get_subnode(NULL,"master",0);
	statsptr[MASTER_PACKETSRCVD] = stats_get_counterptr(stats_get_subnode(s,"packets_received",0));
	statsptr[MASTER_PACKETSSENT] = stats_get_counterptr(stats_get_subnode(s,"packets_sent",0));
	statsptr[MASTER_BYTESRCVD] = stats_get_counterptr(stats_get_subnode(s,"bytes_received",0));
	statsptr[MASTER_BYTESSENT] = stats_get_counterptr(stats_get_subnode(s,"bytes_sent",0));
	statsptr[MASTER_CONNECTS] = stats_get_counterptr(stats_get_subnode(s,"reconnects",0));
}

void master_stats_inc(uint8_t id) {
	if (id<STATNODES) {
		stats_lock();
		(*statsptr[id])++;
		stats_unlock();
	}
}

void master_stats_add(uint8_t id,uint64_t s) {
	if (id<STATNODES) {
		stats_lock();
		(*statsptr[id])+=s;
		stats_unlock();
	}
}

const char* errtab[]={ERROR_STRINGS};

static inline const char* mfs_strerror(uint8_t status) {
	if (status>ERROR_MAX) {
		status=ERROR_MAX;
	}
	return errtab[status];
}

static inline void setDisconnect(bool value) {
	std::unique_lock<std::mutex> fdLock(fdMutex);
	disconnect = value;
}

void fs_inc_acnt(uint32_t inode) {
	acquired_file *afptr,**afpptr;
	std::unique_lock<std::mutex> acquiredFileLock(acquiredFileMutex);
	afpptr = &afhead;
	while ((afptr=*afpptr)) {
		if (afptr->inode==inode) {
			afptr->cnt++;
			return;
		}
		if (afptr->inode>inode) {
			break;
		}
		afpptr = &(afptr->next);
	}
	afptr = (acquired_file*)malloc(sizeof(acquired_file));
	afptr->inode = inode;
	afptr->cnt = 1;
	afptr->next = *afpptr;
	*afpptr = afptr;
}

void fs_dec_acnt(uint32_t inode) {
	acquired_file *afptr,**afpptr;
	std::unique_lock<std::mutex> afLock(acquiredFileMutex);
	afpptr = &afhead;
	while ((afptr=*afpptr)) {
		if (afptr->inode == inode) {
			if (afptr->cnt<=1) {
				*afpptr = afptr->next;
				free(afptr);
			} else {
				afptr->cnt--;
			}
			return;
		}
		afpptr = &(afptr->next);
	}
}

threc* fs_get_my_threc() {
	pthread_t mythid = pthread_self();
	threc *rec;
	std::unique_lock<std::mutex> recLock(recMutex);
	for (rec = threchead ; rec ; rec = rec->next) {
		if (pthread_equal(rec->thid, mythid)) {
			return rec;
		}
	}
	rec = new threc;
	rec->thid = mythid;
	rec->sent = false;
	rec->status = 0;
	rec->received = false;
	rec->waiting = 0;
	rec->receivedType = 0;
	if (threchead==NULL) {
		rec->packetId = 1;
	} else {
		rec->packetId = threchead->packetId + 1;
	}
	rec->next = threchead;
	threchead = rec;
	return rec;
}

threc* fs_get_threc_by_id(uint32_t packetId) {
	threc *rec;
	std::unique_lock<std::mutex> recLock(recMutex);
	for (rec = threchead ; rec ; rec=rec->next) {
		if (rec->packetId==packetId) {
			return rec;
		}
	}
	return NULL;
}

uint8_t* fs_createpacket(threc *rec,uint32_t cmd,uint32_t size) {
	uint8_t *ptr;
	uint32_t hdrsize = size+4;
	std::unique_lock<std::mutex> lock(rec->mutex);
	rec->outputBuffer.resize(size+12);
	ptr = rec->outputBuffer.data();
	put32bit(&ptr,cmd);
	put32bit(&ptr,hdrsize);
	put32bit(&ptr,rec->packetId);
	return ptr;
}

bool fs_lizcreatepacket(threc *rec, MessageBuffer message) {
	std::unique_lock<std::mutex> lock(rec->mutex);
	rec->outputBuffer = std::move(message);
	return true;
}

LIZARDFS_CREATE_EXCEPTION_CLASS_MSG(LostSessionException, Exception, "session lost");

static bool fs_threc_flush(threc *rec) {
	std::unique_lock<std::mutex> fdLock(fdMutex);
	if (sessionlost) {
		throw LostSessionException();
	}
	if (fd==-1) {
		return false;
	}
	std::unique_lock<std::mutex> lock(rec->mutex);
	const int32_t size = rec->outputBuffer.size();
	if (tcptowrite(fd, rec->outputBuffer.data(), size, 1000) != size) {
		syslog(LOG_WARNING, "tcp send error: %s", strerr(errno));
		disconnect = true;
		return false;
	}
	rec->received = false;
	rec->sent = true;
	lock.unlock();
	master_stats_add(MASTER_BYTESSENT, size);
	master_stats_inc(MASTER_PACKETSSENT);
	lastwrite = time(NULL);
	return true;
}

static bool fs_threc_wait(threc *rec, std::unique_lock<std::mutex>& lock) {
	while (!rec->received) {
		rec->waiting = 1;
		rec->condition.wait(lock);
		rec->waiting = 0;
	}
	return rec->status == STATUS_OK;
}

static bool fs_threc_send_receive(threc *rec, bool filter, PacketHeader::Type expected_type) {
	try {
		for (uint32_t cnt = 0 ; cnt < maxretries ; cnt++) {
			if (fs_threc_flush(rec)) {
				std::unique_lock<std::mutex> lock(rec->mutex);
				if (fs_threc_wait(rec, lock)) {
					if (!filter || rec->receivedType == expected_type) {
						return true;
					} else {
						lock.unlock();
						setDisconnect(true);
					}
				}
			}
			sleep(1+((cnt<30)?(cnt/3):10));
			continue;
		}
	} catch (LostSessionException&) {
	}
	return false;
}

const uint8_t* fs_sendandreceive(threc *rec, uint32_t expected_cmd, uint32_t *answer_leng) {
	// this function is only for compatibility with MooseFS code
	sassert(expected_cmd <= PacketHeader::kMaxOldPacketType);
	if (fs_threc_send_receive(rec, true, expected_cmd)) {
		const uint8_t *answer;
		answer = rec->inputBuffer.data();
		*answer_leng = rec->inputBuffer.size();

		// MooseFS code doesn't expect message id, skip it
		answer += 4;
		*answer_leng -= 4;

		return answer;
	}
	return NULL;
}

bool fs_lizsendandreceive(threc *rec, uint32_t expectedCommand, MessageBuffer& messageData) {
	if (fs_threc_send_receive(rec, true, expectedCommand)) {
		std::unique_lock<std::mutex> lock(rec->mutex);
		rec->received = false;  // we steal ownership of the received buffer
		messageData = std::move(rec->inputBuffer);
		return true;
	}
	return false;
}

bool fs_lizsendandreceive_any(threc *rec, MessageBuffer& messageData) {
	if (fs_threc_send_receive(rec, false, 0)) {
		std::unique_lock<std::mutex> lock(rec->mutex);
		const MessageBuffer& payload = rec->inputBuffer;
		const PacketHeader header(rec->receivedType, payload.size());
		messageData.clear();
		serialize(messageData, header);
		messageData.insert(messageData.end(), payload.begin(), payload.end());
		return true;
	}
	return false;
}

int fs_resolve(uint8_t oninit,const char *bindhostname,const char *masterhostname,const char *masterportname) {
	if (bindhostname) {
		if (tcpresolve(bindhostname,NULL,&srcip,NULL,1)<0) {
			if (oninit) {
				fprintf(stderr,"can't resolve source hostname (%s)\n",bindhostname);
			} else {
				syslog(LOG_WARNING,"can't resolve source hostname (%s)",bindhostname);
			}
			return -1;
		}
	} else {
		srcip=0;
	}
	snprintf(srcstrip,17,"%" PRIu32 ".%" PRIu32 ".%" PRIu32 ".%" PRIu32,(srcip>>24)&0xFF,(srcip>>16)&0xFF,(srcip>>8)&0xFF,srcip&0xFF);
	srcstrip[16]=0;

	if (tcpresolve(masterhostname,masterportname,&masterip,&masterport,0)<0) {
		if (oninit) {
			fprintf(stderr,"can't resolve master hostname and/or portname (%s:%s)\n",masterhostname,masterportname);
		} else {
			syslog(LOG_WARNING,"can't resolve master hostname and/or portname (%s:%s)",masterhostname,masterportname);
		}
		return -1;
	}
	snprintf(masterstrip,17,"%" PRIu32 ".%" PRIu32 ".%" PRIu32 ".%" PRIu32,(masterip>>24)&0xFF,(masterip>>16)&0xFF,(masterip>>8)&0xFF,masterip&0xFF);
	masterstrip[16]=0;

	return 0;
}

int fs_connect(uint8_t oninit,struct connect_args_t *cargs) {
	uint32_t i,j;
	uint8_t *wptr,*regbuff;
	md5ctx ctx;
	uint8_t digest[16];
	const uint8_t *rptr;
	uint8_t havepassword;
	uint32_t pleng,ileng;
	uint8_t sesflags;
	uint32_t rootuid,rootgid,mapalluid,mapallgid;
	uint8_t mingoal,maxgoal;
	uint32_t mintrashtime,maxtrashtime;
	const char *sesflagposstrtab[]={SESFLAG_POS_STRINGS};
	const char *sesflagnegstrtab[]={SESFLAG_NEG_STRINGS};
	struct passwd pwd,*pw;
	struct group grp,*gr;
	char pwdgrpbuff[16384];

	if (fs_resolve(oninit,cargs->bindhostname,cargs->masterhostname,cargs->masterportname)<0) {
		return -1;
	}

	havepassword=(cargs->passworddigest==NULL)?0:1;
	ileng=strlen(cargs->info)+1;
	if (cargs->meta) {
		pleng=0;
		regbuff = (uint8_t*) malloc(8+64+9+ileng+16);
	} else {
		pleng=strlen(cargs->subfolder)+1;
		regbuff = (uint8_t*) malloc(8+64+13+pleng+ileng+16);
	}

	fd = tcpsocket();
	if (fd<0) {
		free(regbuff);
		return -1;
	}
	if (tcpnodelay(fd)<0) {
		if (oninit) {
			fprintf(stderr,"can't set TCP_NODELAY\n");
		} else {
			syslog(LOG_WARNING,"can't set TCP_NODELAY");
		}
	}
	if (srcip>0) {
		if (tcpnumbind(fd,srcip,0)<0) {
			if (oninit) {
				fprintf(stderr,"can't bind socket to given ip (\"%s\")\n",srcstrip);
			} else {
				syslog(LOG_WARNING,"can't bind socket to given ip (\"%s\")",srcstrip);
			}
			tcpclose(fd);
			fd=-1;
			free(regbuff);
			return -1;
		}
	}
	if (tcpnumconnect(fd,masterip,masterport)<0) {
		if (oninit) {
			fprintf(stderr,"can't connect to mfsmaster (\"%s\":\"%" PRIu16 "\")\n",masterstrip,masterport);
		} else {
			syslog(LOG_WARNING,"can't connect to mfsmaster (\"%s\":\"%" PRIu16 "\")",masterstrip,masterport);
		}
		tcpclose(fd);
		fd=-1;
		free(regbuff);
		return -1;
	}
	if (havepassword) {
		wptr = regbuff;
		put32bit(&wptr,CLTOMA_FUSE_REGISTER);
		put32bit(&wptr,65);
		memcpy(wptr,FUSE_REGISTER_BLOB_ACL,64);
		wptr+=64;
		put8bit(&wptr,REGISTER_GETRANDOM);
		if (tcptowrite(fd,regbuff,8+65,1000)!=8+65) {
			if (oninit) {
				fprintf(stderr,"error sending data to mfsmaster\n");
			} else {
				syslog(LOG_WARNING,"error sending data to mfsmaster");
			}
			tcpclose(fd);
			fd=-1;
			free(regbuff);
			return -1;
		}
		if (tcptoread(fd,regbuff,8,1000)!=8) {
			if (oninit) {
				fprintf(stderr,"error receiving data from mfsmaster\n");
			} else {
				syslog(LOG_WARNING,"error receiving data from mfsmaster");
			}
			tcpclose(fd);
			fd=-1;
			free(regbuff);
			return -1;
		}
		rptr = regbuff;
		i = get32bit(&rptr);
		if (i!=MATOCL_FUSE_REGISTER) {
			if (oninit) {
				fprintf(stderr,"got incorrect answer from mfsmaster\n");
			} else {
				syslog(LOG_WARNING,"got incorrect answer from mfsmaster");
			}
			tcpclose(fd);
			fd=-1;
			free(regbuff);
			return -1;
		}
		i = get32bit(&rptr);
		if (i!=32) {
			if (oninit) {
				fprintf(stderr,"got incorrect answer from mfsmaster\n");
			} else {
				syslog(LOG_WARNING,"got incorrect answer from mfsmaster");
			}
			tcpclose(fd);
			fd=-1;
			free(regbuff);
			return -1;
		}
		if (tcptoread(fd,regbuff,32,1000)!=32) {
			if (oninit) {
				fprintf(stderr,"error receiving data from mfsmaster\n");
			} else {
				syslog(LOG_WARNING,"error receiving data from mfsmaster");
			}
			tcpclose(fd);
			fd=-1;
			free(regbuff);
			return -1;
		}
		md5_init(&ctx);
		md5_update(&ctx,regbuff,16);
		md5_update(&ctx,cargs->passworddigest,16);
		md5_update(&ctx,regbuff+16,16);
		md5_final(digest,&ctx);
	}
	wptr = regbuff;
	put32bit(&wptr,CLTOMA_FUSE_REGISTER);
	if (cargs->meta) {
		if (havepassword) {
			put32bit(&wptr,64+9+ileng+16);
		} else {
			put32bit(&wptr,64+9+ileng);
		}
	} else {
		if (havepassword) {
			put32bit(&wptr,64+13+ileng+pleng+16);
		} else {
			put32bit(&wptr,64+13+ileng+pleng);
		}
	}
	memcpy(wptr,FUSE_REGISTER_BLOB_ACL,64);
	wptr+=64;
	put8bit(&wptr,(cargs->meta)?REGISTER_NEWMETASESSION:REGISTER_NEWSESSION);
	put16bit(&wptr,PACKAGE_VERSION_MAJOR);
	put8bit(&wptr,PACKAGE_VERSION_MINOR);
	put8bit(&wptr,PACKAGE_VERSION_MICRO);
	put32bit(&wptr,ileng);
	memcpy(wptr,cargs->info,ileng);
	wptr+=ileng;
	if (!cargs->meta) {
		put32bit(&wptr,pleng);
		memcpy(wptr,cargs->subfolder,pleng);
	}
	if (havepassword) {
		memcpy(wptr+pleng,digest,16);
	}
	if (tcptowrite(fd,regbuff,8+64+(cargs->meta?9:13)+ileng+pleng+(havepassword?16:0),1000)!=(int32_t)(8+64+(cargs->meta?9:13)+ileng+pleng+(havepassword?16:0))) {
		if (oninit) {
			fprintf(stderr,"error sending data to mfsmaster: %s\n",strerr(errno));
		} else {
			syslog(LOG_WARNING,"error sending data to mfsmaster: %s",strerr(errno));
		}
		tcpclose(fd);
		fd=-1;
		free(regbuff);
		return -1;
	}
	if (tcptoread(fd,regbuff,8,1000)!=8) {
		if (oninit) {
			fprintf(stderr,"error receiving data from mfsmaster: %s\n",strerr(errno));
		} else {
			syslog(LOG_WARNING,"error receiving data from mfsmaster: %s",strerr(errno));
		}
		tcpclose(fd);
		fd=-1;
		free(regbuff);
		return -1;
	}
	rptr = regbuff;
	i = get32bit(&rptr);
	if (i!=MATOCL_FUSE_REGISTER) {
		if (oninit) {
			fprintf(stderr,"got incorrect answer from mfsmaster\n");
		} else {
			syslog(LOG_WARNING,"got incorrect answer from mfsmaster");
		}
		tcpclose(fd);
		fd=-1;
		free(regbuff);
		return -1;
	}
	i = get32bit(&rptr);
	if (!(i==1 || (cargs->meta && (i==5 || i==9 || i==19)) || (cargs->meta==0 && (i==13 || i==21 || i==25 || i==35)))) {
		if (oninit) {
			fprintf(stderr,"got incorrect answer from mfsmaster\n");
		} else {
			syslog(LOG_WARNING,"got incorrect answer from mfsmaster");
		}
		tcpclose(fd);
		fd=-1;
		free(regbuff);
		return -1;
	}
	if (tcptoread(fd,regbuff,i,1000)!=(int32_t)i) {
		if (oninit) {
			fprintf(stderr,"error receiving data from mfsmaster: %s\n",strerr(errno));
		} else {
			syslog(LOG_WARNING,"error receiving data from mfsmaster: %s",strerr(errno));
		}
		tcpclose(fd);
		fd=-1;
		free(regbuff);
		return -1;
	}
	rptr = regbuff;
	if (i==1) {
		if (oninit) {
			fprintf(stderr,"mfsmaster register error: %s\n",mfs_strerror(rptr[0]));
		} else {
			syslog(LOG_WARNING,"mfsmaster register error: %s",mfs_strerror(rptr[0]));
		}
		tcpclose(fd);
		fd=-1;
		free(regbuff);
		return -1;
	}
	if (i==9 || i==19 || i==25 || i==35) {
		masterversion = get32bit(&rptr);
	} else {
		masterversion = 0;
	}
	sessionid = get32bit(&rptr);
	sesflags = get8bit(&rptr);
	if (!cargs->meta) {
		rootuid = get32bit(&rptr);
		rootgid = get32bit(&rptr);
		if (i==21) {
			mapalluid = get32bit(&rptr);
			mapallgid = get32bit(&rptr);
		} else {
			mapalluid = 0;
			mapallgid = 0;
		}
	} else {
		rootuid = 0;
		rootgid = 0;
		mapalluid = 0;
		mapallgid = 0;
	}
	if (i==19 || i==35) {
		mingoal = get8bit(&rptr);
		maxgoal = get8bit(&rptr);
		mintrashtime = get32bit(&rptr);
		maxtrashtime = get32bit(&rptr);
	} else {
		mingoal = 0;
		maxgoal = 0;
		mintrashtime = 0;
		maxtrashtime = 0;
	}
	free(regbuff);
	lastwrite=time(NULL);
	if (oninit==0) {
		syslog(LOG_NOTICE,"registered to master with new session");
	}
	if (cargs->clearpassword && cargs->passworddigest!=NULL) {
		memset(cargs->passworddigest,0,16);
		free(cargs->passworddigest);
		cargs->passworddigest = NULL;
	}
	if (oninit==1) {
		fprintf(stderr,"mfsmaster accepted connection with parameters: ");
		j=0;
		for (i=0 ; i<8 ; i++) {
			if (sesflags&(1<<i)) {
				fprintf(stderr,"%s%s",j?",":"",sesflagposstrtab[i]);
				j=1;
			} else if (sesflagnegstrtab[i]) {
				fprintf(stderr,"%s%s",j?",":"",sesflagnegstrtab[i]);
				j=1;
			}
		}
		if (j==0) {
			fprintf(stderr,"-");
		}
		if (!cargs->meta) {
			fprintf(stderr," ; root mapped to ");
			getpwuid_r(rootuid,&pwd,pwdgrpbuff,16384,&pw);
			if (pw) {
				fprintf(stderr,"%s:",pw->pw_name);
			} else {
				fprintf(stderr,"%" PRIu32 ":",rootuid);
			}
			getgrgid_r(rootgid,&grp,pwdgrpbuff,16384,&gr);
			if (gr) {
				fprintf(stderr,"%s",gr->gr_name);
			} else {
				fprintf(stderr,"%" PRIu32,rootgid);
			}
			if (sesflags&SESFLAG_MAPALL) {
				fprintf(stderr," ; users mapped to ");
				pw = getpwuid(mapalluid);
				if (pw) {
					fprintf(stderr,"%s:",pw->pw_name);
				} else {
					fprintf(stderr,"%" PRIu32 ":",mapalluid);
				}
				gr = getgrgid(mapallgid);
				if (gr) {
					fprintf(stderr,"%s",gr->gr_name);
				} else {
					fprintf(stderr,"%" PRIu32,mapallgid);
				}
			}
		}
		if (mingoal>0 && maxgoal>0) {
			if (mingoal>1 || maxgoal<9) {
				fprintf(stderr," ; setgoal limited to (%u:%u)",mingoal,maxgoal);
			}
			if (mintrashtime>0 || maxtrashtime<UINT32_C(0xFFFFFFFF)) {
				fprintf(stderr," ; settrashtime limited to (");
				if (mintrashtime>0) {
					if (mintrashtime>604800) {
						fprintf(stderr,"%uw",mintrashtime/604800);
						mintrashtime %= 604800;
					}
					if (mintrashtime>86400) {
						fprintf(stderr,"%ud",mintrashtime/86400);
						mintrashtime %= 86400;
					}
					if (mintrashtime>3600) {
						fprintf(stderr,"%uh",mintrashtime/3600);
						mintrashtime %= 3600;
					}
					if (mintrashtime>60) {
						fprintf(stderr,"%um",mintrashtime/60);
						mintrashtime %= 60;
					}
					if (mintrashtime>0) {
						fprintf(stderr,"%us",mintrashtime);
					}
				} else {
					fprintf(stderr,"0s");
				}
				fprintf(stderr,":");
				if (maxtrashtime>0) {
					if (maxtrashtime>604800) {
						fprintf(stderr,"%uw",maxtrashtime/604800);
						maxtrashtime %= 604800;
					}
					if (maxtrashtime>86400) {
						fprintf(stderr,"%ud",maxtrashtime/86400);
						maxtrashtime %= 86400;
					}
					if (maxtrashtime>3600) {
						fprintf(stderr,"%uh",maxtrashtime/3600);
						maxtrashtime %= 3600;
					}
					if (maxtrashtime>60) {
						fprintf(stderr,"%um",maxtrashtime/60);
						maxtrashtime %= 60;
					}
					if (maxtrashtime>0) {
						fprintf(stderr,"%us",maxtrashtime);
					}
				} else {
					fprintf(stderr,"0s");
				}
				fprintf(stderr,")");
			}
		}
		fprintf(stderr,"\n");
	}
	return 0;
}

void fs_reconnect() {
	uint32_t i;
	uint8_t *wptr,regbuff[8+64+9];
	const uint8_t *rptr;

	if (sessionid==0) {
		syslog(LOG_WARNING,"can't register: session not created");
		return;
	}

	fd = tcpsocket();
	if (fd<0) {
		return;
	}
	if (tcpnodelay(fd)<0) {
		syslog(LOG_WARNING,"can't set TCP_NODELAY: %s",strerr(errno));
	}
	if (srcip>0) {
		if (tcpnumbind(fd,srcip,0)<0) {
			syslog(LOG_WARNING,"can't bind socket to given ip (\"%s\")",srcstrip);
			tcpclose(fd);
			fd=-1;
			return;
		}
	}
	if (tcpnumconnect(fd,masterip,masterport)<0) {
		syslog(LOG_WARNING,"can't connect to master (\"%s\":\"%" PRIu16 "\")",masterstrip,masterport);
		tcpclose(fd);
		fd=-1;
		return;
	}
	master_stats_inc(MASTER_CONNECTS);
	wptr = regbuff;
	put32bit(&wptr,CLTOMA_FUSE_REGISTER);
	put32bit(&wptr,73);
	memcpy(wptr,FUSE_REGISTER_BLOB_ACL,64);
	wptr+=64;
	put8bit(&wptr,REGISTER_RECONNECT);
	put32bit(&wptr,sessionid);
	put16bit(&wptr,PACKAGE_VERSION_MAJOR);
	put8bit(&wptr,PACKAGE_VERSION_MINOR);
	put8bit(&wptr,PACKAGE_VERSION_MICRO);
	if (tcptowrite(fd,regbuff,8+64+9,1000)!=8+64+9) {
		syslog(LOG_WARNING,"master: register error (write: %s)",strerr(errno));
		tcpclose(fd);
		fd=-1;
		return;
	}
	master_stats_add(MASTER_BYTESSENT,16+64);
	master_stats_inc(MASTER_PACKETSSENT);
	if (tcptoread(fd,regbuff,8,1000)!=8) {
		syslog(LOG_WARNING,"master: register error (read header: %s)",strerr(errno));
		tcpclose(fd);
		fd=-1;
		return;
	}
	master_stats_add(MASTER_BYTESRCVD,8);
	rptr = regbuff;
	i = get32bit(&rptr);
	if (i!=MATOCL_FUSE_REGISTER) {
		syslog(LOG_WARNING,"master: register error (bad answer: %" PRIu32 ")",i);
		tcpclose(fd);
		fd=-1;
		return;
	}
	i = get32bit(&rptr);
	if (i!=1) {
		syslog(LOG_WARNING,"master: register error (bad length: %" PRIu32 ")",i);
		tcpclose(fd);
		fd=-1;
		return;
	}
	if (tcptoread(fd,regbuff,i,1000)!=(int32_t)i) {
		syslog(LOG_WARNING,"master: register error (read data: %s)",strerr(errno));
		tcpclose(fd);
		fd=-1;
		return;
	}
	master_stats_add(MASTER_BYTESRCVD,i);
	master_stats_inc(MASTER_PACKETSRCVD);
	rptr = regbuff;
	if (rptr[0]!=0) {
		sessionlost=1;
		syslog(LOG_WARNING,"master: register status: %s",mfs_strerror(rptr[0]));
		tcpclose(fd);
		fd=-1;
		return;
	}
	lastwrite=time(NULL);
	syslog(LOG_NOTICE,"registered to master");
}

void fs_close_session(void) {
	uint8_t *wptr,regbuff[8+64+5];

	if (sessionid==0) {
		return;
	}

	wptr = regbuff;
	put32bit(&wptr,CLTOMA_FUSE_REGISTER);
	put32bit(&wptr,69);
	memcpy(wptr,FUSE_REGISTER_BLOB_ACL,64);
	wptr+=64;
	put8bit(&wptr,REGISTER_CLOSESESSION);
	put32bit(&wptr,sessionid);
	if (tcptowrite(fd,regbuff,8+64+5,1000)!=8+64+5) {
		syslog(LOG_WARNING,"master: close session error (write: %s)",strerr(errno));
	}
}

void* fs_nop_thread(void *arg) {
	uint8_t *ptr,hdr[12],*inodespacket;
	int32_t inodesleng;
	acquired_file *afptr;
	int now;
	int inodeswritecnt=0;
	(void)arg;
	for (;;) {
		now = time(NULL);
		std::unique_lock<std::mutex> fdLock(fdMutex);
		if (fterm) {
			if (fd>=0) {
				fs_close_session();
			}
			return NULL;
		}
		if (disconnect == false && fd >= 0) {
			if (lastwrite+2<now) {  // NOP
				ptr = hdr;
				put32bit(&ptr,ANTOAN_NOP);
				put32bit(&ptr,4);
				put32bit(&ptr,0);
				if (tcptowrite(fd,hdr,12,1000)!=12) {
					disconnect = true;
				} else {
					master_stats_add(MASTER_BYTESSENT,12);
					master_stats_inc(MASTER_PACKETSSENT);
				}
				lastwrite=now;
			}
			if (inodeswritecnt<=0 || inodeswritecnt>60) {
				inodeswritecnt=60;
			} else {
				inodeswritecnt--;
			}
			if (inodeswritecnt==0) {        // HELD INODES
				std::unique_lock<std::mutex> asLock(acquiredFileMutex);
				inodesleng=8;
				for (afptr=afhead ; afptr ; afptr=afptr->next) {
					//syslog(LOG_NOTICE,"reserved inode: %" PRIu32,afptr->inode);
					inodesleng+=4;
				}
				inodespacket = (uint8_t*) malloc(inodesleng);
				ptr = inodespacket;
				put32bit(&ptr,CLTOMA_FUSE_RESERVED_INODES);
				put32bit(&ptr,inodesleng-8);
				for (afptr=afhead ; afptr ; afptr=afptr->next) {
					put32bit(&ptr,afptr->inode);
				}
				if (tcptowrite(fd,inodespacket,inodesleng,1000)!=inodesleng) {
					disconnect = true;
				} else {
					master_stats_add(MASTER_BYTESSENT,inodesleng);
					master_stats_inc(MASTER_PACKETSSENT);
				}
				free(inodespacket);
			}
		}
		fdLock.unlock();
		sleep(1);
	}
}

bool fs_append_from_master(MessageBuffer& buffer, uint32_t size) {
	if (size == 0) {
		return true;
	}
	const uint32_t oldSize = buffer.size();
	buffer.resize(oldSize + size);
	uint8_t *appendPointer = buffer.data() + oldSize;
	int r = tcptoread(fd, appendPointer, size, RECEIVE_TIMEOUT * 1000);
	if (r == 0) {
		syslog(LOG_WARNING,"master: connection lost");
		setDisconnect(true);
		return false;
	}
	if (r != (int)size) {
		syslog(LOG_WARNING,"master: tcp recv error: %s",strerr(errno));
		setDisconnect(true);
		return false;
	}
	master_stats_add(MASTER_BYTESRCVD, size);
	return true;
}

template<class... Args>
bool fs_deserialize_from_master(uint32_t& remainingBytes, Args&... destination) {
	const uint32_t size = serializedSize(destination...);
	if (size > remainingBytes) {
		syslog(LOG_WARNING,"master: packet too short");
		setDisconnect(true);
		return false;
	}
	MessageBuffer buffer;
	if (!fs_append_from_master(buffer, size)) {
		return false;
	}
	try {
		deserialize(buffer, destination...);
	} catch (IncorrectDeserializationException& e) {
		syslog(LOG_WARNING,"master: deserialization error: %s", e.what());
		setDisconnect(true);
		return false;
	}
	remainingBytes -= size;
	return true;
}

void* fs_receive_thread(void *) {
	for (;;) {
		std::unique_lock<std::mutex>fdLock(fdMutex);
		if (fterm) {
			return NULL;
		}
		if (disconnect) {
			tcpclose(fd);
			fd=-1;
			disconnect = false;
			// send to any threc status error and unlock them
			std::unique_lock<std::mutex>recLock(recMutex);
			for (threc *rec=threchead ; rec ; rec=rec->next) {
				std::unique_lock<std::mutex> lock(rec->mutex);
				if (rec->sent) {
					rec->status = 1;
					rec->received = true;
					if (rec->waiting) {
						rec->condition.notify_one();
					}
				}
			}
		}
		if (fd==-1 && sessionid!=0) {
			fs_reconnect();         // try to register using the same session id
		}
		if (fd==-1) {   // still not connected
			if (sessionlost) {      // if previous session is lost then try to register as a new session
				if (fs_connect(0,&connect_args)==0) {
					sessionlost=0;
				}
			} else {        // if other problem occured then try to resolve hostname and portname then try to reconnect using the same session id
				if (fs_resolve(0,connect_args.bindhostname,connect_args.masterhostname,connect_args.masterportname)==0) {
					fs_reconnect();
				}
			}
		}
		if (fd==-1) {
			fdLock.unlock();
			sleep(2);       // reconnect every 2 seconds
			continue;
		}
		fdLock.unlock();

		PacketHeader packetHeader;
		PacketVersion packetVersion;
		uint32_t messageId;
		uint32_t remainingBytes = serializedSize(packetHeader);
		if (!fs_deserialize_from_master(remainingBytes, packetHeader)) {
			continue;
		}
		master_stats_inc(MASTER_PACKETSRCVD);
		remainingBytes = packetHeader.length;

		{
			std::unique_lock<std::mutex> lock(perTypePacketHandlersLock);
			const PerTypePacketHandlers::iterator handler =
					perTypePacketHandlers.find(packetHeader.type);
			if (handler != perTypePacketHandlers.end()) {
				MessageBuffer buffer;
				if (fs_append_from_master(buffer, remainingBytes)) {
					handler->second->handle(std::move(buffer));
				}
				continue;
			}
		}

		if (packetHeader.isLizPacketType()) {
			if (remainingBytes < serializedSize(packetVersion, messageId)) {
				syslog(LOG_WARNING,"master: packet too short: no msgid");
				setDisconnect(true);
				continue;
			}
			if (!fs_deserialize_from_master(remainingBytes, packetVersion, messageId)) {
				continue;
			}
		} else {
			if (remainingBytes < serializedSize(messageId)) {
				syslog(LOG_WARNING,"master: packet too short: no msgid");
				setDisconnect(true);
				continue;
			}
			if (!fs_deserialize_from_master(remainingBytes, messageId)) {
				continue;
			}
		}

		if (messageId == 0) {
			if (packetHeader.type == ANTOAN_NOP && remainingBytes == 0) {
				continue;
			}
			if (packetHeader.type == ANTOAN_UNKNOWN_COMMAND ||
					packetHeader.type == ANTOAN_BAD_COMMAND_SIZE) {
				// just ignore these packets with packetId==0
				continue;
			}
		}
		threc *rec = fs_get_threc_by_id(messageId);
		if (rec == NULL) {
			syslog(LOG_WARNING,"master: got unexpected queryid");
			setDisconnect(true);
			continue;
		}
		std::unique_lock<std::mutex> lock(rec->mutex);
		rec->inputBuffer.clear();
		if (packetHeader.isLizPacketType()) {
			serialize(rec->inputBuffer, packetVersion, messageId);
		} else {
			serialize(rec->inputBuffer, messageId);
		}
		if (!fs_append_from_master(rec->inputBuffer, remainingBytes)) {
			lock.unlock();
			continue;
		}
		rec->sent = false;
		rec->status = 0;
		rec->receivedType = packetHeader.type;
		rec->received = true;
		if (rec->waiting) {
			rec->condition.notify_one();
		}
	}
}

// called before fork
int fs_init_master_connection(const char *bindhostname, const char *masterhostname,
		const char *masterportname, uint8_t meta, const char *info, const char *subfolder,
		const uint8_t passworddigest[16], uint8_t donotrememberpassword, uint8_t bgregister,
		unsigned retries) {
	master_statsptr_init();

	gIoRetries = retries;

	fd = -1;
	sessionlost = bgregister;
	sessionid = 0;
	disconnect = false;

	if (bindhostname) {
		connect_args.bindhostname = strdup(bindhostname);
	} else {
		connect_args.bindhostname = NULL;
	}
	connect_args.masterhostname = strdup(masterhostname);
	connect_args.masterportname = strdup(masterportname);
	connect_args.meta = meta;
	connect_args.clearpassword = donotrememberpassword;
	connect_args.info = strdup(info);
	connect_args.subfolder = strdup(subfolder);
	if (passworddigest==NULL) {
		connect_args.passworddigest = NULL;
	} else {
		connect_args.passworddigest = (uint8_t*) malloc(16);
		memcpy(connect_args.passworddigest,passworddigest,16);
	}

	if (bgregister) {
		return 1;
	}
	return fs_connect(1,&connect_args);
}

// called after fork
void fs_init_threads(uint32_t retries) {
	pthread_attr_t thattr;
	maxretries = retries;
	fterm = 0;

	pthread_attr_init(&thattr);
	pthread_attr_setstacksize(&thattr,0x100000);
	pthread_create(&rpthid,&thattr,fs_receive_thread,NULL);
	pthread_create(&npthid,&thattr,fs_nop_thread,NULL);
	pthread_attr_destroy(&thattr);
}

void fs_term(void) {
	threc *tr,*trn;
	acquired_file *af,*afn;
	std::unique_lock<std::mutex> fdLock(fdMutex);
	fterm = 1;
	fdLock.unlock();
	pthread_join(npthid,NULL);
	pthread_join(rpthid,NULL);
	for (tr = threchead ; tr ; tr = trn) {
		trn = tr->next;
		tr->outputBuffer.clear();
		tr->inputBuffer.clear();
		delete tr;
	}
	for (af = afhead ; af ; af = afn) {
		afn = af->next;
		free(af);
	}
	if (fd>=0) {
		tcpclose(fd);
	}
	if (connect_args.bindhostname) {
		free(connect_args.bindhostname);
	}
	free(connect_args.masterhostname);
	free(connect_args.masterportname);
	free(connect_args.info);
	free(connect_args.subfolder);
	if (connect_args.passworddigest) {
		free(connect_args.passworddigest);
	}
}

static void fs_got_inconsistent(const std::string& type, uint32_t size, const std::string& what) {
	syslog(LOG_NOTICE,
			"Got inconsistent %s message from master (length:%" PRIu32 "): %s",
			type.c_str(), size, what.c_str());
	setDisconnect(true);
}

void fs_statfs(uint64_t *totalspace,uint64_t *availspace,uint64_t *trashspace,uint64_t *reservedspace,uint32_t *inodes) {
	uint8_t *wptr;
	const uint8_t *rptr;
	uint32_t i;
	threc *rec = fs_get_my_threc();
	wptr = fs_createpacket(rec,CLTOMA_FUSE_STATFS,0);
	if (wptr==NULL) {
		*totalspace = 0;
		*availspace = 0;
		*trashspace = 0;
		*reservedspace = 0;
		*inodes = 0;
		return;
	}
	rptr = fs_sendandreceive(rec,MATOCL_FUSE_STATFS,&i);
	if (rptr==NULL || i!=36) {
		*totalspace = 0;
		*availspace = 0;
		*trashspace = 0;
		*reservedspace = 0;
		*inodes = 0;
	} else {
		*totalspace = get64bit(&rptr);
		*availspace = get64bit(&rptr);
		*trashspace = get64bit(&rptr);
		*reservedspace = get64bit(&rptr);
		*inodes = get32bit(&rptr);
	}
}

uint8_t fs_access(uint32_t inode,uint32_t uid,uint32_t gid,uint8_t modemask) {
	uint8_t *wptr;
	const uint8_t *rptr;
	uint32_t i;
	uint8_t ret;
	threc *rec = fs_get_my_threc();
	wptr = fs_createpacket(rec,CLTOMA_FUSE_ACCESS,13);
	if (wptr==NULL) {
		return ERROR_IO;
	}
	put32bit(&wptr,inode);
	put32bit(&wptr,uid);
	put32bit(&wptr,gid);
	put8bit(&wptr,modemask);
	rptr = fs_sendandreceive(rec,MATOCL_FUSE_ACCESS,&i);
	if (!rptr || i!=1) {
		ret = ERROR_IO;
	} else {
		ret = rptr[0];
	}
	return ret;
}

uint8_t fs_lookup(uint32_t parent,uint8_t nleng,const uint8_t *name,uint32_t uid,uint32_t gid,uint32_t *inode,uint8_t attr[35]) {
	uint8_t *wptr;
	const uint8_t *rptr;
	uint32_t i;
	uint32_t t32;
	uint8_t ret;
	threc *rec = fs_get_my_threc();
	wptr = fs_createpacket(rec,CLTOMA_FUSE_LOOKUP,13+nleng);
	if (wptr==NULL) {
		return ERROR_IO;
	}
	put32bit(&wptr,parent);
	put8bit(&wptr,nleng);
	memcpy(wptr,name,nleng);
	wptr+=nleng;
	put32bit(&wptr,uid);
	put32bit(&wptr,gid);
	rptr = fs_sendandreceive(rec,MATOCL_FUSE_LOOKUP,&i);
	if (rptr==NULL) {
		ret = ERROR_IO;
	} else if (i==1) {
		ret = rptr[0];
	} else if (i!=39) {
		setDisconnect(true);
		ret = ERROR_IO;
	} else {
		t32 = get32bit(&rptr);
		*inode = t32;
		memcpy(attr,rptr,35);
		ret = STATUS_OK;
	}
	return ret;
}

uint8_t fs_getattr(uint32_t inode,uint32_t uid,uint32_t gid,uint8_t attr[35]) {
	uint8_t *wptr;
	const uint8_t *rptr;
	uint32_t i;
	uint8_t ret;
	threc *rec = fs_get_my_threc();
	wptr = fs_createpacket(rec,CLTOMA_FUSE_GETATTR,12);
	if (wptr==NULL) {
		return ERROR_IO;
	}
	put32bit(&wptr,inode);
	put32bit(&wptr,uid);
	put32bit(&wptr,gid);
	rptr = fs_sendandreceive(rec,MATOCL_FUSE_GETATTR,&i);
	if (rptr==NULL) {
		ret = ERROR_IO;
	} else if (i==1) {
		ret = rptr[0];
	} else if (i!=35) {
		setDisconnect(true);
		ret = ERROR_IO;
	} else {
		memcpy(attr,rptr,35);
		ret = STATUS_OK;
	}
	return ret;
}

uint8_t fs_setattr(uint32_t inode,uint32_t uid,uint32_t gid,uint8_t setmask,uint16_t attrmode,uint32_t attruid,uint32_t attrgid,uint32_t attratime,uint32_t attrmtime,uint8_t sugidclearmode,uint8_t attr[35]) {
	uint8_t *wptr;
	const uint8_t *rptr;
	uint32_t i;
	uint8_t ret;
	threc *rec = fs_get_my_threc();
	if (masterversion<0x010619) {
		wptr = fs_createpacket(rec,CLTOMA_FUSE_SETATTR,31);
	} else {
		wptr = fs_createpacket(rec,CLTOMA_FUSE_SETATTR,32);
	}
	if (wptr==NULL) {
		return ERROR_IO;
	}
	put32bit(&wptr,inode);
	put32bit(&wptr,uid);
	put32bit(&wptr,gid);
	put8bit(&wptr,setmask);
	put16bit(&wptr,attrmode);
	put32bit(&wptr,attruid);
	put32bit(&wptr,attrgid);
	put32bit(&wptr,attratime);
	put32bit(&wptr,attrmtime);
	if (masterversion>=0x010619) {
		put8bit(&wptr,sugidclearmode);
	}
	rptr = fs_sendandreceive(rec,MATOCL_FUSE_SETATTR,&i);
	if (rptr==NULL) {
		ret = ERROR_IO;
	} else if (i==1) {
		ret = rptr[0];
	} else if (i!=35) {
		setDisconnect(true);
		ret = ERROR_IO;
	} else {
		memcpy(attr,rptr,35);
		ret = STATUS_OK;
	}
	return ret;
}

<<<<<<< HEAD
uint8_t fs_truncate(uint32_t inode, bool opened, uint32_t uid, uint32_t gid, uint64_t length,
		bool& clientPerforms, Attributes& attr, uint64_t& oldLength, uint32_t& lockId) {
	threc *rec = fs_get_my_threc();
	std::vector<uint8_t> message;
	cltoma::fuseTruncate::serialize(message, rec->packetId, inode, opened, uid, gid, length);
	if (!fs_lizcreatepacket(rec, message)) {
		return ERROR_IO;
	}

	try {
		if (!fs_lizsendandreceive(rec, LIZ_MATOCL_FUSE_TRUNCATE, message)) {
			return ERROR_IO;
		}

		clientPerforms = false;
		uint32_t messageId;
		PacketVersion packetVersion;
		deserializePacketVersionNoHeader(message, packetVersion);
		if (packetVersion == matocl::fuseTruncate::kStatusPacketVersion) {
			uint8_t status;
			matocl::fuseTruncate::deserialize(message, messageId, status);
			if (status == STATUS_OK) {
				syslog (LOG_NOTICE,
						"Received STATUS_OK in message LIZ_MATOCL_FUSE_TRUNCATE with version"
						" %d" PRIu32, matocl::fuseTruncate::kStatusPacketVersion);
				setDisconnect(true);
				return ERROR_IO;
			}
			return status;
		} else if (packetVersion == matocl::fuseTruncate::kFinishedPacketVersion) {
			matocl::fuseTruncate::deserialize(message, messageId, attr);
		} else if (packetVersion == matocl::fuseTruncate::kInProgressPacketVersion) {
			clientPerforms = true;
			matocl::fuseTruncate::deserialize(message, messageId, oldLength, lockId);
		} else {
			syslog(LOG_NOTICE, "LIZ_MATOCL_FUSE_TRUNCATE - wrong packet version");
		}
	} catch (IncorrectDeserializationException& ex) {
		syslog(LOG_NOTICE,
				"got inconsistent LIZ_MATOCL_FUSE_TRUNCATE message from master "
				"(length:%" PRIu64"), %s", message.size(), ex.what());
		setDisconnect(true);
		return ERROR_IO;
=======
uint8_t fs_truncate(uint32_t inode,uint8_t opened,uint32_t uid,uint32_t gid,uint64_t attrlength,uint8_t attr[35]) {
	uint8_t *wptr;
	const uint8_t *rptr;
	uint32_t i;
	uint8_t ret;
	unsigned retries = 0;
	int retrySleepTime_ms = 200;

	while (retries < gIoRetries) {
		threc *rec = fs_get_my_threc();
		wptr = fs_createpacket(rec, CLTOMA_FUSE_TRUNCATE, 21);
		if (wptr==NULL) {
			return ERROR_IO;
		}
		put32bit(&wptr, inode);
		put8bit(&wptr, opened);
		put32bit(&wptr, uid);
		put32bit(&wptr, gid);
		put64bit(&wptr, attrlength);
		rptr = fs_sendandreceive(rec, MATOCL_FUSE_TRUNCATE, &i);
		if (rptr == NULL) {
			ret = ERROR_IO;
		} else if (i == 1) {
			ret = rptr[0];
		} else if (i != 35) {
			setDisconnect(true);
			ret = ERROR_IO;
		} else {
			memcpy(attr, rptr, 35);
			ret = STATUS_OK;
		}
		// Waiting for unlocked inode is unlimited
		if (ret == ERROR_LOCKED) {
			sleep(1);
			continue;
		}
		if (ret != ERROR_NOTDONE && ret != ERROR_CHUNKLOST) {
			break;
		}
		++retries;
		usleep(retrySleepTime_ms * 1000);
		retrySleepTime_ms = std::min(2 * retrySleepTime_ms, 60 * 1000); // max sleep is 60 seconds
>>>>>>> aba0c9ae
	}

	return STATUS_OK;
}

uint8_t fs_truncateend(uint32_t inode, uint32_t uid, uint32_t gid, uint64_t length, uint32_t lockId,
		Attributes& attr) {
	threc *rec = fs_get_my_threc();
	std::vector<uint8_t> message;
	cltoma::fuseTruncateEnd::serialize(message, rec->packetId, inode, uid, gid, length, lockId);
	if (!fs_lizcreatepacket(rec, message)) {
		return ERROR_IO;
	}

	try {
		if (!fs_lizsendandreceive(rec, LIZ_MATOCL_FUSE_TRUNCATE_END, message)) {
			return ERROR_IO;
		}

		PacketVersion packetVersion;
		deserializePacketVersionNoHeader(message, packetVersion);
		uint32_t messageId;
		if (packetVersion == matocl::fuseTruncateEnd::kStatusPacketVersion) {
			uint8_t status;
			matocl::fuseTruncateEnd::deserialize(message, messageId, status);
			if (status == STATUS_OK) {
				syslog (LOG_NOTICE,
						"Received STATUS_OK in message LIZ_MATOCL_FUSE_TRUNCATE_END with version"
						" %d" PRIu32, matocl::fuseTruncateEnd::kStatusPacketVersion);
				setDisconnect(true);
				return ERROR_IO;
			}
			return status;
		} else if (packetVersion == matocl::fuseTruncateEnd::kResponsePacketVersion) {
			matocl::fuseTruncateEnd::deserialize(message, messageId, attr);
		} else {
			syslog(LOG_NOTICE, "LIZ_MATOCL_FUSE_TRUNCATE_END - wrong packet version");
		}
	} catch (IncorrectDeserializationException& ex) {
		syslog(LOG_NOTICE,
				"got inconsistent LIZ_MATOCL_FUSE_TRUNCATE_END message from master "
				"(length:%" PRIu64"), %s", message.size(), ex.what());
		setDisconnect(true);
		return ERROR_IO;
	}

	return STATUS_OK;
}


uint8_t fs_readlink(uint32_t inode,const uint8_t **path) {
	uint8_t *wptr;
	const uint8_t *rptr;
	uint32_t i;
	uint32_t pleng;
	uint8_t ret;
	threc *rec = fs_get_my_threc();
	wptr = fs_createpacket(rec,CLTOMA_FUSE_READLINK,4);
	if (wptr==NULL) {
		return ERROR_IO;
	}
	put32bit(&wptr,inode);
	rptr = fs_sendandreceive(rec,MATOCL_FUSE_READLINK,&i);
	if (rptr==NULL) {
		ret = ERROR_IO;
	} else if (i==1) {
		ret = rptr[0];
	} else if (i<4) {
		setDisconnect(true);
		ret = ERROR_IO;
	} else {
		pleng = get32bit(&rptr);
		if (i!=4+pleng || pleng==0 || rptr[pleng-1]!=0) {
			setDisconnect(true);
			ret = ERROR_IO;
		} else {
			*path = rptr;
			ret = STATUS_OK;
		}
	}
	return ret;
}

uint8_t fs_symlink(uint32_t parent,uint8_t nleng,const uint8_t *name,const uint8_t *path,uint32_t uid,uint32_t gid,uint32_t *inode,uint8_t attr[35]) {
	uint8_t *wptr;
	const uint8_t *rptr;
	uint32_t i;
	uint32_t t32;
	uint8_t ret;
	threc *rec = fs_get_my_threc();
	t32 = strlen((const char *)path)+1;
	wptr = fs_createpacket(rec,CLTOMA_FUSE_SYMLINK,t32+nleng+17);
	if (wptr==NULL) {
		return ERROR_IO;
	}
	put32bit(&wptr,parent);
	put8bit(&wptr,nleng);
	memcpy(wptr,name,nleng);
	wptr+=nleng;
	put32bit(&wptr,t32);
	memcpy(wptr,path,t32);
	wptr+=t32;
	put32bit(&wptr,uid);
	put32bit(&wptr,gid);
	rptr = fs_sendandreceive(rec,MATOCL_FUSE_SYMLINK,&i);
	if (rptr==NULL) {
		ret = ERROR_IO;
	} else if (i==1) {
		ret = rptr[0];
	} else if (i!=39) {
		setDisconnect(true);
		ret = ERROR_IO;
	} else {
		t32 = get32bit(&rptr);
		*inode = t32;
		memcpy(attr,rptr,35);
		ret = STATUS_OK;
	}
	return ret;
}

uint8_t fs_mknod(uint32_t parent, uint8_t nleng, const uint8_t *name, uint8_t type,
		uint16_t mode, uint16_t umask, uint32_t uid, uint32_t gid, uint32_t rdev,
		uint32_t &inode, Attributes& attr) {
	threc* rec = fs_get_my_threc();
	std::vector<uint8_t> message;
	cltoma::fuseMknod::serialize(message, rec->packetId,
			parent, MooseFsString<uint8_t>(reinterpret_cast<const char*>(name), nleng),
			type, mode, umask, uid, gid, rdev);
	if (!fs_lizcreatepacket(rec, message)) {
		return ERROR_IO;
	}
	if (!fs_lizsendandreceive(rec, LIZ_MATOCL_FUSE_MKNOD, message)) {
		return ERROR_IO;
	}
	try {
		uint32_t messageId;
		PacketVersion packetVersion;
		deserializePacketVersionNoHeader(message, packetVersion);
		if (packetVersion == matocl::fuseMkdir::kStatusPacketVersion) {
			uint8_t status;
			matocl::fuseMknod::deserialize(message, messageId, status);
			if (status == STATUS_OK) {
				fs_got_inconsistent("LIZ_MATOCL_FUSE_MKNOD", message.size(),
						"version 0 and STATUS_OK");
				return ERROR_IO;
			}
			return status;
		} else if (packetVersion == matocl::fuseMkdir::kResponsePacketVersion) {
			matocl::fuseMknod::deserialize(message, messageId, inode, attr);
			return STATUS_OK;
		} else {
			fs_got_inconsistent("LIZ_MATOCL_FUSE_MKNOD", message.size(),
					"unknown version " + std::to_string(packetVersion));
			return ERROR_IO;
		}
		return ERROR_ENOTSUP;
	} catch (Exception& ex) {
		fs_got_inconsistent("LIZ_MATOCL_FUSE_MKNOD", message.size(), ex.what());
		return ERROR_IO;
	}
}

uint8_t fs_mkdir(uint32_t parent, uint8_t nleng, const uint8_t *name,
		uint16_t mode, uint16_t umask, uint32_t uid, uint32_t gid,
		uint8_t copysgid,uint32_t &inode, Attributes& attr) {
	threc* rec = fs_get_my_threc();
	std::vector<uint8_t> message;
	cltoma::fuseMkdir::serialize(message, rec->packetId,
			parent, MooseFsString<uint8_t>(reinterpret_cast<const char*>(name), nleng),
			mode, umask, uid, gid, copysgid);
	if (!fs_lizcreatepacket(rec, message)) {
		return ERROR_IO;
	}
	if (!fs_lizsendandreceive(rec, LIZ_MATOCL_FUSE_MKDIR, message)) {
		return ERROR_IO;
	}
	try {
		uint32_t messageId;
		PacketVersion packetVersion;
		deserializePacketVersionNoHeader(message, packetVersion);
		if (packetVersion == matocl::fuseMkdir::kStatusPacketVersion) {
			uint8_t status;
			matocl::fuseMkdir::deserialize(message, messageId, status);
			if (status == STATUS_OK) {
				fs_got_inconsistent("LIZ_MATOCL_FUSE_MKDIR", message.size(),
						"version 0 and STATUS_OK");
				return ERROR_IO;
			}
			return status;
		} else if (packetVersion == matocl::fuseMkdir::kResponsePacketVersion) {
			matocl::fuseMkdir::deserialize(message, messageId, inode, attr);
			return STATUS_OK;
		} else {
			fs_got_inconsistent("LIZ_MATOCL_FUSE_MKDIR", message.size(),
					"unknown version " + std::to_string(packetVersion));
			return ERROR_IO;
		}
		return ERROR_ENOTSUP;
	} catch (Exception& ex) {
		fs_got_inconsistent("LIZ_MATOCL_FUSE_MKDIR", message.size(), ex.what());
		return ERROR_IO;
	}
}

uint8_t fs_unlink(uint32_t parent,uint8_t nleng,const uint8_t *name,uint32_t uid,uint32_t gid) {
	uint8_t *wptr;
	const uint8_t *rptr;
	uint32_t i;
	uint8_t ret;
	threc *rec = fs_get_my_threc();
	wptr = fs_createpacket(rec,CLTOMA_FUSE_UNLINK,13+nleng);
	if (wptr==NULL) {
		return ERROR_IO;
	}
	put32bit(&wptr,parent);
	put8bit(&wptr,nleng);
	memcpy(wptr,name,nleng);
	wptr+=nleng;
	put32bit(&wptr,uid);
	put32bit(&wptr,gid);
	rptr = fs_sendandreceive(rec,MATOCL_FUSE_UNLINK,&i);
	if (rptr==NULL) {
		ret = ERROR_IO;
	} else if (i==1) {
		ret = rptr[0];
	} else {
		setDisconnect(true);
		ret = ERROR_IO;
	}
	return ret;
}

uint8_t fs_rmdir(uint32_t parent,uint8_t nleng,const uint8_t *name,uint32_t uid,uint32_t gid) {
	uint8_t *wptr;
	const uint8_t *rptr;
	uint32_t i;
	uint8_t ret;
	threc *rec = fs_get_my_threc();
	wptr = fs_createpacket(rec,CLTOMA_FUSE_RMDIR,13+nleng);
	if (wptr==NULL) {
		return ERROR_IO;
	}
	put32bit(&wptr,parent);
	put8bit(&wptr,nleng);
	memcpy(wptr,name,nleng);
	wptr+=nleng;
	put32bit(&wptr,uid);
	put32bit(&wptr,gid);
	rptr = fs_sendandreceive(rec,MATOCL_FUSE_RMDIR,&i);
	if (rptr==NULL) {
		ret = ERROR_IO;
	} else if (i==1) {
		ret = rptr[0];
	} else {
		setDisconnect(true);
		ret = ERROR_IO;
	}
	return ret;
}

uint8_t fs_rename(uint32_t parent_src,uint8_t nleng_src,const uint8_t *name_src,uint32_t parent_dst,uint8_t nleng_dst,const uint8_t *name_dst,uint32_t uid,uint32_t gid,uint32_t *inode,uint8_t attr[35]) {
	uint8_t *wptr;
	const uint8_t *rptr;
	uint32_t i;
	uint32_t t32;
	uint8_t ret;
	threc *rec = fs_get_my_threc();
	wptr = fs_createpacket(rec,CLTOMA_FUSE_RENAME,18+nleng_src+nleng_dst);
	if (wptr==NULL) {
		return ERROR_IO;
	}
	put32bit(&wptr,parent_src);
	put8bit(&wptr,nleng_src);
	memcpy(wptr,name_src,nleng_src);
	wptr+=nleng_src;
	put32bit(&wptr,parent_dst);
	put8bit(&wptr,nleng_dst);
	memcpy(wptr,name_dst,nleng_dst);
	wptr+=nleng_dst;
	put32bit(&wptr,uid);
	put32bit(&wptr,gid);
	rptr = fs_sendandreceive(rec,MATOCL_FUSE_RENAME,&i);
	if (rptr==NULL) {
		ret = ERROR_IO;
	} else if (i==1) {
		ret = rptr[0];
		*inode = 0;
		memset(attr,0,35);
	} else if (i!=39) {
		setDisconnect(true);
		ret = ERROR_IO;
	} else {
		t32 = get32bit(&rptr);
		*inode = t32;
		memcpy(attr,rptr,35);
		ret = STATUS_OK;
	}
	return ret;
}

uint8_t fs_link(uint32_t inode_src,uint32_t parent_dst,uint8_t nleng_dst,const uint8_t *name_dst,uint32_t uid,uint32_t gid,uint32_t *inode,uint8_t attr[35]) {
	uint8_t *wptr;
	const uint8_t *rptr;
	uint32_t i;
	uint32_t t32;
	uint8_t ret;
	threc *rec = fs_get_my_threc();
	wptr = fs_createpacket(rec,CLTOMA_FUSE_LINK,17+nleng_dst);
	if (wptr==NULL) {
		return ERROR_IO;
	}
	put32bit(&wptr,inode_src);
	put32bit(&wptr,parent_dst);
	put8bit(&wptr,nleng_dst);
	memcpy(wptr,name_dst,nleng_dst);
	wptr+=nleng_dst;
	put32bit(&wptr,uid);
	put32bit(&wptr,gid);
	rptr = fs_sendandreceive(rec,MATOCL_FUSE_LINK,&i);
	if (rptr==NULL) {
		ret = ERROR_IO;
	} else if (i==1) {
		ret = rptr[0];
	} else if (i!=39) {
		setDisconnect(true);
		ret = ERROR_IO;
	} else {
		t32 = get32bit(&rptr);
		*inode = t32;
		memcpy(attr,rptr,35);
		ret = STATUS_OK;
	}
	return ret;
}

uint8_t fs_getdir(uint32_t inode,uint32_t uid,uint32_t gid,const uint8_t **dbuff,uint32_t *dbuffsize) {
	uint8_t *wptr;
	const uint8_t *rptr;
	uint32_t i;
	uint8_t ret;
	threc *rec = fs_get_my_threc();
	wptr = fs_createpacket(rec,CLTOMA_FUSE_GETDIR,12);
	if (wptr==NULL) {
		return ERROR_IO;
	}
	put32bit(&wptr,inode);
	put32bit(&wptr,uid);
	put32bit(&wptr,gid);
	rptr = fs_sendandreceive(rec,MATOCL_FUSE_GETDIR,&i);
	if (rptr==NULL) {
		ret = ERROR_IO;
	} else if (i==1) {
		ret = rptr[0];
	} else {
		*dbuff = rptr;
		*dbuffsize = i;
		ret = STATUS_OK;
	}
	return ret;
}

uint8_t fs_getdir_plus(uint32_t inode,uint32_t uid,uint32_t gid,uint8_t addtocache,const uint8_t **dbuff,uint32_t *dbuffsize) {
	uint8_t *wptr;
	const uint8_t *rptr;
	uint32_t i;
	uint8_t ret;
	uint8_t flags;
	threc *rec = fs_get_my_threc();
	wptr = fs_createpacket(rec,CLTOMA_FUSE_GETDIR,13);
	if (wptr==NULL) {
		return ERROR_IO;
	}
	put32bit(&wptr,inode);
	put32bit(&wptr,uid);
	put32bit(&wptr,gid);
	flags = GETDIR_FLAG_WITHATTR;
	if (addtocache) {
		flags |= GETDIR_FLAG_ADDTOCACHE;
	}
	put8bit(&wptr,flags);
	rptr = fs_sendandreceive(rec,MATOCL_FUSE_GETDIR,&i);
	if (rptr==NULL) {
		ret = ERROR_IO;
	} else if (i==1) {
		ret = rptr[0];
	} else {
		*dbuff = rptr;
		*dbuffsize = i;
		ret = STATUS_OK;
	}
	return ret;
}

// FUSE - I/O

uint8_t fs_opencheck(uint32_t inode,uint32_t uid,uint32_t gid,uint8_t flags,uint8_t attr[35]) {
	uint8_t *wptr;
	const uint8_t *rptr;
	uint32_t i;
	uint8_t ret;
	threc *rec = fs_get_my_threc();
	wptr = fs_createpacket(rec,CLTOMA_FUSE_OPEN,13);
	if (wptr==NULL) {
		return ERROR_IO;
	}
	put32bit(&wptr,inode);
	put32bit(&wptr,uid);
	put32bit(&wptr,gid);
	put8bit(&wptr,flags);
	fs_inc_acnt(inode);
	rptr = fs_sendandreceive(rec,MATOCL_FUSE_OPEN,&i);
	if (rptr==NULL) {
		ret = ERROR_IO;
	} else if (i==1) {
		if (attr) {
			memset(attr,0,35);
		}
		ret = rptr[0];
	} else if (i==35) {
		if (attr) {
			memcpy(attr,rptr,35);
		}
		ret = STATUS_OK;
	} else {
		setDisconnect(true);
		ret = ERROR_IO;
	}
	if (ret) {      // release on error
		fs_dec_acnt(inode);
	}
	return ret;
}

void fs_release(uint32_t inode) {
	fs_dec_acnt(inode);
}

uint8_t fs_readchunk(uint32_t inode,uint32_t indx,uint64_t *length,uint64_t *chunkid,uint32_t *version,const uint8_t **csdata,uint32_t *csdatasize) {
	uint8_t *wptr;
	const uint8_t *rptr;
	uint32_t i;
	uint8_t ret;
	uint64_t t64;
	uint32_t t32;
	threc *rec = fs_get_my_threc();
	*csdata=NULL;
	*csdatasize=0;
	wptr = fs_createpacket(rec,CLTOMA_FUSE_READ_CHUNK,8);
	if (wptr==NULL) {
		return ERROR_IO;
	}

	put32bit(&wptr,inode);
	put32bit(&wptr,indx);
	rptr = fs_sendandreceive(rec,MATOCL_FUSE_READ_CHUNK,&i);
	if (rptr==NULL) {
		ret = ERROR_IO;
	} else if (i==1) {
		ret = rptr[0];
	} else if (i<20 || ((i-20)%6)!=0) {
		setDisconnect(true);
		ret = ERROR_IO;
	} else {
		t64 = get64bit(&rptr);
		*length = t64;
		t64 = get64bit(&rptr);
		*chunkid = t64;
		t32 = get32bit(&rptr);
		*version = t32;
		if (i>20) {
			*csdata = rptr;
			*csdatasize = i-20;
		}
		ret = STATUS_OK;
	}
	return ret;
}

uint8_t fs_lizreadchunk(std::vector<ChunkTypeWithAddress> &serverList, uint64_t &chunkId,
		uint32_t &chunkVersion, uint64_t &fileLength, uint32_t inode, uint32_t chunkIndex) {
	threc *rec = fs_get_my_threc();

	std::vector<uint8_t> message;
	cltoma::fuseReadChunk::serialize(message, rec->packetId, inode, chunkIndex);
	if (!fs_lizcreatepacket(rec, message)) {
		return ERROR_IO;
	}

	try {
		if (!fs_lizsendandreceive(rec, LIZ_MATOCL_FUSE_READ_CHUNK, message)) {
			return ERROR_IO;
		}
		PacketVersion packetVersion;
		deserializePacketVersionNoHeader(message, packetVersion);

		if (packetVersion == matocl::fuseReadChunk::kStatusPacketVersion) {
			uint8_t status;
			matocl::fuseReadChunk::deserialize(message, status);
			return status;
		} else if (packetVersion == matocl::fuseReadChunk::kResponsePacketVersion) {
			matocl::fuseReadChunk::deserialize(message, fileLength,
					chunkId, chunkVersion, serverList);
		} else {
			syslog(LOG_NOTICE, "LIZ_MATOCL_FUSE_READ_CHUNK - wrong packet version");
		}
	} catch (IncorrectDeserializationException&) {
		setDisconnect(true);
		return ERROR_IO;
	}
	return STATUS_OK;
}

uint8_t fs_writechunk(uint32_t inode,uint32_t indx,uint64_t *length,uint64_t *chunkid,uint32_t *version,const uint8_t **csdata,uint32_t *csdatasize) {
	uint8_t *wptr;
	const uint8_t *rptr;
	uint32_t i;
	uint8_t ret;
	uint64_t t64;
	uint32_t t32;
	threc *rec = fs_get_my_threc();
	*csdata=NULL;
	*csdatasize=0;
	wptr = fs_createpacket(rec,CLTOMA_FUSE_WRITE_CHUNK,8);
	if (wptr==NULL) {
		return ERROR_IO;
	}
	put32bit(&wptr,inode);
	put32bit(&wptr,indx);
	rptr = fs_sendandreceive(rec,MATOCL_FUSE_WRITE_CHUNK,&i);
	if (rptr==NULL) {
		ret = ERROR_IO;
	} else if (i==1) {
		ret = rptr[0];
	} else if (i<20 || ((i-20)%6)!=0) {
		setDisconnect(true);
		ret = ERROR_IO;
	} else {
		t64 = get64bit(&rptr);
		*length = t64;
		t64 = get64bit(&rptr);
		*chunkid = t64;
		t32 = get32bit(&rptr);
		*version = t32;
		if (i>20) {
			*csdata = rptr;
			*csdatasize = i-20;
		}
		ret = STATUS_OK;
	}
	return ret;
}

uint8_t fs_lizwritechunk(uint32_t inode, uint32_t chunkIndex, uint32_t &lockId,
		uint64_t &fileLength, uint64_t &chunkId, uint32_t &chunkVersion,
		std::vector<ChunkTypeWithAddress> &chunkservers) {
	threc *rec = fs_get_my_threc();

	std::vector<uint8_t> message;
	cltoma::fuseWriteChunk::serialize(message, rec->packetId, inode, chunkIndex, lockId);
	if (!fs_lizcreatepacket(rec, message)) {
		return ERROR_IO;
	}

	try {
		if (!fs_lizsendandreceive(rec, LIZ_MATOCL_FUSE_WRITE_CHUNK, message)) {
			return ERROR_IO;
		}

		PacketVersion packetVersion;
		deserializePacketVersionNoHeader(message, packetVersion);
		if (packetVersion == matocl::fuseWriteChunk::kStatusPacketVersion) {
			uint8_t status;
			matocl::fuseWriteChunk::deserialize(message, status);
			if (status == STATUS_OK) {
				syslog (LOG_NOTICE,
						"Received STATUS_OK in message LIZ_MATOCL_FUSE_WRITE_CHUNK with version"
						" %d" PRIu32, matocl::fuseWriteChunk::kStatusPacketVersion);
				setDisconnect(true);
				return ERROR_IO;
			}
			return status;
		} else if (packetVersion == matocl::fuseWriteChunk::kResponsePacketVersion) {
			matocl::fuseWriteChunk::deserialize(message,
					fileLength, chunkId, chunkVersion, lockId, chunkservers);
		} else {
			syslog(LOG_NOTICE, "LIZ_MATOCL_FUSE_WRITE_CHUNK - wrong packet version");
		}
	} catch (IncorrectDeserializationException& ex) {
		syslog(LOG_NOTICE,
				"got inconsistent LIZ_MATOCL_FUSE_WRITE_CHUNK message from master "
				"(length:%" PRIu64"), %s", message.size(), ex.what());
		setDisconnect(true);
		return ERROR_IO;
	}

	return STATUS_OK;
}

uint8_t fs_lizwriteend(uint64_t chunkId, uint32_t lockId, uint32_t inode, uint64_t length) {
	threc* rec = fs_get_my_threc();
	std::vector<uint8_t> message;
	cltoma::fuseWriteChunkEnd::serialize(message, rec->packetId, chunkId, lockId, inode, length);
	if (!fs_lizcreatepacket(rec, message)) {
		return ERROR_IO;
	}
	if (!fs_lizsendandreceive(rec, LIZ_MATOCL_FUSE_WRITE_CHUNK_END, message)) {
		return ERROR_IO;
	}
	try {
		uint8_t status;
		matocl::fuseWriteChunkEnd::deserialize(message, status);
		return status;
	} catch (Exception& ex) {
		syslog(LOG_NOTICE,
				"got inconsistent LIZ_MATOCL_FUSE_WRITE_CHUNK_END message from master "
				"(length:%" PRIu64"), %s", message.size(), ex.what());
		setDisconnect(true);
		return ERROR_IO;
	}
}

uint8_t fs_writeend(uint64_t chunkid, uint32_t inode, uint64_t length) {
	uint8_t *wptr;
	const uint8_t *rptr;
	uint32_t i;
	uint8_t ret;
	threc *rec = fs_get_my_threc();
	wptr = fs_createpacket(rec,CLTOMA_FUSE_WRITE_CHUNK_END,20);
	if (wptr==NULL) {
		return ERROR_IO;
	}
	put64bit(&wptr,chunkid);
	put32bit(&wptr,inode);
	put64bit(&wptr,length);
	rptr = fs_sendandreceive(rec,MATOCL_FUSE_WRITE_CHUNK_END,&i);
	if (rptr==NULL) {
		ret = ERROR_IO;
	} else if (i==1) {
		ret = rptr[0];
	} else {
		setDisconnect(true);
		ret = ERROR_IO;
	}
	return ret;
}


// FUSE - META


uint8_t fs_getreserved(const uint8_t **dbuff,uint32_t *dbuffsize) {
	uint8_t *wptr;
	const uint8_t *rptr;
	uint32_t i;
	uint8_t ret;
	threc *rec = fs_get_my_threc();
	wptr = fs_createpacket(rec,CLTOMA_FUSE_GETRESERVED,0);
	if (wptr==NULL) {
		return ERROR_IO;
	}
	rptr = fs_sendandreceive(rec,MATOCL_FUSE_GETRESERVED,&i);
	if (rptr==NULL) {
		ret = ERROR_IO;
	} else if (i==1) {
		ret = rptr[0];
	} else {
		*dbuff = rptr;
		*dbuffsize = i;
		ret = STATUS_OK;
	}
	return ret;
}

uint8_t fs_gettrash(const uint8_t **dbuff,uint32_t *dbuffsize) {
	uint8_t *wptr;
	const uint8_t *rptr;
	uint32_t i;
	uint8_t ret;
	threc *rec = fs_get_my_threc();
	wptr = fs_createpacket(rec,CLTOMA_FUSE_GETTRASH,0);
	if (wptr==NULL) {
		return ERROR_IO;
	}
	rptr = fs_sendandreceive(rec,MATOCL_FUSE_GETTRASH,&i);
	if (rptr==NULL) {
		ret = ERROR_IO;
	} else if (i==1) {
		ret = rptr[0];
	} else {
		*dbuff = rptr;
		*dbuffsize = i;
		ret = STATUS_OK;
	}
	return ret;
}

uint8_t fs_getdetachedattr(uint32_t inode,uint8_t attr[35]) {
	uint8_t *wptr;
	const uint8_t *rptr;
	uint32_t i;
	uint8_t ret;
	threc *rec = fs_get_my_threc();
	wptr = fs_createpacket(rec,CLTOMA_FUSE_GETDETACHEDATTR,4);
	if (wptr==NULL) {
		return ERROR_IO;
	}
	put32bit(&wptr,inode);
	rptr = fs_sendandreceive(rec,MATOCL_FUSE_GETDETACHEDATTR,&i);
	if (rptr==NULL) {
		ret = ERROR_IO;
	} else if (i==1) {
		ret = rptr[0];
	} else if (i!=35) {
		setDisconnect(true);
		ret = ERROR_IO;
	} else {
		memcpy(attr,rptr,35);
		ret = STATUS_OK;
	}
	return ret;
}

uint8_t fs_gettrashpath(uint32_t inode,const uint8_t **path) {
	uint8_t *wptr;
	const uint8_t *rptr;
	uint32_t i;
	uint32_t pleng;
	uint8_t ret;
	threc *rec = fs_get_my_threc();
	wptr = fs_createpacket(rec,CLTOMA_FUSE_GETTRASHPATH,4);
	if (wptr==NULL) {
		return ERROR_IO;
	}
	put32bit(&wptr,inode);
	rptr = fs_sendandreceive(rec,MATOCL_FUSE_GETTRASHPATH,&i);
	if (rptr==NULL) {
		ret = ERROR_IO;
	} else if (i==1) {
		ret = rptr[0];
	} else if (i<4) {
		setDisconnect(true);
		ret = ERROR_IO;
	} else {
		pleng = get32bit(&rptr);
		if (i!=4+pleng || pleng==0 || rptr[pleng-1]!=0) {
			setDisconnect(true);
			ret = ERROR_IO;
		} else {
			*path = rptr;
			ret = STATUS_OK;
		}
	}
	return ret;
}

uint8_t fs_settrashpath(uint32_t inode,const uint8_t *path) {
	uint8_t *wptr;
	const uint8_t *rptr;
	uint32_t i;
	uint32_t t32;
	uint8_t ret;
	threc *rec = fs_get_my_threc();
	t32 = strlen((const char *)path)+1;
	wptr = fs_createpacket(rec,CLTOMA_FUSE_SETTRASHPATH,t32+8);
	if (wptr==NULL) {
		return ERROR_IO;
	}
	put32bit(&wptr,inode);
	put32bit(&wptr,t32);
	memcpy(wptr,path,t32);
	rptr = fs_sendandreceive(rec,MATOCL_FUSE_SETTRASHPATH,&i);
	if (rptr==NULL) {
		ret = ERROR_IO;
	} else if (i==1) {
		ret = rptr[0];
	} else {
		setDisconnect(true);
		ret = ERROR_IO;
	}
	return ret;
}

uint8_t fs_undel(uint32_t inode) {
	uint8_t *wptr;
	const uint8_t *rptr;
	uint32_t i;
	uint8_t ret;
	threc *rec = fs_get_my_threc();
	wptr = fs_createpacket(rec,CLTOMA_FUSE_UNDEL,4);
	if (wptr==NULL) {
		return ERROR_IO;
	}
	put32bit(&wptr,inode);
	rptr = fs_sendandreceive(rec,MATOCL_FUSE_UNDEL,&i);
	if (rptr==NULL) {
		ret = ERROR_IO;
	} else if (i==1) {
		ret = rptr[0];
	} else {
		setDisconnect(true);
		ret = ERROR_IO;
	}
	return ret;
}

uint8_t fs_purge(uint32_t inode) {
	uint8_t *wptr;
	const uint8_t *rptr;
	uint32_t i;
	uint8_t ret;
	threc *rec = fs_get_my_threc();
	wptr = fs_createpacket(rec,CLTOMA_FUSE_PURGE,4);
	if (wptr==NULL) {
		return ERROR_IO;
	}
	put32bit(&wptr,inode);
	rptr = fs_sendandreceive(rec,MATOCL_FUSE_PURGE,&i);
	if (rptr==NULL) {
		ret = ERROR_IO;
	} else if (i==1) {
		ret = rptr[0];
	} else {
		setDisconnect(true);
		ret = ERROR_IO;
	}
	return ret;
}

uint8_t fs_getxattr(uint32_t inode,uint8_t opened,uint32_t uid,uint32_t gid,uint8_t nleng,const uint8_t *name,uint8_t mode,const uint8_t **vbuff,uint32_t *vleng) {
	uint8_t *wptr;
	const uint8_t *rptr;
	uint32_t i;
	uint8_t ret;
	threc *rec = fs_get_my_threc();
	if (masterversion < lizardfsVersion(1, 6, 29)) {
		return ERROR_ENOTSUP;
	}
	wptr = fs_createpacket(rec,CLTOMA_FUSE_GETXATTR,15+nleng);
	if (wptr==NULL) {
		return ERROR_IO;
	}
	put32bit(&wptr,inode);
	put8bit(&wptr,opened);
	put32bit(&wptr,uid);
	put32bit(&wptr,gid);
	put8bit(&wptr,nleng);
	memcpy(wptr,name,nleng);
	wptr+=nleng;
	put8bit(&wptr,mode);
	rptr = fs_sendandreceive(rec,MATOCL_FUSE_GETXATTR,&i);
	if (rptr==NULL) {
		ret = ERROR_IO;
	} else if (i==1) {
		ret = rptr[0];
	} else if (i<4) {
		setDisconnect(true);
		ret = ERROR_IO;
	} else {
		*vleng = get32bit(&rptr);
		*vbuff = (mode==XATTR_GMODE_GET_DATA)?rptr:NULL;
		if ((mode==XATTR_GMODE_GET_DATA && i!=(*vleng)+4) || (mode==XATTR_GMODE_LENGTH_ONLY && i!=4)) {
			setDisconnect(true);
			ret = ERROR_IO;
		} else {
			ret = STATUS_OK;
		}
	}
	return ret;
}

uint8_t fs_listxattr(uint32_t inode,uint8_t opened,uint32_t uid,uint32_t gid,uint8_t mode,const uint8_t **dbuff,uint32_t *dleng) {
	uint8_t *wptr;
	const uint8_t *rptr;
	uint32_t i;
	uint8_t ret;
	threc *rec = fs_get_my_threc();
	if (masterversion < lizardfsVersion(1, 6, 29)) {
		return ERROR_ENOTSUP;
	}
	wptr = fs_createpacket(rec,CLTOMA_FUSE_GETXATTR,15);
	if (wptr==NULL) {
		return ERROR_IO;
	}
	put32bit(&wptr,inode);
	put8bit(&wptr,opened);
	put32bit(&wptr,uid);
	put32bit(&wptr,gid);
	put8bit(&wptr,0);
	put8bit(&wptr,mode);
	rptr = fs_sendandreceive(rec,MATOCL_FUSE_GETXATTR,&i);
	if (rptr==NULL) {
		ret = ERROR_IO;
	} else if (i==1) {
		ret = rptr[0];
	} else if (i<4) {
		setDisconnect(true);
		ret = ERROR_IO;
	} else {
		*dleng = get32bit(&rptr);
		*dbuff = (mode==XATTR_GMODE_GET_DATA)?rptr:NULL;
		if ((mode==XATTR_GMODE_GET_DATA && i!=(*dleng)+4) || (mode==XATTR_GMODE_LENGTH_ONLY && i!=4)) {
			setDisconnect(true);
			ret = ERROR_IO;
		} else {
			ret = STATUS_OK;
		}
	}
	return ret;
}

uint8_t fs_setxattr(uint32_t inode,uint8_t opened,uint32_t uid,uint32_t gid,uint8_t nleng,const uint8_t *name,uint32_t vleng,const uint8_t *value,uint8_t mode) {
	uint8_t *wptr;
	const uint8_t *rptr;
	uint32_t i;
	uint8_t ret;
	threc *rec = fs_get_my_threc();
	if (masterversion < lizardfsVersion(1, 6, 29)) {
		return ERROR_ENOTSUP;
	}
	if (mode>=XATTR_SMODE_REMOVE) {
		return ERROR_EINVAL;
	}
	wptr = fs_createpacket(rec,CLTOMA_FUSE_SETXATTR,19+nleng+vleng);
	if (wptr==NULL) {
		return ERROR_IO;
	}
	put32bit(&wptr,inode);
	put8bit(&wptr,opened);
	put32bit(&wptr,uid);
	put32bit(&wptr,gid);
	put8bit(&wptr,nleng);
	memcpy(wptr,name,nleng);
	wptr+=nleng;
	put32bit(&wptr,vleng);
	memcpy(wptr,value,vleng);
	wptr+=vleng;
	put8bit(&wptr,mode);
	rptr = fs_sendandreceive(rec,MATOCL_FUSE_SETXATTR,&i);
	if (rptr==NULL) {
		ret = ERROR_IO;
	} else if (i==1) {
		ret = rptr[0];
	} else {
		setDisconnect(true);
		ret = ERROR_IO;
	}
	return ret;
}

uint8_t fs_removexattr(uint32_t inode,uint8_t opened,uint32_t uid,uint32_t gid,uint8_t nleng,const uint8_t *name) {
	uint8_t *wptr;
	const uint8_t *rptr;
	uint32_t i;
	uint8_t ret;
	threc *rec = fs_get_my_threc();
	if (masterversion < lizardfsVersion(1, 6, 29)) {
		return ERROR_ENOTSUP;
	}
	wptr = fs_createpacket(rec,CLTOMA_FUSE_SETXATTR,19+nleng);
	if (wptr==NULL) {
		return ERROR_IO;
	}
	put32bit(&wptr,inode);
	put8bit(&wptr,opened);
	put32bit(&wptr,uid);
	put32bit(&wptr,gid);
	put8bit(&wptr,nleng);
	memcpy(wptr,name,nleng);
	wptr+=nleng;
	put32bit(&wptr,0);
	put8bit(&wptr,XATTR_SMODE_REMOVE);
	rptr = fs_sendandreceive(rec,MATOCL_FUSE_SETXATTR,&i);
	if (rptr==NULL) {
		ret = ERROR_IO;
	} else if (i==1) {
		ret = rptr[0];
	} else {
		setDisconnect(true);
		ret = ERROR_IO;
	}
	return ret;
}

uint8_t fs_deletacl(uint32_t inode, uint32_t uid, uint32_t gid, AclType type) {
	threc* rec = fs_get_my_threc();
	std::vector<uint8_t> message;
	cltoma::fuseDeleteAcl::serialize(message, rec->packetId, inode, uid, gid, type);
	if (!fs_lizcreatepacket(rec, message)) {
		return ERROR_IO;
	}
	if (!fs_lizsendandreceive(rec, LIZ_MATOCL_FUSE_DELETE_ACL, message)) {
		return ERROR_IO;
	}
	try {
		uint8_t status;
		uint32_t dummyMessageId;
		matocl::fuseDeleteAcl::deserialize(message.data(), message.size(), dummyMessageId, status);
		return status;
	} catch (Exception& ex) {
		fs_got_inconsistent("LIZ_MATOCL_DELETE_ACL", message.size(), ex.what());
		return ERROR_IO;
	}
}

uint8_t fs_getacl(uint32_t inode, uint32_t uid, uint32_t gid, AclType type, AccessControlList& acl) {
	threc* rec = fs_get_my_threc();
	std::vector<uint8_t> message;
	cltoma::fuseGetAcl::serialize(message, rec->packetId, inode, uid, gid, type);
	if (!fs_lizcreatepacket(rec, message)) {
		return ERROR_IO;
	}
	if (!fs_lizsendandreceive(rec, LIZ_MATOCL_FUSE_GET_ACL, message)) {
		return ERROR_IO;
	}
	try {
		PacketVersion packetVersion;
		deserializePacketVersionNoHeader(message, packetVersion);
		if (packetVersion == matocl::fuseGetAcl::kStatusPacketVersion) {
			uint8_t status;
			uint32_t dummyMessageId;
			matocl::fuseGetAcl::deserialize(message.data(), message.size(), dummyMessageId,
					status);
			if (status == STATUS_OK) {
				fs_got_inconsistent("LIZ_MATOCL_GET_ACL", message.size(),
						"version 0 and STATUS_OK");
				return ERROR_IO;
			}
			return status;
		} else if (packetVersion == matocl::fuseGetAcl::kResponsePacketVersion) {
			uint32_t dummyMessageId;
			matocl::fuseGetAcl::deserialize(message.data(), message.size(), dummyMessageId, acl);
			return STATUS_OK;
		} else {
			fs_got_inconsistent("LIZ_MATOCL_GET_ACL", message.size(),
					"unknown version " + std::to_string(packetVersion));
			return ERROR_IO;
		}
	} catch (Exception& ex) {
		fs_got_inconsistent("LIZ_MATOCL_GET_ACL", message.size(), ex.what());
		return ERROR_IO;
	}
}

uint8_t fs_setacl(uint32_t inode, uint32_t uid, uint32_t gid, AclType type, const AccessControlList& acl) {
	threc* rec = fs_get_my_threc();
	std::vector<uint8_t> message;
	cltoma::fuseSetAcl::serialize(message, rec->packetId, inode, uid, gid, type, acl);
	if (!fs_lizcreatepacket(rec, message)) {
		return ERROR_IO;
	}
	if (!fs_lizsendandreceive(rec, LIZ_MATOCL_FUSE_SET_ACL, message)) {
		return ERROR_IO;
	}
	try {
		uint8_t status;
		uint32_t dummyMessageId;
		matocl::fuseSetAcl::deserialize(message.data(), message.size(), dummyMessageId, status);
		return status;
	} catch (Exception& ex) {
		fs_got_inconsistent("LIZ_MATOCL_SET_ACL", message.size(), ex.what());
		return ERROR_IO;
	}
}

static uint32_t* msgIdPtr(const MessageBuffer& buffer) {
	PacketHeader header;
	deserializePacketHeader(buffer, header);
	uint32_t msgIdOffset = 0;
	if (header.isOldPacketType()) {
		msgIdOffset = serializedSize(PacketHeader());
	} else if (header.isLizPacketType()) {
		msgIdOffset = serializedSize(PacketHeader(), PacketVersion());
	} else {
		sassert(!"unrecognized packet header");
	}
	if (msgIdOffset + serializedSize(uint32_t()) > buffer.size()) {
		return nullptr;
	}
	return (uint32_t*) (buffer.data() + msgIdOffset);
}

uint8_t fs_custom(MessageBuffer& buffer) {
	threc *rec = fs_get_my_threc();
	uint32_t *ptr = nullptr;
	ptr = msgIdPtr(buffer);
	if (!ptr) {
		// packet too short
		return ERROR_EINVAL;
	}
	const uint32_t origMsgIdBigEndian = *ptr;
	*ptr = htonl(rec->packetId);
	if (!fs_lizcreatepacket(rec, std::move(buffer))) {
		return ERROR_IO;
	}
	if (!fs_lizsendandreceive_any(rec, buffer)) {
		return ERROR_IO;
	}
	ptr = msgIdPtr(buffer);
	if (!ptr) {
		// reply too short
		return ERROR_EINVAL;
	}
	*ptr = origMsgIdBigEndian;
	return STATUS_OK;
}

uint8_t fs_raw_sendandreceive(MessageBuffer& buffer, PacketHeader::Type expectedType) {
	threc *rec = fs_get_my_threc();
	uint32_t *ptr = nullptr;
	ptr = msgIdPtr(buffer);
	if (!ptr) {
		// packet too short
		return ERROR_EINVAL;
	}
	*ptr = htonl(rec->packetId);
	if (!fs_lizcreatepacket(rec, std::move(buffer))) {
		return ERROR_IO;
	}
	if (!fs_lizsendandreceive(rec, expectedType, buffer)) {
		return ERROR_IO;
	}
	return STATUS_OK;
}

uint8_t fs_send_custom(MessageBuffer buffer) {
	threc *rec = fs_get_my_threc();
	if (!fs_lizcreatepacket(rec, std::move(buffer))) {
		return ERROR_IO;
	}
	if (!fs_threc_flush(rec)) {
		return ERROR_IO;
	}
	return STATUS_OK;
}

bool fs_register_packet_type_handler(PacketHeader::Type type, PacketHandler *handler) {
	std::unique_lock<std::mutex> lock(perTypePacketHandlersLock);
	if (perTypePacketHandlers.count(type) > 0) {
		return false;
	}
	perTypePacketHandlers[type] = handler;
	return true;
}

bool fs_unregister_packet_type_handler(PacketHeader::Type type, PacketHandler *handler) {
	std::unique_lock<std::mutex> lock(perTypePacketHandlersLock);
	PerTypePacketHandlers::iterator it = perTypePacketHandlers.find(type);
	if (it == perTypePacketHandlers.end()) {
		return false;
	}
	if (it->second != handler) {
		return false;
	}
	perTypePacketHandlers.erase(it);
	return true;
}<|MERGE_RESOLUTION|>--- conflicted
+++ resolved
@@ -1384,7 +1384,6 @@
 	return ret;
 }
 
-<<<<<<< HEAD
 uint8_t fs_truncate(uint32_t inode, bool opened, uint32_t uid, uint32_t gid, uint64_t length,
 		bool& clientPerforms, Attributes& attr, uint64_t& oldLength, uint32_t& lockId) {
 	threc *rec = fs_get_my_threc();
@@ -1428,50 +1427,6 @@
 				"(length:%" PRIu64"), %s", message.size(), ex.what());
 		setDisconnect(true);
 		return ERROR_IO;
-=======
-uint8_t fs_truncate(uint32_t inode,uint8_t opened,uint32_t uid,uint32_t gid,uint64_t attrlength,uint8_t attr[35]) {
-	uint8_t *wptr;
-	const uint8_t *rptr;
-	uint32_t i;
-	uint8_t ret;
-	unsigned retries = 0;
-	int retrySleepTime_ms = 200;
-
-	while (retries < gIoRetries) {
-		threc *rec = fs_get_my_threc();
-		wptr = fs_createpacket(rec, CLTOMA_FUSE_TRUNCATE, 21);
-		if (wptr==NULL) {
-			return ERROR_IO;
-		}
-		put32bit(&wptr, inode);
-		put8bit(&wptr, opened);
-		put32bit(&wptr, uid);
-		put32bit(&wptr, gid);
-		put64bit(&wptr, attrlength);
-		rptr = fs_sendandreceive(rec, MATOCL_FUSE_TRUNCATE, &i);
-		if (rptr == NULL) {
-			ret = ERROR_IO;
-		} else if (i == 1) {
-			ret = rptr[0];
-		} else if (i != 35) {
-			setDisconnect(true);
-			ret = ERROR_IO;
-		} else {
-			memcpy(attr, rptr, 35);
-			ret = STATUS_OK;
-		}
-		// Waiting for unlocked inode is unlimited
-		if (ret == ERROR_LOCKED) {
-			sleep(1);
-			continue;
-		}
-		if (ret != ERROR_NOTDONE && ret != ERROR_CHUNKLOST) {
-			break;
-		}
-		++retries;
-		usleep(retrySleepTime_ms * 1000);
-		retrySleepTime_ms = std::min(2 * retrySleepTime_ms, 60 * 1000); // max sleep is 60 seconds
->>>>>>> aba0c9ae
 	}
 
 	return STATUS_OK;
