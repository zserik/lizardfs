/*
   Copyright 2005-2010 Jakub Kruszona-Zawadzki, Gemius SA, 2013 Skytechnology sp. z o.o..

   This file was part of MooseFS and is part of LizardFS.

   LizardFS is free software: you can redistribute it and/or modify
   it under the terms of the GNU General Public License as published by
   the Free Software Foundation, version 3.

   LizardFS is distributed in the hope that it will be useful,
   but WITHOUT ANY WARRANTY; without even the implied warranty of
   MERCHANTABILITY or FITNESS FOR A PARTICULAR PURPOSE.  See the
   GNU General Public License for more details.

   You should have received a copy of the GNU General Public License
   along with LizardFS  If not, see <http://www.gnu.org/licenses/>.
 */

#include "config.h"

#include <errno.h>
#include <sys/resource.h>
#include <sys/time.h>
#include <syslog.h>
#include <unistd.h>
#include <fstream>

#include "common/crc.h"
#include "common/md5.h"
#include "common/MFSCommunication.h"
#include "common/sockets.h"
#include "common/strerr.h"
#include "common/wrong_crc_notifier.h"
#include "mount/g_io_limiters.h"
#include "mount/mastercomm.h"
#include "mount/masterproxy.h"
#include "mount/mfs_fuse.h"
#include "mount/mfs_meta_fuse.h"
#include "mount/mount_config.h"
#include "mount/readdata.h"
#include "mount/stats.h"
#include "mount/symlinkcache.h"
#include "mount/writedata.h"

#define STR_AUX(x) #x
#define STR(x) STR_AUX(x)
const char id[]="@(#) version: " STR(VERSMAJ) "." STR(VERSMID) "." STR(VERSMIN) ", written by Jakub Kruszona-Zawadzki";

static void mfs_fsinit (void *userdata, struct fuse_conn_info *conn);

static struct fuse_lowlevel_ops mfs_meta_oper;

static struct fuse_lowlevel_ops mfs_oper;

static void init_fuse_lowlevel_ops() {
   mfs_meta_oper.init = mfs_fsinit;
   mfs_meta_oper.statfs =   mfs_meta_statfs;
   mfs_meta_oper.lookup =      mfs_meta_lookup;
   mfs_meta_oper.getattr =  mfs_meta_getattr;
   mfs_meta_oper.setattr =  mfs_meta_setattr;
   mfs_meta_oper.unlink =      mfs_meta_unlink;
   mfs_meta_oper.rename =      mfs_meta_rename;
   mfs_meta_oper.opendir =  mfs_meta_opendir;
   mfs_meta_oper.readdir =  mfs_meta_readdir;
   mfs_meta_oper.releasedir =  mfs_meta_releasedir;
   mfs_meta_oper.open =     mfs_meta_open;
   mfs_meta_oper.release =  mfs_meta_release;
   mfs_meta_oper.read =     mfs_meta_read;
   mfs_meta_oper.write =       mfs_meta_write;

   mfs_oper.init           = mfs_fsinit;
   mfs_oper.statfs     = mfs_statfs;
   mfs_oper.lookup     = mfs_lookup;
   mfs_oper.getattr = mfs_getattr;
   mfs_oper.setattr = mfs_setattr;
   mfs_oper.mknod      = mfs_mknod;
   mfs_oper.unlink     = mfs_unlink;
   mfs_oper.mkdir      = mfs_mkdir;
   mfs_oper.rmdir      = mfs_rmdir;
   mfs_oper.symlink = mfs_symlink;
   mfs_oper.readlink   = mfs_readlink;
   mfs_oper.rename     = mfs_rename;
   mfs_oper.link    = mfs_link;
   mfs_oper.opendir = mfs_opendir;
   mfs_oper.readdir = mfs_readdir;
   mfs_oper.releasedir = mfs_releasedir;
   mfs_oper.create     = mfs_create;
   mfs_oper.open    = mfs_open;
   mfs_oper.release = mfs_release;
   mfs_oper.flush      = mfs_flush;
   mfs_oper.fsync      = mfs_fsync;
   mfs_oper.read    = mfs_read;
   mfs_oper.write      = mfs_write;
   mfs_oper.access     = mfs_access;
   mfs_oper.getxattr       = mfs_getxattr;
   mfs_oper.setxattr       = mfs_setxattr;
   mfs_oper.listxattr      = mfs_listxattr;
   mfs_oper.removexattr    = mfs_removexattr;
}

static void mfs_fsinit (void *userdata, struct fuse_conn_info *conn) {
	conn->want |= FUSE_CAP_DONT_MASK;

	int *piped = (int*)userdata;
	if (piped[1]>=0) {
		char s = 0;
		if (write(piped[1],&s,1)!=1) {
			syslog(LOG_ERR,"pipe write error: %s",strerr(errno));
		}
		close(piped[1]);
	}
}

int mainloop(struct fuse_args *args,const char* mp,int mt,int fg) {
	struct fuse_session *se;
	struct fuse_chan *ch;
	struct rlimit rls;
	int piped[2];
	char s;
	int err;
	int i;
	md5ctx ctx;
	uint8_t md5pass[16];

	if (gMountOptions.passwordask && gMountOptions.password==NULL
			&& gMountOptions.md5pass==NULL) {
		gMountOptions.password = getpass("MFS Password:");
	}
	if (gMountOptions.password) {
		md5_init(&ctx);
		md5_update(&ctx,(uint8_t*)(gMountOptions.password),
				strlen(gMountOptions.password));
		md5_final(md5pass,&ctx);
		memset(gMountOptions.password,0,strlen(gMountOptions.password));
	} else if (gMountOptions.md5pass) {
		uint8_t *p = (uint8_t*)(gMountOptions.md5pass);
		for (i=0 ; i<16 ; i++) {
			if (*p>='0' && *p<='9') {
				md5pass[i]=(*p-'0')<<4;
			} else if (*p>='a' && *p<='f') {
				md5pass[i]=(*p-'a'+10)<<4;
			} else if (*p>='A' && *p<='F') {
				md5pass[i]=(*p-'A'+10)<<4;
			} else {
				fprintf(stderr,"bad md5 definition (md5 should be given as 32 hex digits)\n");
				return 1;
			}
			p++;
			if (*p>='0' && *p<='9') {
				md5pass[i]+=(*p-'0');
			} else if (*p>='a' && *p<='f') {
				md5pass[i]+=(*p-'a'+10);
			} else if (*p>='A' && *p<='F') {
				md5pass[i]+=(*p-'A'+10);
			} else {
				fprintf(stderr,"bad md5 definition (md5 should be given as 32 hex digits)\n");
				return 1;
			}
			p++;
		}
		if (*p) {
			fprintf(stderr,"bad md5 definition (md5 should be given as 32 hex digits)\n");
			return 1;
		}
		memset(gMountOptions.md5pass,0,strlen(gMountOptions.md5pass));
	}

<<<<<<< HEAD
	if (gMountOptions.delayedinit) {
		fs_init_master_connection(
				gMountOptions.bindhost,
				gMountOptions.masterhost,
				gMountOptions.masterport,
				gMountOptions.meta,
				mp,
				gMountOptions.subfolder,
				(gMountOptions.password||gMountOptions.md5pass) ?
						md5pass : NULL, gMountOptions.donotrememberpassword, 1);
	} else {
		if (fs_init_master_connection(
				gMountOptions.bindhost,
				gMountOptions.masterhost,
				gMountOptions.masterport,
				gMountOptions.meta,
				mp,
				gMountOptions.subfolder,
				(gMountOptions.password||gMountOptions.md5pass) ?
						md5pass : NULL, gMountOptions.donotrememberpassword, 0) < 0) {
=======
	if (mfsopts.delayedinit) {
		fs_init_master_connection(mfsopts.bindhost, mfsopts.masterhost, mfsopts.masterport,
				mfsopts.meta, mp, mfsopts.subfolder,
				(mfsopts.password || mfsopts.md5pass) ? md5pass : NULL,
				mfsopts.donotrememberpassword, 1, mfsopts.ioretries);
	} else {
		if (fs_init_master_connection(mfsopts.bindhost, mfsopts.masterhost, mfsopts.masterport,
					mfsopts.meta, mp, mfsopts.subfolder,
					(mfsopts.password || mfsopts.md5pass) ? md5pass : NULL,
					mfsopts.donotrememberpassword, 0, mfsopts.ioretries) < 0) {
>>>>>>> aba0c9ae
			return 1;
		}
	}
	memset(md5pass,0,16);

	if (fg==0) {
		openlog(STR(APPNAME), LOG_PID | LOG_NDELAY , LOG_DAEMON);
	} else {
#if defined(LOG_PERROR)
		openlog(STR(APPNAME), LOG_PID | LOG_NDELAY | LOG_PERROR, LOG_USER);
#else
		openlog(STR(APPNAME), LOG_PID | LOG_NDELAY, LOG_USER);
#endif
	}

	rls.rlim_cur = gMountOptions.nofile;
	rls.rlim_max = gMountOptions.nofile;
	setrlimit(RLIMIT_NOFILE,&rls);

	setpriority(PRIO_PROCESS,getpid(),gMountOptions.nice);
#ifdef MFS_USE_MEMLOCK
	if (gMountOptions.memlock) {
		rls.rlim_cur = RLIM_INFINITY;
		rls.rlim_max = RLIM_INFINITY;
		if (setrlimit(RLIMIT_MEMLOCK,&rls)<0) {
			gMountOptions.memlock=0;
		}
	}
#endif

	piped[0] = piped[1] = -1;
	if (fg==0) {
		if (pipe(piped)<0) {
			fprintf(stderr,"pipe error\n");
			return 1;
		}
		err = fork();
		if (err<0) {
			fprintf(stderr,"fork error\n");
			return 1;
		} else if (err>0) {
			close(piped[1]);
			err = read(piped[0],&s,1);
			if (err==0) {
				s=1;
			}
			return s;
		}
		close(piped[0]);
		s=1;
	}


#ifdef MFS_USE_MEMLOCK
	if (gMountOptions.memlock) {
		if (mlockall(MCL_CURRENT|MCL_FUTURE)==0) {
			syslog(LOG_NOTICE,"process memory was successfully locked in RAM");
		}
	}
#endif

	symlink_cache_init();
	if (gMountOptions.meta == 0) {
		// initialize the global IO limiter before starting mastercomm threads
		gGlobalIoLimiter();
	}
	fs_init_threads(gMountOptions.ioretries);
	masterproxy_init();

	uint32_t bindIp;
	if (tcpresolve(gMountOptions.bindhost, NULL, &bindIp, NULL, 1) < 0) {
		bindIp = 0;
	}
	try {
		gWrongCrcNotifier.init(bindIp);
	} catch (std::system_error &e) {
		syslog(LOG_ERR, "Failed to create wrong CRC notifier thread: %s", e.what());
		abort();
	}

	if (gMountOptions.meta==0) {
		try {
			IoLimitsConfigLoader loader;
			if (gMountOptions.iolimits) {
				loader.load(std::ifstream(gMountOptions.iolimits));
			}
			// initialize the local limiter before loading configuration
			gLocalIoLimiter();
			gMountLimiter().loadConfiguration(loader);
		} catch (Exception& ex) {
			fprintf(stderr, "Can't initialize I/O limiting: %s", ex.what());
			masterproxy_term();
			fs_term();
			symlink_cache_term();
			return 1;
		}
		read_data_init(gMountOptions.ioretries);
		write_data_init(gMountOptions.writecachesize*1024*1024,
				gMountOptions.ioretries,
				gMountOptions.writeworkers,
				gMountOptions.writewindowsize);
	}

	ch = fuse_mount(mp, args);
	if (ch==NULL) {
		fprintf(stderr,"error in fuse_mount\n");
		if (piped[1]>=0) {
			if (write(piped[1],&s,1)!=1) {
				fprintf(stderr,"pipe write error\n");
			}
			close(piped[1]);
		}
		if (gMountOptions.meta==0) {
			write_data_term();
			read_data_term();
		}
		masterproxy_term();
		fs_term();
		symlink_cache_term();
		return 1;
	}

	if (gMountOptions.meta) {
		mfs_meta_init(gMountOptions.debug,
				gMountOptions.entrycacheto,
				gMountOptions.attrcacheto);
		se = fuse_lowlevel_new(args, &mfs_meta_oper, sizeof(mfs_meta_oper), (void*)piped);
	} else {
		mfs_init(
				gMountOptions.debug,
				gMountOptions.keepcache,
				gMountOptions.direntrycacheto,
				gMountOptions.entrycacheto,
				gMountOptions.attrcacheto,
				gMountOptions.mkdircopysgid,
				gMountOptions.sugidclearmode,
				gMountOptions.acl,
				gMountOptions.rwlock);
		se = fuse_lowlevel_new(args, &mfs_oper, sizeof(mfs_oper), (void*)piped);
	}
	if (se==NULL) {
		fuse_unmount(mp,ch);
		fprintf(stderr,"error in fuse_lowlevel_new\n");
		usleep(100000); // time for print other error messages by FUSE
		if (piped[1]>=0) {
			if (write(piped[1],&s,1)!=1) {
				fprintf(stderr,"pipe write error\n");
			}
			close(piped[1]);
		}
		if (gMountOptions.meta==0) {
			write_data_term();
			read_data_term();
		}
		masterproxy_term();
		fs_term();
		symlink_cache_term();
		return 1;
	}

	fuse_session_add_chan(se, ch);

	if (fuse_set_signal_handlers(se)<0) {
		fprintf(stderr,"error in fuse_set_signal_handlers\n");
		fuse_session_remove_chan(ch);
		fuse_session_destroy(se);
		fuse_unmount(mp,ch);
		if (piped[1]>=0) {
			if (write(piped[1],&s,1)!=1) {
				fprintf(stderr,"pipe write error\n");
			}
			close(piped[1]);
		}
		if (gMountOptions.meta==0) {
			write_data_term();
			read_data_term();
		}
		masterproxy_term();
		fs_term();
		symlink_cache_term();
		return 1;
	}

	if (gMountOptions.debug==0 && fg==0) {
		setsid();
		setpgid(0,getpid());
		if ((i = open("/dev/null", O_RDWR, 0)) != -1) {
			(void)dup2(i, STDIN_FILENO);
			(void)dup2(i, STDOUT_FILENO);
			(void)dup2(i, STDERR_FILENO);
			if (i>2) close (i);
		}
	}

	if (mt) {
		err = fuse_session_loop_mt(se);
	} else {
		err = fuse_session_loop(se);
	}
	if (err) {
		if (piped[1]>=0) {
			if (write(piped[1],&s,1)!=1) {
				syslog(LOG_ERR,"pipe write error: %s",strerr(errno));
			}
			close(piped[1]);
		}
	}
	fuse_remove_signal_handlers(se);
	fuse_session_remove_chan(ch);
	fuse_session_destroy(se);
	fuse_unmount(mp,ch);
	if (gMountOptions.meta==0) {
		write_data_term();
		read_data_term();
	}
	masterproxy_term();
	fs_term();
	symlink_cache_term();
	return err ? 1 : 0;
}

#if FUSE_VERSION == 25
static int fuse_opt_insert_arg(struct fuse_args *args, int pos, const char *arg) {
	assert(pos <= args->argc);
	if (fuse_opt_add_arg(args, arg) == -1) {
		return -1;
	}
	if (pos != args->argc - 1) {
		char *newarg = args->argv[args->argc - 1];
		memmove(&args->argv[pos + 1], &args->argv[pos], sizeof(char *) * (args->argc - pos - 1));
		args->argv[pos] = newarg;
	}
	return 0;
}
#endif

static unsigned int strncpy_remove_commas(char *dstbuff, unsigned int dstsize,char *src) {
	char c;
	unsigned int l;
	l=0;
	while ((c=*src++) && l+1<dstsize) {
		if (c!=',') {
			*dstbuff++ = c;
			l++;
		}
	}
	*dstbuff=0;
	return l;
}

#if HAVE_FUSE_VERSION
static unsigned int strncpy_escape_commas(char *dstbuff, unsigned int dstsize,char *src) {
	char c;
	unsigned int l;
	l=0;
	while ((c=*src++) && l+1<dstsize) {
		if (c!=',' && c!='\\') {
			*dstbuff++ = c;
			l++;
		} else {
			if (l+2<dstsize) {
				*dstbuff++ = '\\';
				*dstbuff++ = c;
				l+=2;
			} else {
				*dstbuff=0;
				return l;
			}
		}
	}
	*dstbuff=0;
	return l;
}
#endif

void make_fsname(struct fuse_args *args) {
	char fsnamearg[256];
	unsigned int l;
#if HAVE_FUSE_VERSION
	int libver;
	libver = fuse_version();
	if (libver >= 27) {
		l = snprintf(fsnamearg,256,"-osubtype=mfs%s,fsname=",(gMountOptions.meta)?"meta":"");
		if (libver >= 28) {
			l += strncpy_escape_commas(fsnamearg+l,256-l,gMountOptions.masterhost);
			if (l<255) {
				fsnamearg[l++]=':';
			}
			l += strncpy_escape_commas(fsnamearg+l,256-l,gMountOptions.masterport);
			if (gMountOptions.subfolder[0]!='/') {
				if (l<255) {
					fsnamearg[l++]='/';
				}
			}
			if (gMountOptions.subfolder[0]!='/' && gMountOptions.subfolder[1]!=0) {
				l += strncpy_escape_commas(fsnamearg+l,256-l,gMountOptions.subfolder);
			}
			if (l>255) {
				l=255;
			}
			fsnamearg[l]=0;
		} else {
			l += strncpy_remove_commas(fsnamearg+l,256-l,gMountOptions.masterhost);
			if (l<255) {
				fsnamearg[l++]=':';
			}
			l += strncpy_remove_commas(fsnamearg+l,256-l,gMountOptions.masterport);
			if (gMountOptions.subfolder[0]!='/') {
				if (l<255) {
					fsnamearg[l++]='/';
				}
			}
			if (gMountOptions.subfolder[0]!='/' && gMountOptions.subfolder[1]!=0) {
				l += strncpy_remove_commas(fsnamearg+l,256-l,gMountOptions.subfolder);
			}
			if (l>255) {
				l=255;
			}
			fsnamearg[l]=0;
		}
	} else {
#else
		l = snprintf(fsnamearg,256,"-ofsname=mfs%s#",(gMountOptions.meta)?"meta":"");
		l += strncpy_remove_commas(fsnamearg+l,256-l,gMountOptions.masterhost);
		if (l<255) {
			fsnamearg[l++]=':';
		}
		l += strncpy_remove_commas(fsnamearg+l,256-l,gMountOptions.masterport);
		if (gMountOptions.subfolder[0]!='/') {
			if (l<255) {
				fsnamearg[l++]='/';
			}
		}
		if (gMountOptions.subfolder[0]!='/' && gMountOptions.subfolder[1]!=0) {
			l += strncpy_remove_commas(fsnamearg+l,256-l,gMountOptions.subfolder);
		}
		if (l>255) {
			l=255;
		}
		fsnamearg[l]=0;
#endif
#if HAVE_FUSE_VERSION
	}
#endif
	fuse_opt_insert_arg(args, 1, fsnamearg);
}

int main(int argc, char *argv[]) try {
	int res;
	int mt,fg;
	char *mountpoint;
	struct fuse_args args = FUSE_ARGS_INIT(argc, argv);
	struct fuse_args defaultargs = FUSE_ARGS_INIT(0, NULL);

	strerr_init();
	mycrc32_init();

   init_fuse_lowlevel_ops();

	fuse_opt_add_arg(&defaultargs,"fakeappname");

	if (fuse_opt_parse(&args, &defaultargs, gMfsOptsStage1, mfs_opt_proc_stage1)<0) {
		exit(1);
	}

	if (gCustomCfg==0) {
		int cfgfd;
		char *cfgfile;

		cfgfile=strdup(ETC_PATH "/mfs/mfsmount.cfg");
		if ((cfgfd = open(cfgfile,O_RDONLY))<0 && errno==ENOENT) {
			free(cfgfile);
			cfgfile=strdup(ETC_PATH "/mfsmount.cfg");
			if ((cfgfd = open(cfgfile,O_RDONLY))>=0) {
				fprintf(stderr,"default sysconf path has changed - please move mfsmount.cfg from " ETC_PATH "/ to " ETC_PATH "/mfs/\n");
			}
		}
		if (cfgfd>=0) {
			close(cfgfd);
		}
		mfs_opt_parse_cfg_file(cfgfile,1,&defaultargs);
		free(cfgfile);
	}

	if (fuse_opt_parse(&defaultargs, &gMountOptions, gMfsOptsStage2, mfs_opt_proc_stage2)<0) {
		exit(1);
	}

	if (fuse_opt_parse(&args, &gMountOptions, gMfsOptsStage2, mfs_opt_proc_stage2)<0) {
		exit(1);
	}

	if (gMountOptions.cachemode!=NULL && gMountOptions.cachefiles) {
		fprintf(stderr,"mfscachemode and mfscachefiles options are exclusive - use only mfscachemode\nsee: %s -h for help\n",argv[0]);
		return 1;
	}

	if (gMountOptions.cachemode==NULL) {
		gMountOptions.keepcache=(gMountOptions.cachefiles)?1:0;
	} else if (strcasecmp(gMountOptions.cachemode,"AUTO")==0) {
		gMountOptions.keepcache=0;
	} else if (strcasecmp(gMountOptions.cachemode,"YES")==0 || strcasecmp(gMountOptions.cachemode,"ALWAYS")==0) {
		gMountOptions.keepcache=1;
	} else if (strcasecmp(gMountOptions.cachemode,"NO")==0
			|| strcasecmp(gMountOptions.cachemode,"NONE")==0
			|| strcasecmp(gMountOptions.cachemode,"NEVER")==0) {
		gMountOptions.keepcache=2;
	} else {
		fprintf(stderr,"unrecognized cachemode option\nsee: %s -h for help\n",argv[0]);
		return 1;
	}
	if (gMountOptions.sugidclearmodestr==NULL) {
#if defined(DEFAULT_SUGID_CLEAR_MODE_EXT)
		gMountOptions.sugidclearmode = SUGID_CLEAR_MODE_EXT;
#elif defined(DEFAULT_SUGID_CLEAR_MODE_BSD)
		gMountOptions.sugidclearmode = SUGID_CLEAR_MODE_BSD;
#elif defined(DEFAULT_SUGID_CLEAR_MODE_OSX)
		gMountOptions.sugidclearmode = SUGID_CLEAR_MODE_OSX;
#else
		gMountOptions.sugidclearmode = SUGID_CLEAR_MODE_NEVER;
#endif
	} else if (strcasecmp(gMountOptions.sugidclearmodestr,"NEVER")==0) {
		gMountOptions.sugidclearmode = SUGID_CLEAR_MODE_NEVER;
	} else if (strcasecmp(gMountOptions.sugidclearmodestr,"ALWAYS")==0) {
		gMountOptions.sugidclearmode = SUGID_CLEAR_MODE_ALWAYS;
	} else if (strcasecmp(gMountOptions.sugidclearmodestr,"OSX")==0) {
		gMountOptions.sugidclearmode = SUGID_CLEAR_MODE_OSX;
	} else if (strcasecmp(gMountOptions.sugidclearmodestr,"BSD")==0) {
		gMountOptions.sugidclearmode = SUGID_CLEAR_MODE_BSD;
	} else if (strcasecmp(gMountOptions.sugidclearmodestr,"EXT")==0) {
		gMountOptions.sugidclearmode = SUGID_CLEAR_MODE_EXT;
	} else if (strcasecmp(gMountOptions.sugidclearmodestr,"XFS")==0) {
		gMountOptions.sugidclearmode = SUGID_CLEAR_MODE_XFS;
	} else {
		fprintf(stderr,"unrecognized sugidclearmode option\nsee: %s -h for help\n",argv[0]);
		return 1;
	}
	if (gMountOptions.masterhost==NULL) {
		gMountOptions.masterhost = strdup("mfsmaster");
	}
	if (gMountOptions.masterport==NULL) {
		gMountOptions.masterport = strdup("9421");
	}
	if (gMountOptions.subfolder==NULL) {
		gMountOptions.subfolder = strdup("/");
	}
	if (gMountOptions.nofile==0) {
		gMountOptions.nofile=100000;
	}
	if (gMountOptions.writecachesize==0) {
		gMountOptions.writecachesize=128;
	}
	if (gMountOptions.writecachesize<16) {
		fprintf(stderr,"write cache size too low (%u MiB) - increased to 16 MiB\n",
				gMountOptions.writecachesize);
		gMountOptions.writecachesize=16;
	}
	if (gMountOptions.writecachesize>2048) {
		fprintf(stderr,"write cache size too big (%u MiB) - decreased to 2048 MiB\n",
				gMountOptions.writecachesize);
		gMountOptions.writecachesize=2048;
	}
	if (gMountOptions.writeworkers<1) {
		fprintf(stderr,"no write workers - increasing number of workers to 1\n");
		gMountOptions.writeworkers=1;
	}
	if (gMountOptions.writewindowsize < 1) {
		fprintf(stderr,"write window size is 0 - increasing to 1\n");
		gMountOptions.writewindowsize = 1;
	}
	if (gMountOptions.nostdmountoptions==0) {
		fuse_opt_add_arg(&args, "-o" DEFAULT_OPTIONS);
	}

	make_fsname(&args);

	if (fuse_parse_cmdline(&args,&mountpoint,&mt,&fg)<0) {
		fprintf(stderr,"see: %s -h for help\n",argv[0]);
		return 1;
	}

	if (!mountpoint) {
		if (gDefaultMountpoint) {
			mountpoint = gDefaultMountpoint;
		} else {
			fprintf(stderr,"no mount point\nsee: %s -h for help\n",argv[0]);
			return 1;
		}
	}

	res = mainloop(&args,mountpoint,mt,fg);
	fuse_opt_free_args(&args);
	fuse_opt_free_args(&defaultargs);
	free(gMountOptions.masterhost);
	free(gMountOptions.masterport);
	if (gMountOptions.bindhost) {
		free(gMountOptions.bindhost);
	}
	free(gMountOptions.subfolder);
	if (gDefaultMountpoint && gDefaultMountpoint != mountpoint) {
		free(gDefaultMountpoint);
	}
	if (gMountOptions.iolimits) {
		free(gMountOptions.iolimits);
	}
	free(mountpoint);
	stats_term();
	strerr_term();
	return res;
} catch (std::bad_alloc ex) {
	mabort("run out of memory");
}<|MERGE_RESOLUTION|>--- conflicted
+++ resolved
@@ -165,7 +165,6 @@
 		memset(gMountOptions.md5pass,0,strlen(gMountOptions.md5pass));
 	}
 
-<<<<<<< HEAD
 	if (gMountOptions.delayedinit) {
 		fs_init_master_connection(
 				gMountOptions.bindhost,
@@ -174,8 +173,10 @@
 				gMountOptions.meta,
 				mp,
 				gMountOptions.subfolder,
-				(gMountOptions.password||gMountOptions.md5pass) ?
-						md5pass : NULL, gMountOptions.donotrememberpassword, 1);
+				(gMountOptions.password||gMountOptions.md5pass) ? md5pass : NULL,
+				gMountOptions.donotrememberpassword,
+				1,
+				gMountOptions.ioretries);
 	} else {
 		if (fs_init_master_connection(
 				gMountOptions.bindhost,
@@ -184,20 +185,10 @@
 				gMountOptions.meta,
 				mp,
 				gMountOptions.subfolder,
-				(gMountOptions.password||gMountOptions.md5pass) ?
-						md5pass : NULL, gMountOptions.donotrememberpassword, 0) < 0) {
-=======
-	if (mfsopts.delayedinit) {
-		fs_init_master_connection(mfsopts.bindhost, mfsopts.masterhost, mfsopts.masterport,
-				mfsopts.meta, mp, mfsopts.subfolder,
-				(mfsopts.password || mfsopts.md5pass) ? md5pass : NULL,
-				mfsopts.donotrememberpassword, 1, mfsopts.ioretries);
-	} else {
-		if (fs_init_master_connection(mfsopts.bindhost, mfsopts.masterhost, mfsopts.masterport,
-					mfsopts.meta, mp, mfsopts.subfolder,
-					(mfsopts.password || mfsopts.md5pass) ? md5pass : NULL,
-					mfsopts.donotrememberpassword, 0, mfsopts.ioretries) < 0) {
->>>>>>> aba0c9ae
+				(gMountOptions.password||gMountOptions.md5pass) ? md5pass : NULL,
+				gMountOptions.donotrememberpassword,
+				0,
+				gMountOptions.ioretries) < 0) {
 			return 1;
 		}
 	}
