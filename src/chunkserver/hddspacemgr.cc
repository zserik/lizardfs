--- conflicted
+++ resolved
@@ -66,14 +66,6 @@
 #include "devtools/TracePrinter.h"
 #include "devtools/request_log.h"
 
-<<<<<<< HEAD
-#ifdef MMAP_ALLOC
-#  include <sys/mman.h>
-#endif
-=======
-#define PRESERVE_BLOCK 1
->>>>>>> bb89f49e
-
 #if defined(LIZARDFS_HAVE_PREAD) && defined(LIZARDFS_HAVE_PWRITE)
 #  define USE_PIO 1
 #endif
@@ -209,10 +201,7 @@
 }
 
 void hdd_get_damaged_chunks(std::vector<uint64_t>& buffer) {
-<<<<<<< HEAD
-	TRACETHIS();
-=======
->>>>>>> bb89f49e
+	TRACETHIS();
 	damagedchunk *dc,*ndc;
 	uint64_t chunkid;
 	sassert(buffer.empty());
@@ -248,10 +237,7 @@
 }
 
 void hdd_get_lost_chunks(std::vector<uint64_t>& chunks, uint32_t limit) {
-<<<<<<< HEAD
-	TRACETHIS();
-=======
->>>>>>> bb89f49e
+	TRACETHIS();
 	lostchunk *lc,**lcptr;
 	uint64_t chunkid;
 	uint32_t i;
@@ -275,13 +261,8 @@
 	zassert(pthread_mutex_unlock(&dclock));
 }
 
-<<<<<<< HEAD
 void hdd_report_new_chunk(uint64_t chunkid, uint32_t version, ChunkType type) {
 	TRACETHIS();
-=======
-void hdd_report_new_chunk(uint64_t chunkid, uint32_t version) {
-	newchunk *nc;
->>>>>>> bb89f49e
 	zassert(pthread_mutex_lock(&dclock));
 	if (gNewChunks.empty() || gNewChunks.back().size() >= NEWCHUNKSBLOCKSIZE) {
 		gNewChunks.push_back(NewChunks());
@@ -291,7 +272,6 @@
 	zassert(pthread_mutex_unlock(&dclock));
 }
 
-<<<<<<< HEAD
 void hdd_get_new_chunks(std::vector<ChunkWithVersionAndType>& chunks) {
 	TRACETHIS();
 	sassert(chunks.empty());
@@ -299,30 +279,6 @@
 	if (!gNewChunks.empty()) {
 		chunks.swap(gNewChunks.front());
 		gNewChunks.pop_front();
-=======
-void hdd_get_new_chunks(std::vector<ChunkWithVersion>& chunks, uint32_t limit) {
-	newchunk *nc,**ncptr;
-	uint64_t chunkid;
-	uint32_t version;
-	uint32_t i;
-	sassert(chunks.empty());
-	chunks.reserve(limit);
-	zassert(pthread_mutex_lock(&dclock));
-	ncptr = &newchunks;
-	while ((nc=*ncptr)) {
-		if (limit>nc->chunksinblock) {
-			for (i=0 ; i<nc->chunksinblock ; i++) {
-				chunkid = nc->chunkidblock[i];
-				version = nc->versionblock[i];
-				chunks.push_back(ChunkWithVersion{chunkid, version});
-			}
-			limit -= nc->chunksinblock;
-			*ncptr = nc->next;
-			free(nc);
-		} else {
-			ncptr = &(nc->next);
-		}
->>>>>>> bb89f49e
 	}
 	zassert(pthread_mutex_unlock(&dclock));
 }
@@ -606,20 +562,6 @@
 			if (cp->fd>=0) {
 				close(cp->fd);
 			}
-<<<<<<< HEAD
-=======
-			if (cp->crc!=NULL) {
-				free(cp->crc);
-			}
-#ifdef PRESERVE_BLOCK
-			if (cp->block!=NULL) {
-				free(cp->block);
-			}
-#endif /* PRESERVE_BLOCK */
-			if (cp->filename!=NULL) {
-				free(cp->filename);
-			}
->>>>>>> bb89f49e
 			if (cp->owner) {
 				zassert(pthread_mutex_lock(&testlock));
 				if (cp->testnext) {
@@ -750,20 +692,6 @@
 				if (c->fd>=0) {
 					close(c->fd);
 				}
-<<<<<<< HEAD
-=======
-				if (c->crc!=NULL) {
-					free(c->crc);
-				}
-#ifdef PRESERVE_BLOCK
-				if (c->block!=NULL) {
-					free(c->block);
-				}
-#endif /* PRESERVE_BLOCK */
-				if (c->filename!=NULL) {
-					free(c->filename);
-				}
->>>>>>> bb89f49e
 				zassert(pthread_mutex_lock(&testlock));
 				if (c->testnext) {
 					c->testnext->testprev = c->testprev;
@@ -1019,20 +947,6 @@
 						if (c->fd>=0) {
 							close(c->fd);
 						}
-<<<<<<< HEAD
-=======
-						if (c->crc!=NULL) {
-							free(c->crc);
-						}
-#ifdef PRESERVE_BLOCK
-						if (c->block!=NULL) {
-							free(c->block);
-						}
-#endif /* PRESERVE_BLOCK */
-						if (c->filename) {
-							free(c->filename);
-						}
->>>>>>> bb89f49e
 						if (c->testnext) {
 							c->testnext->testprev = c->testprev;
 						} else {
@@ -1217,10 +1131,7 @@
 }
 
 static uint32_t hdd_internal_get_chunks_next_list_count() {
-<<<<<<< HEAD
-	TRACETHIS();
-=======
->>>>>>> bb89f49e
+	TRACETHIS();
 	uint32_t res = 0;
 	uint32_t i = 0;
 	Chunk *c;
@@ -1233,18 +1144,11 @@
 	return res;
 }
 
-<<<<<<< HEAD
 void hdd_get_chunks_next_list_data(std::vector<ChunkWithVersionAndType>& chunks) {
 	TRACETHIS();
 	uint32_t res = 0;
 	uint32_t v;
 	Chunk *c;
-=======
-void hdd_get_chunks_next_list_data(std::vector<ChunkWithVersion>& chunks) {
-	uint32_t res = 0;
-	uint32_t v;
-	chunk *c;
->>>>>>> bb89f49e
 	sassert(chunks.empty());
 	chunks.reserve(hdd_internal_get_chunks_next_list_count());
 	while (res<CHUNKS_CUT_COUNT && hdd_get_chunks_pos<HASHSIZE) {
@@ -1253,11 +1157,7 @@
 			if (c->todel) {
 				v |= 0x80000000;
 			}
-<<<<<<< HEAD
 			chunks.push_back(ChunkWithVersionAndType(c->chunkid, v, c->type()));
-=======
-			chunks.push_back(ChunkWithVersion{c->chunkid, v});
->>>>>>> bb89f49e
 			res++;
 		}
 		hdd_get_chunks_pos++;
@@ -1300,168 +1200,6 @@
 	*tdchunkcount = tdchunks;
 }
 
-<<<<<<< HEAD
-=======
-static inline void chunk_emptycrc(chunk *c) {
-	c->crc = (uint8_t*)malloc(4096);
-	passert(c->crc);
-	memset(c->crc,0,4096);  // make valgrind happy
-}
-
-static inline int chunk_readcrc(chunk *c) {
-	int ret;
-	uint8_t hdr[20];
-	const uint8_t *ptr;
-	uint64_t chunkid;
-	uint32_t version;
-#ifdef USE_PIO
-	if (pread(c->fd,hdr,20,0)!=20) {
-		int errmem = errno;
-		mfs_arg_errlog_silent(LOG_WARNING,"chunk_readcrc: file:%s - read error",c->filename);
-		errno = errmem;
-		return ERROR_IO;
-	}
-#else /* USE_PIO */
-	lseek(c->fd,0,SEEK_SET);
-	if (read(c->fd,hdr,20)!=20) {
-		int errmem = errno;
-		mfs_arg_errlog_silent(LOG_WARNING,"chunk_readcrc: file:%s - read error",c->filename);
-		errno = errmem;
-		return ERROR_IO;
-	}
-#endif /* USE_PIO */
-	if (memcmp(hdr,MFSSIGNATURE "C 1.0",8)!=0) {
-		syslog(LOG_WARNING,"chunk_readcrc: file:%s - wrong header",c->filename);
-		errno = 0;
-		return ERROR_IO;
-	}
-	ptr = hdr+8;
-	chunkid = get64bit(&ptr);
-	version = get32bit(&ptr);
-	if (c->chunkid!=chunkid || c->version!=version) {
-		syslog(LOG_WARNING,"chunk_readcrc: file:%s - wrong id/version in header (%016" PRIX64 "_%08" PRIX32 ")",c->filename,chunkid,version);
-		errno = 0;
-		return ERROR_IO;
-	}
-	c->crc = (uint8_t*)malloc(4096);
-	passert(c->crc);
-#ifdef USE_PIO
-	ret = pread(c->fd,c->crc,4096,CHUNKHDRCRC);
-#else /* USE_PIO */
-	lseek(c->fd,CHUNKHDRCRC,SEEK_SET);
-	ret = read(c->fd,c->crc,4096);
-#endif /* USE_PIO */
-	if (ret!=4096) {
-		int errmem = errno;
-		mfs_arg_errlog_silent(LOG_WARNING,"chunk_readcrc: file:%s - read error",c->filename);
-		free(c->crc);
-		c->crc = NULL;
-		errno = errmem;
-		return ERROR_IO;
-	}
-	hdd_stats_read(4096);
-	errno = 0;
-	return STATUS_OK;
-}
-
-static inline void chunk_freecrc(chunk *c) {
-	free(c->crc);
-	c->crc = NULL;
-}
-
-static inline int chunk_writecrc(chunk *c) {
-	int ret;
-	zassert(pthread_mutex_lock(&folderlock));
-	c->owner->needrefresh = 1;
-	zassert(pthread_mutex_unlock(&folderlock));
-#ifdef USE_PIO
-	ret = pwrite(c->fd,c->crc,4096,CHUNKHDRCRC);
-#else /* USE_PIO */
-	lseek(c->fd,CHUNKHDRCRC,SEEK_SET);
-	ret = write(c->fd,c->crc,4096);
-#endif /* USE_PIO */
-	if (ret!=4096) {
-		int errmem = errno;
-		mfs_arg_errlog_silent(LOG_WARNING,"chunk_writecrc: file:%s - write error",c->filename);
-		errno = errmem;
-		return ERROR_IO;
-	}
-	hdd_stats_write(4096);
-	return STATUS_OK;
-}
-
-void hdd_test_show_chunks(void) {
-	uint32_t hashpos;
-	chunk *c;
-	zassert(pthread_mutex_lock(&hashlock));
-	for (hashpos=0 ; hashpos<HASHSIZE ; hashpos++) {
-		for (c=hashtab[hashpos] ; c ; c=c->next) {
-			printf("chunk id:%" PRIu64 " version:%" PRIu32 " state:%" PRIu8 "\n",c->chunkid,c->version,c->state);
-		}
-	}
-	zassert(pthread_mutex_unlock(&hashlock));
-}
-
-void hdd_test_show_openedchunks(void) {
-	dopchunk *cc,*tcc;
-	uint32_t dhashpos;
-	chunk *c;
-
-	printf("lock doplock\n");
-	if (pthread_mutex_lock(&doplock)<0) {
-		printf("lock error: %u\n",errno);
-	}
-	printf("lock ndoplock\n");
-	if (pthread_mutex_lock(&ndoplock)<0) {
-		printf("lock error: %u\n",errno);
-	}
-/* append new chunks */
-	cc = newdopchunks;
-	while (cc) {
-		dhashpos = DHASHPOS(cc->chunkid);
-		for (tcc=dophashtab[dhashpos] ; tcc && tcc->chunkid!=cc->chunkid ; tcc=tcc->next) {}
-		if (tcc) {      // found - ignore
-			tcc = cc;
-			cc = cc->next;
-			free(tcc);
-		} else {        // not found - add
-			tcc = cc;
-			cc = cc->next;
-			tcc->next = dophashtab[dhashpos];
-			dophashtab[dhashpos] = tcc;
-		}
-	}
-	newdopchunks = NULL;
-	printf("unlock ndoplock\n");
-	if (pthread_mutex_unlock(&ndoplock)<0) {
-		printf("unlock error: %u\n",errno);
-	}
-/* show all */
-	for (dhashpos=0 ; dhashpos<DHASHSIZE ; dhashpos++) {
-		for (cc=dophashtab[dhashpos]; cc ; cc=cc->next) {
-			c = hdd_chunk_find(cc->chunkid);
-			if (c==NULL) {  // no chunk - delete entry
-				printf("id: %" PRIu64 " - chunk doesn't exist\n",cc->chunkid);
-			} else if (c->crcrefcount>0) {  // io in progress - skip entry
-				printf("id: %" PRIu64 " - chunk in use (refcount:%u)\n",cc->chunkid,c->crcrefcount);
-				hdd_chunk_release(c);
-			} else {
-#ifdef PRESERVE_BLOCK
-				printf("id: %" PRIu64 " - fd:%d (steps:%u) crc:%p (steps:%u) block:%p,blockno:%u (steps:%u)\n",cc->chunkid,c->fd,c->opensteps,c->crc,c->crcsteps,c->block,c->blockno,c->blocksteps);
-#else /* PRESERVE_BLOCK */
-				printf("id: %" PRIu64 " - fd:%d (steps:%u) crc:%p (steps:%u)\n",cc->chunkid,c->fd,c->opensteps,c->crc,c->crcsteps);
-#endif /* PRESERVE_BLOCK */
-				hdd_chunk_release(c);
-			}
-		}
-	}
-	printf("unlock doplock\n");
-	if (pthread_mutex_unlock(&doplock)<0) {
-		printf("unlock error: %u\n",errno);
-	}
-}
-
->>>>>>> bb89f49e
 void hdd_delayed_ops() {
 	TRACETHIS();
 	dopchunk **ccp,*cc,*tcc;
@@ -1505,18 +1243,6 @@
 				hdd_chunk_release(c);
 				ccp = &(cc->next);
 			} else {
-<<<<<<< HEAD
-=======
-#ifdef PRESERVE_BLOCK
-				if (c->blocksteps>0) {
-					c->blocksteps--;
-				} else if (c->block!=NULL) {
-					free(c->block);
-					c->block = NULL;
-					c->blockno = 0xFFFF;
-				}
-#endif /* PRESERVE_BLOCK */
->>>>>>> bb89f49e
 				if (c->opensteps>0) {   // decrease counter
 					c->opensteps--;
 				} else if (c->fd>=0) {  // close descriptor
@@ -1573,38 +1299,7 @@
 				errno = errmem;
 				return ERROR_IO;
 			}
-<<<<<<< HEAD
-
-=======
-		}
-		if (c->crc==NULL) {
-			if (newflag) {
-				chunk_emptycrc(c);
-			} else {
-				status = chunk_readcrc(c);
-				if (status!=STATUS_OK) {
-					int errmem = errno;
-					if (add) {
-						close(c->fd);
-						c->fd=-1;
-					}
-					mfs_arg_errlog_silent(LOG_WARNING,"hdd_io_begin: file:%s - read error",c->filename);
-					errno = errmem;
-					return status;
-				}
-			}
-			c->crcchanged = 0;
-		}
-#ifdef PRESERVE_BLOCK
-		if (c->block==NULL) {
-			c->block = (uint8_t*)malloc(MFSBLOCKSIZE);
-//                      syslog(LOG_WARNING,"chunk: %016" PRIX64 ", block:%p",c->chunkid,c->block);
-			passert(c->block);
-			c->blockno = 0xFFFF;
-		}
-#endif /* PRESERVE_BLOCK */
-		if (add) {
->>>>>>> bb89f49e
+
 			cc = (dopchunk*) malloc(sizeof(dopchunk));
 			passert(cc);
 			cc->chunkid = c->chunkid;
@@ -1718,15 +1413,7 @@
 uint8_t* hdd_get_block_buffer() {
 	auto blockbuffer = (uint8_t*)pthread_getspecific(blockbufferkey);
 	if (blockbuffer==NULL) {
-<<<<<<< HEAD
-# ifdef MMAP_ALLOC
-		blockbuffer = (uint8_t*)mmap(NULL,kHddBlockSize,PROT_READ | PROT_WRITE, MAP_ANON | MAP_PRIVATE,-1,0);
-# else
-		blockbuffer = malloc(kHddBlockSize);
-# endif
-=======
-		blockbuffer = malloc(MFSBLOCKSIZE);
->>>>>>> bb89f49e
+		blockbuffer = (uint8_t*)malloc(kHddBlockSize);
 		passert(blockbuffer);
 		zassert(pthread_setspecific(blockbufferkey,blockbuffer));
 	}
@@ -1909,19 +1596,8 @@
 	uint32_t precrc, postcrc, combinedcrc, chcrc;
 	uint64_t ts,te;
 	uint8_t *blockbuffer;
-<<<<<<< HEAD
 	blockbuffer = hdd_get_block_buffer();
 	c = hdd_chunk_find(chunkid, chunkType);
-=======
-	blockbuffer = pthread_getspecific(blockbufferkey);
-	if (blockbuffer==NULL) {
-		blockbuffer = malloc(MFSBLOCKSIZE);
-		passert(blockbuffer);
-		zassert(pthread_setspecific(blockbufferkey,blockbuffer));
-	}
-#endif /* PRESERVE_BLOCK */
-	c = hdd_chunk_find(chunkid);
->>>>>>> bb89f49e
 	if (c==NULL) {
 		return ERROR_NOCHUNK;
 	}
@@ -2147,19 +1823,8 @@
 		int status;
 	Chunk *c;
 	uint8_t *blockbuffer;
-<<<<<<< HEAD
 	blockbuffer = hdd_get_block_buffer();
 	c = hdd_chunk_find(chunkid, chunkType);
-=======
-	blockbuffer = pthread_getspecific(blockbufferkey);
-	if (blockbuffer==NULL) {
-		blockbuffer = malloc(MFSBLOCKSIZE);
-		passert(blockbuffer);
-		zassert(pthread_setspecific(blockbufferkey,blockbuffer));
-	}
-#endif /* PRESERVE_BLOCK */
-	c = hdd_chunk_find(chunkid);
->>>>>>> bb89f49e
 	if (c==NULL) {
 		return ERROR_NOCHUNK;
 	}
@@ -2216,30 +1881,9 @@
 	uint16_t block;
 	int32_t retsize;
 	int status;
-<<<<<<< HEAD
 	Chunk *c,*oc;
 	uint8_t *blockbuffer;
 	blockbuffer = hdd_get_block_buffer();
-=======
-	chunk *c,*oc;
-#ifdef PRESERVE_BLOCK
-	uint8_t hdrbuffer[CHUNKHDRSIZE];
-#else /* PRESERVE_BLOCK */
-	uint8_t *blockbuffer,*hdrbuffer;
-	blockbuffer = pthread_getspecific(blockbufferkey);
-	if (blockbuffer==NULL) {
-		blockbuffer = malloc(MFSBLOCKSIZE);
-		passert(blockbuffer);
-		zassert(pthread_setspecific(blockbufferkey,blockbuffer));
-	}
-	hdrbuffer = pthread_getspecific(hdrbufferkey);
-	if (hdrbuffer==NULL) {
-		hdrbuffer = malloc(CHUNKHDRSIZE);
-		passert(hdrbuffer);
-		zassert(pthread_setspecific(hdrbufferkey,hdrbuffer));
-	}
-#endif /* PRESERVE_BLOCK */
->>>>>>> bb89f49e
 
 	oc = hdd_chunk_find(chunkId, chunkType);
 	if (oc==NULL) {
@@ -2403,17 +2047,7 @@
 	uint32_t blocks;
 	uint32_t i;
 	uint8_t *blockbuffer;
-<<<<<<< HEAD
 	blockbuffer = hdd_get_block_buffer();
-=======
-	blockbuffer = pthread_getspecific(blockbufferkey);
-	if (blockbuffer==NULL) {
-		blockbuffer = malloc(MFSBLOCKSIZE);
-		passert(blockbuffer);
-		zassert(pthread_setspecific(blockbufferkey,blockbuffer));
-	}
-#endif /* !PRESERVE_BLOCK */
->>>>>>> bb89f49e
 	if (length>MFSCHUNKSIZE) {
 		return ERROR_WRONGSIZE;
 	}
@@ -2526,30 +2160,9 @@
 	int32_t retsize;
 	uint32_t crc;
 	int status;
-<<<<<<< HEAD
 	Chunk *c,*oc;
 	uint8_t *blockbuffer;
 	blockbuffer = hdd_get_block_buffer();
-=======
-	chunk *c,*oc;
-#ifdef PRESERVE_BLOCK
-	uint8_t hdrbuffer[CHUNKHDRSIZE];
-#else /* PRESERVE_BLOCK */
-	uint8_t *blockbuffer,*hdrbuffer;
-	blockbuffer = pthread_getspecific(blockbufferkey);
-	if (blockbuffer==NULL) {
-		blockbuffer = malloc(MFSBLOCKSIZE);
-		passert(blockbuffer);
-		zassert(pthread_setspecific(blockbufferkey,blockbuffer));
-	}
-	hdrbuffer = pthread_getspecific(hdrbufferkey);
-	if (hdrbuffer==NULL) {
-		hdrbuffer = malloc(CHUNKHDRSIZE);
-		passert(hdrbuffer);
-		zassert(pthread_setspecific(hdrbufferkey,hdrbuffer));
-	}
-#endif /* PRESERVE_BLOCK */
->>>>>>> bb89f49e
 
 	if (copyChunkLength>MFSCHUNKSIZE) {
 		return ERROR_WRONGSIZE;
@@ -3296,16 +2909,6 @@
 	return arg;
 }
 
-<<<<<<< HEAD
-# ifdef MMAP_ALLOC
-void hdd_blockbuffer_free(void *addr) {
-	TRACETHIS();
-	munmap(addr,MFSBLOCKSIZE);
-}
-# endif
-
-=======
->>>>>>> bb89f49e
 void hdd_term(void) {
 	TRACETHIS();
 	uint32_t i;
@@ -3362,22 +2965,7 @@
 				if (c->fd>=0) {
 					close(c->fd);
 				}
-<<<<<<< HEAD
 				delete c;
-=======
-				if (c->crc!=NULL) {
-					free(c->crc);
-				}
-#ifdef PRESERVE_BLOCK
-				if (c->block!=NULL) {
-					free(c->block);
-				}
-#endif /* PRESERVE_BLOCK */
-				if (c->filename) {
-					free(c->filename);
-				}
-				free(c);
->>>>>>> bb89f49e
 			} else {
 				syslog(LOG_WARNING,"hdd_term: locked chunk !!!");
 			}
@@ -3896,11 +3484,6 @@
 
 	zassert(pthread_key_create(&hdrbufferkey,free));
 	zassert(pthread_key_create(&blockbufferkey,free));
-<<<<<<< HEAD
-# endif
-=======
-#endif /* PRESERVE_BLOCK */
->>>>>>> bb89f49e
 
 	emptyblockcrc = mycrc32_zeroblock(0,MFSBLOCKSIZE);
 
