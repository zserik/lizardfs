--- conflicted
+++ resolved
@@ -37,7 +37,7 @@
 #include <syslog.h>
 #include <time.h>
 #include <unistd.h>
-<<<<<<< HEAD
+#include <atomic>
 #include <list>
 #include <string>
 #include <thread>
@@ -46,10 +46,6 @@
 #include "chunkserver/chunk.h"
 #include "chunkserver/chunk_filename_parser.h"
 #include "chunkserver/chunk_signature.h"
-=======
-#include <atomic>
-
->>>>>>> dd5fe68c
 #include "common/cfg.h"
 #include "common/cwrap.h"
 #include "common/crc.h"
@@ -118,11 +114,6 @@
 } dopchunk;
 
 static uint32_t HDDTestFreq = 10;
-<<<<<<< HEAD
-static std::atomic<bool> MooseFSChunkFormat;
-static uint64_t LeaveFree;
-static std::atomic<bool> PerformFsync;
-=======
 
 /// Number of bytes which should be addded to each disk's used space
 static uint64_t gLeaveFree;
@@ -132,7 +123,10 @@
 
 /// Value of HDD_ADVISE_NO_CACHE from config
 static std::atomic_bool gAdviseNoCache;
->>>>>>> dd5fe68c
+
+static std::atomic<bool> MooseFSChunkFormat;
+
+static std::atomic<bool> PerformFsync;
 
 /* folders data */
 static folder *folderhead = NULL;
@@ -1275,7 +1269,7 @@
 
 	c->initEmptyCrc();
 #ifndef ENABLE_CRC /* if NOT defined */
-	uint8_t* crcArrayPtr = c->crc;
+	uint8_t* crcArrayPtr = c->crc->data();
 	for (int i = 0; i < MFSBLOCKSINCHUNK; ++i) {
 		put32bit(&crcArrayPtr, mycrc32_zeroblock(0, 0));
 	}
@@ -1378,7 +1372,7 @@
 					} else {
 						mc->clearCrc();
 					}
-					crcEmpty = mc->crc->empty();
+					crcEmpty = (mc->crc == nullptr);
 				}
 				if (c->fd < 0 && crcEmpty) {
 					*ccp = cc->next;
@@ -1474,7 +1468,6 @@
 	uint64_t ts,te;
 
 	if (c->wasChanged) {
-		c->wasChanged = false;
 		IF_MOOSEFS_CHUNK(mc, c) {
 			int status = chunk_writecrc(mc);
 			PRINTTHIS(status);
@@ -1508,6 +1501,13 @@
 			te = get_usectime();
 			hdd_stats_datafsync(c->owner,te-ts);
 		}
+		c->wasChanged = false;
+	}
+
+	if (c->refcount <= 0) {
+		lzfs_silent_syslog(LOG_WARNING, "hdd_io_end: refcount = 0 - This should never happen!");
+		errno = 0;
+		return STATUS_OK;
 	}
 	c->refcount--;
 	if (c->refcount==0) {
@@ -1752,7 +1752,6 @@
 		hdd_chunk_release(c);
 		return ERROR_WRONGVERSION;
 	}
-<<<<<<< HEAD
 	uint16_t block = offset / MFSBLOCKSIZE;
 
 	// Ask OS for an appropriate read ahead and (if requested and needed) read some blocks
@@ -1868,102 +1867,6 @@
 					"%s: file:%s - write error", errorMsg, c->filename().c_str());
 			hdd_report_damaged_chunk(c->chunkid);
 			return -1;
-=======
-	if (offset==0 && size==MFSBLOCKSIZE) {
-#ifdef PRESERVE_BLOCK
-		if (c->blockno==blocknum) {
-			memcpy(buffer,c->block,MFSBLOCKSIZE);
-			ret = MFSBLOCKSIZE;
-		} else {
-#endif /* PRESERVE_BLOCK */
-		ts = get_usectime();
-#ifdef USE_PIO
-		ret = pread(c->fd,buffer,MFSBLOCKSIZE,CHUNKHDRSIZE+(((uint32_t)blocknum)<<MFSBLOCKBITS));
-#else /* USE_PIO */
-		lseek(c->fd,CHUNKHDRSIZE+(((uint32_t)blocknum)<<MFSBLOCKBITS),SEEK_SET);
-		ret = read(c->fd,buffer,MFSBLOCKSIZE);
-#endif /* USE_PIO */
-		if (ret!=MFSBLOCKSIZE) {
-			hdd_error_occured(c);   // uses and preserves errno !!!
-			lzfs_silent_errlog(LOG_WARNING,"read_block_from_chunk: file:%s - read error",c->filename);
-			hdd_report_damaged_chunk(chunkid);
-			hdd_chunk_release(c);
-			return ERROR_IO;
-		}
-		te = get_usectime();
-		hdd_stats_dataread(c->owner,MFSBLOCKSIZE,te-ts);
-#ifdef PRESERVE_BLOCK
-			c->blockno = blocknum;
-			memcpy(c->block,buffer,MFSBLOCKSIZE);
-		}
-#endif /* PRESERVE_BLOCK */
-		crc = mycrc32(0,buffer,MFSBLOCKSIZE);
-		rcrcptr = (c->crc)+(4*blocknum);
-		bcrc = get32bit(&rcrcptr);
-		if (bcrc!=crc) {
-			errno = 0;
-			hdd_error_occured(c);   // uses and preserves errno !!!
-			syslog(LOG_WARNING,"read_block_from_chunk: file:%s - crc error",c->filename);
-			hdd_report_damaged_chunk(chunkid);
-			hdd_chunk_release(c);
-			return ERROR_CRC;
-		}
-	} else {
-#ifdef PRESERVE_BLOCK
-		if (c->blockno != blocknum) {
-			ts = get_usectime();
-#ifdef USE_PIO
-			ret = pread(c->fd,c->block,MFSBLOCKSIZE,CHUNKHDRSIZE+(((uint32_t)blocknum)<<MFSBLOCKBITS));
-#else /* USE_PIO */
-			lseek(c->fd,CHUNKHDRSIZE+(((uint32_t)blocknum)<<MFSBLOCKBITS),SEEK_SET);
-			ret = read(c->fd,c->block,MFSBLOCKSIZE);
-#endif /* USE_PIO */
-			if (ret!=MFSBLOCKSIZE) {
-				hdd_error_occured(c);   // uses and preserves errno !!!
-				lzfs_silent_errlog(LOG_WARNING,"read_block_from_chunk: file:%s - read error",c->filename);
-				hdd_report_damaged_chunk(chunkid);
-				hdd_chunk_release(c);
-				return ERROR_IO;
-			}
-			te = get_usectime();
-			hdd_stats_dataread(c->owner,MFSBLOCKSIZE,te-ts);
-			c->blockno = blocknum;
-		} else {
-			ret = MFSBLOCKSIZE;
-		}
-		precrc = mycrc32(0,c->block,offset);
-		crc = mycrc32(0,c->block+offset,size);
-		postcrc = mycrc32(0,c->block+offset+size,MFSBLOCKSIZE-(offset+size));
-#else /* PRESERVE_BLOCK */
-		ts = get_usectime();
-#ifdef USE_PIO
-		ret = pread(c->fd,blockbuffer,MFSBLOCKSIZE,CHUNKHDRSIZE+(((uint32_t)blocknum)<<MFSBLOCKBITS));
-#else /* USE_PIO */
-		lseek(c->fd,CHUNKHDRSIZE+(((uint32_t)blocknum)<<MFSBLOCKBITS),SEEK_SET);
-		ret = read(c->fd,blockbuffer,MFSBLOCKSIZE);
-#endif /* USE_PIO */
-		if (ret!=MFSBLOCKSIZE) {
-			hdd_error_occured(c);   // uses and preserves errno !!!
-			lzfs_silent_errlog(LOG_WARNING,"read_block_from_chunk: file:%s - read error",c->filename);
-			hdd_report_damaged_chunk(chunkid);
-			hdd_chunk_release(c);
-			return ERROR_IO;
-		}
-		te = get_usectime();
-		hdd_stats_dataread(c->owner,MFSBLOCKSIZE,te-ts);
-//              crc = mycrc32(0,blockbuffer+offset,size);       // first calc crc for piece
-		precrc = mycrc32(0,blockbuffer,offset);
-		crc = mycrc32(0,blockbuffer+offset,size);
-		postcrc = mycrc32(0,blockbuffer+offset+size,MFSBLOCKSIZE-(offset+size));
-#endif /* PRESERVE_BLOCK */
-		if (offset==0) {
-			combinedcrc = mycrc32_combine(crc,postcrc,MFSBLOCKSIZE-(offset+size));
-		} else {
-			combinedcrc = mycrc32_combine(precrc,crc,size);
-			if ((offset+size)<MFSBLOCKSIZE) {
-				combinedcrc = mycrc32_combine(combinedcrc,postcrc,MFSBLOCKSIZE-(offset+size));
-			}
->>>>>>> dd5fe68c
 		}
 		memcpy(mc->getCrcBuffer(blockNum), crcBuff, crcSize);
 		return size;
@@ -1977,7 +1880,6 @@
 			hdd_report_damaged_chunk(c->chunkid);
 			return -1;
 		}
-<<<<<<< HEAD
 		ret = pwrite(c->fd, buffer, size, c->getBlockOffset(blockNum) + offset + crcSize);
 		if (ret != size) {
 			hdd_error_occured(c);   // uses and preserves errno !!!
@@ -1987,13 +1889,6 @@
 			return -1;
 		}
 		return crcSize + size;
-=======
-#ifdef PRESERVE_BLOCK
-		memcpy(buffer,c->block+offset,size);
-#else /* PRESERVE_BLOCK */
-		memcpy(buffer,blockbuffer+offset,size);
-#endif /* PRESERVE_BLOCK */
->>>>>>> dd5fe68c
 	}
 }
 
@@ -2054,7 +1949,6 @@
 			}
 		}
 		ts = get_usectime();
-<<<<<<< HEAD
 		uint8_t* crcBuffPointer = crcBuff;
 		put32bit(&crcBuffPointer, crc);
 		memcpy(blockbuffer, crcBuff, 4);
@@ -2063,23 +1957,10 @@
 		auto written = hdd_int_write_block_and_crc(
 				c, buffer, crcBuff, blocknum, "write_block_to_chunk");
 		if (written < 0) {
-=======
-#ifdef USE_PIO
-		ret = pwrite(c->fd,buffer,MFSBLOCKSIZE,CHUNKHDRSIZE+(((uint32_t)blocknum)<<MFSBLOCKBITS));
-#else /* USE_PIO */
-		lseek(c->fd,CHUNKHDRSIZE+(((uint32_t)blocknum)<<MFSBLOCKBITS),SEEK_SET);
-		ret = write(c->fd,buffer,MFSBLOCKSIZE);
-#endif /* USE_PIO */
-		if (ret!=MFSBLOCKSIZE) {
-			hdd_error_occured(c);   // uses and preserves errno !!!
-			lzfs_silent_errlog(LOG_WARNING,"write_block_to_chunk: file:%s - write error",c->filename);
-			hdd_report_damaged_chunk(chunkid);
->>>>>>> dd5fe68c
 			hdd_chunk_release(c);
 			return ERROR_IO;
 		}
 		te = get_usectime();
-<<<<<<< HEAD
 		hdd_stats_datawrite(c->owner, written, te - ts);
 	} else {
 		if (blocknum<c->blocks) {
@@ -2087,67 +1968,11 @@
 			auto readBytes = hdd_int_read_block_and_crc(
 					c, blockbuffer, crcBuff, blocknum, "write_block_to_chunk");
 			if (readBytes < 0) {
-=======
-		hdd_stats_datawrite(c->owner,MFSBLOCKSIZE,te-ts);
-		wcrcptr = (c->crc)+(4*blocknum);
-		put32bit(&wcrcptr,crc);
-		c->crcchanged = 1;
-#ifdef PRESERVE_BLOCK
-		memcpy(c->block,buffer,MFSBLOCKSIZE);
-		c->blockno = blocknum;
-#endif /* PRESERVE_BLOCK */
-	} else {
-		if (blocknum<c->blocks) {
-#ifdef PRESERVE_BLOCK
-			if (c->blockno != blocknum) {
-				ts = get_usectime();
-#ifdef USE_PIO
-				ret = pread(c->fd,c->block,MFSBLOCKSIZE,CHUNKHDRSIZE+(((uint32_t)blocknum)<<MFSBLOCKBITS));
-#else /* USE_PIO */
-				lseek(c->fd,CHUNKHDRSIZE+(((uint32_t)blocknum)<<MFSBLOCKBITS),SEEK_SET);
-				ret = read(c->fd,c->block,MFSBLOCKSIZE);
-#endif /* USE_PIO */
-				if (ret!=MFSBLOCKSIZE) {
-					hdd_error_occured(c);   // uses and preserves errno !!!
-					lzfs_silent_errlog(LOG_WARNING,"write_block_to_chunk: file:%s - read error",c->filename);
-					hdd_report_damaged_chunk(chunkid);
-					hdd_chunk_release(c);
-					return ERROR_IO;
-				}
-				te = get_usectime();
-				hdd_stats_dataread(c->owner,MFSBLOCKSIZE,te-ts);
-				c->blockno = blocknum;
-			} else {
-				ret = MFSBLOCKSIZE;
-			}
-#else /* PRESERVE_BLOCK */
-			ts = get_usectime();
-#ifdef USE_PIO
-			ret = pread(c->fd,blockbuffer,MFSBLOCKSIZE,CHUNKHDRSIZE+(((uint32_t)blocknum)<<MFSBLOCKBITS));
-#else /* USE_PIO */
-			lseek(c->fd,CHUNKHDRSIZE+(((uint32_t)blocknum)<<MFSBLOCKBITS),SEEK_SET);
-			ret = read(c->fd,blockbuffer,MFSBLOCKSIZE);
-#endif /* USE_PIO */
-			if (ret!=MFSBLOCKSIZE) {
-				hdd_error_occured(c);   // uses and preserves errno !!!
-				lzfs_silent_errlog(LOG_WARNING,"write_block_to_chunk: file:%s - read error",c->filename);
-				hdd_report_damaged_chunk(chunkid);
->>>>>>> dd5fe68c
 				hdd_chunk_release(c);
 				return ERROR_IO;
 			}
 			te = get_usectime();
-<<<<<<< HEAD
 			hdd_stats_dataread(c->owner,readBytes,te-ts);
-=======
-			hdd_stats_dataread(c->owner,MFSBLOCKSIZE,te-ts);
-#endif /* PRESERVE_BLOCK */
-#ifdef PRESERVE_BLOCK
-			precrc = mycrc32(0,c->block,offset);
-			chcrc = mycrc32(0,c->block+offset,size);
-			postcrc = mycrc32(0,c->block+offset+size,MFSBLOCKSIZE-(offset+size));
-#else /* PRESERVE_BLOCK */
->>>>>>> dd5fe68c
 			precrc = mycrc32(0,blockbuffer,offset);
 			chcrc = mycrc32(0,blockbuffer+offset,size);
 			postcrc = mycrc32(0,blockbuffer+offset+size,MFSBLOCKSIZE-(offset+size));
@@ -2190,49 +2015,7 @@
 			precrc = mycrc32_zeroblock(0,offset);
 			postcrc = mycrc32_zeroblock(0,MFSBLOCKSIZE-(offset+size));
 		}
-<<<<<<< HEAD
 		ts = get_usectime();
-=======
-#ifdef PRESERVE_BLOCK
-		memcpy(c->block+offset,buffer,size);
-		ts = get_usectime();
-#ifdef USE_PIO
-		ret = pwrite(c->fd,c->block+offset,size,CHUNKHDRSIZE+(((uint32_t)blocknum)<<MFSBLOCKBITS)+offset);
-#else /* USE_PIO */
-		lseek(c->fd,CHUNKHDRSIZE+(((uint32_t)blocknum)<<MFSBLOCKBITS)+offset,SEEK_SET);
-		ret = write(c->fd,c->block+offset,size);
-#endif /* USE_PIO */
-		if (ret!=(int)size) {
-			hdd_error_occured(c);   // uses and preserves errno !!!
-			lzfs_silent_errlog(LOG_WARNING,"write_block_to_chunk: file:%s - write error",c->filename);
-			hdd_report_damaged_chunk(chunkid);
-			hdd_chunk_release(c);
-			return ERROR_IO;
-		}
-		te = get_usectime();
-		hdd_stats_datawrite(c->owner,size,te-ts);
-		chcrc = mycrc32(0,c->block+offset,size);
-#else /* PRESERVE_BLOCK */
-		memcpy(blockbuffer+offset,buffer,size);
-		ts = get_usectime();
-#ifdef USE_PIO
-		ret = pwrite(c->fd,blockbuffer+offset,size,CHUNKHDRSIZE+(((uint32_t)blocknum)<<MFSBLOCKBITS)+offset);
-#else /* USE_PIO */
-		lseek(c->fd,CHUNKHDRSIZE+(((uint32_t)blocknum)<<MFSBLOCKBITS)+offset,SEEK_SET);
-		ret = write(c->fd,blockbuffer+offset,size);
-#endif /* USE_PIO */
-		if (ret!=(int)size) {
-			hdd_error_occured(c);   // uses and preserves errno !!!
-			lzfs_silent_errlog(LOG_WARNING,"write_block_to_chunk: file:%s - write error",c->filename);
-			hdd_report_damaged_chunk(chunkid);
-			hdd_chunk_release(c);
-			return ERROR_IO;
-		}
-		te = get_usectime();
-		hdd_stats_datawrite(c->owner,size,te-ts);
-		chcrc = mycrc32(0,blockbuffer+offset,size);
-#endif /* PRESERVE_BLOCK */
->>>>>>> dd5fe68c
 		if (offset==0) {
 			combinedcrc = mycrc32_combine(crc,postcrc,MFSBLOCKSIZE-(offset+size));
 		} else {
@@ -2241,7 +2024,6 @@
 				combinedcrc = mycrc32_combine(combinedcrc,postcrc,MFSBLOCKSIZE-(offset+size));
 			}
 		}
-<<<<<<< HEAD
 		uint8_t* crcBuffPointer = crcBuff;
 		put32bit(&crcBuffPointer, combinedcrc);
 		auto written = hdd_int_write_partial_block_and_crc(
@@ -2252,19 +2034,6 @@
 		}
 		te = get_usectime();
 		hdd_stats_datawrite(c->owner,written,te-ts);
-=======
-		wcrcptr = (c->crc)+(4*blocknum);
-		put32bit(&wcrcptr,combinedcrc);
-		c->crcchanged = 1;
-		if (crc!=chcrc) {
-			errno = 0;
-			hdd_error_occured(c);   // uses and preserves errno !!!
-			syslog(LOG_WARNING,"write_block_to_chunk: file:%s - crc error",c->filename);
-			hdd_report_damaged_chunk(chunkid);
-			hdd_chunk_release(c);
-			return ERROR_CRC;
-		}
->>>>>>> dd5fe68c
 	}
 	hdd_chunk_release(c);
 	return STATUS_OK;
@@ -2398,45 +2167,22 @@
 		hdd_chunk_release(c);
 		return status;
 	}
-<<<<<<< HEAD
 	uint8_t crcBuff[sizeof(uint32_t)];
+	status = STATUS_OK; // will be overwritten in the loop below if the test fails
 	for (block=0 ; block<c->blocks ; block++) {
 		auto readBytes = hdd_int_read_block_and_crc(c, blockbuffer, crcBuff, block, "test_chunk");
 		if (readBytes < 0) {
-			hdd_chunk_release(c);
-			return ERROR_IO;
-=======
-	lseek(c->fd,CHUNKHDRSIZE,SEEK_SET);
-	ptr = c->crc;
-	status = STATUS_OK; // will be overwritten in the loop below if the test fails
-	for (block=0 ; block<c->blocks ; block++) {
-#ifdef PRESERVE_BLOCK
-		retsize = read(c->fd,c->block,MFSBLOCKSIZE);
-#else /* PRESERVE_BLOCK */
-		retsize = read(c->fd,blockbuffer,MFSBLOCKSIZE);
-#endif /* PRESERVE_BLOCK */
-		if (retsize!=MFSBLOCKSIZE) {
-			hdd_error_occured(c);   // uses and preserves errno !!!
-			lzfs_silent_errlog(LOG_WARNING,"test_chunk: file:%s - data read error",c->filename);
 			status = ERROR_IO;
 			break;
->>>>>>> dd5fe68c
 		}
 		hdd_stats_read(readBytes);
 		const uint8_t* crcBuffPointer = crcBuff;
 		if (get32bit(&crcBuffPointer) != mycrc32(0, blockbuffer, MFSBLOCKSIZE)) {
 			errno = 0;      // set anything to errno
 			hdd_error_occured(c);   // uses and preserves errno !!!
-<<<<<<< HEAD
 			syslog(LOG_WARNING, "test_chunk: file:%s - crc error", c->filename().c_str());
-			hdd_io_end(c);
-			hdd_chunk_release(c);
-			return ERROR_CRC;
-=======
-			syslog(LOG_WARNING,"test_chunk: file:%s - crc error",c->filename);
 			status = ERROR_CRC;
 			break;
->>>>>>> dd5fe68c
 		}
 	}
 #ifdef LIZARDFS_HAVE_POSIX_FADVISE
@@ -2490,12 +2236,12 @@
 		return ERROR_NOSPACE;
 	}
 	c = hdd_chunk_create(f, copyChunkId, chunkType, copyChunkVersion, oc->chunkFormat());
-	sassert(c->chunkFormat() == oc->chunkFormat());
 	zassert(pthread_mutex_unlock(&folderlock));
 	if (c==NULL) {
 		hdd_chunk_release(oc);
 		return ERROR_CHUNKEXIST;
 	}
+	sassert(c->chunkFormat() == oc->chunkFormat());
 
 	if (chunkNewVersion != chunkVersion) {
 		if (c->renameChunkFile(c->generateFilenameForVersion(chunkNewVersion)) < 0) {
@@ -3287,17 +3033,11 @@
 		zassert(pthread_mutex_unlock(&testlock));
 		zassert(pthread_mutex_unlock(&hashlock));
 		zassert(pthread_mutex_unlock(&folderlock));
-<<<<<<< HEAD
 		if (!path.empty()) {
-			syslog(LOG_NOTICE, "testing chunk: %s", path.c_str());
-			if (hdd_int_test(chunkid, version, chunkType) != STATUS_OK) {
-=======
-		if (path) {
 			zassert(pthread_mutex_lock(&statslock));
 			stats_test++;
 			zassert(pthread_mutex_unlock(&statslock));
-			if (hdd_int_test(chunkid,version)!=STATUS_OK) {
->>>>>>> dd5fe68c
+			if (hdd_int_test(chunkid, version, chunkType) != STATUS_OK) {
 				hdd_report_damaged_chunk(chunkid);
 			}
 			path.clear();
@@ -4163,12 +3903,8 @@
 }
 
 void hdd_reload(void) {
-<<<<<<< HEAD
-	TRACETHIS();
-	char *LeaveFreeStr;
-=======
+	TRACETHIS();
 	gAdviseNoCache = cfg_getuint32("HDD_ADVISE_NO_CACHE", 0);
->>>>>>> dd5fe68c
 
 	PerformFsync = cfg_getuint32("PERFORM_FSYNC", 1);
 
@@ -4176,16 +3912,9 @@
 	HDDTestFreq = cfg_getuint32("HDD_TEST_FREQ",10);
 	zassert(pthread_mutex_unlock(&testlock));
 
-<<<<<<< HEAD
 	hdd_int_set_chunk_format();
-
-	LeaveFreeStr = cfg_getstr("HDD_LEAVE_SPACE_DEFAULT","256MiB");
-
-	if (hdd_size_parse(LeaveFreeStr,&LeaveFree)<0) {
-=======
 	char *LeaveFreeStr = cfg_getstr("HDD_LEAVE_SPACE_DEFAULT", gLeaveSpaceDefaultDefaultStrValue);
 	if (hdd_size_parse(LeaveFreeStr,&gLeaveFree)<0) {
->>>>>>> dd5fe68c
 		syslog(LOG_NOTICE,"hdd space manager: HDD_LEAVE_SPACE_DEFAULT parse error - left unchanged");
 	}
 	free(LeaveFreeStr);
@@ -4243,18 +3972,13 @@
 
 	emptyblockcrc = mycrc32_zeroblock(0,MFSBLOCKSIZE);
 
-<<<<<<< HEAD
 	PerformFsync = cfg_getuint32("PERFORM_FSYNC", 1);
 
-	LeaveFreeStr = cfg_getstr("HDD_LEAVE_SPACE_DEFAULT","256MiB");
-	if (hdd_size_parse(LeaveFreeStr,&LeaveFree)<0) {
-=======
 	uint64_t leaveSpaceDefaultDefaultValue = 0;
 	sassert(hdd_size_parse(gLeaveSpaceDefaultDefaultStrValue, &leaveSpaceDefaultDefaultValue) >= 0);
 	sassert(leaveSpaceDefaultDefaultValue > 0);
 	LeaveFreeStr = cfg_getstr("HDD_LEAVE_SPACE_DEFAULT", gLeaveSpaceDefaultDefaultStrValue);
 	if (hdd_size_parse(LeaveFreeStr,&gLeaveFree)<0) {
->>>>>>> dd5fe68c
 		lzfs_pretty_syslog(LOG_WARNING,
 				"%s: HDD_LEAVE_SPACE_DEFAULT parse error - using default (%s)",
 				cfg_filename().c_str(), gLeaveSpaceDefaultDefaultStrValue);
