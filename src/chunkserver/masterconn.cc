/*
   Copyright 2005-2010 Jakub Kruszona-Zawadzki, Gemius SA, 2013 Skytechnology sp. z o.o..

   This file was part of MooseFS and is part of LizardFS.

   LizardFS is free software: you can redistribute it and/or modify
   it under the terms of the GNU General Public License as published by
   the Free Software Foundation, version 3.

   LizardFS is distributed in the hope that it will be useful,
   but WITHOUT ANY WARRANTY; without even the implied warranty of
   MERCHANTABILITY or FITNESS FOR A PARTICULAR PURPOSE.  See the
   GNU General Public License for more details.

   You should have received a copy of the GNU General Public License
   along with LizardFS  If not, see <http://www.gnu.org/licenses/>.
 */

#include "common/platform.h"
#include "chunkserver/masterconn.h"

#include <errno.h>
#include <inttypes.h>
#include <netinet/in.h>
#include <stdio.h>
#include <stdlib.h>
#include <string.h>
#include <sys/types.h>
#include <sys/uio.h>
#include <syslog.h>
#include <time.h>
#include <unistd.h>
#include <algorithm>
#include <list>

#include <list>

#include "chunkserver/bgjobs.h"
#include "chunkserver/hddspacemgr.h"
#include "chunkserver/network_main_thread.h"
#include "common/cfg.h"
#include "common/cstoma_communication.h"
#include "common/datapack.h"
#include "common/goal.h"
#include "common/input_packet.h"
#include "common/main.h"
#include "common/massert.h"
#include "common/matocs_communication.h"
#include "common/MFSCommunication.h"
#include "common/moosefs_vector.h"
#include "common/output_packet.h"
#include "common/packet.h"
#include "common/random.h"
#include "common/slogger.h"
#include "common/sockets.h"
#include "common/time_utils.h"
#include "devtools/request_log.h"

#define MaxPacketSize 10000

// has to be less than MaxPacketSize on master side divided by 8
#define LOSTCHUNKLIMIT 25000
// has to be less than MaxPacketSize on master side divided by 12
#define NEWCHUNKLIMIT 25000

#define BGJOBSCNT 1000

// mode
enum {FREE,CONNECTING,CONNECTED,KILL};

struct masterconn {
	masterconn() : inputPacket(MaxPacketSize) {}

	int mode;
	int sock;
	int32_t pdescpos;
	Timer lastread,lastwrite;
	InputPacket inputPacket;
	std::list<OutputPacket> outputPackets;
	uint32_t bindip;
	uint32_t masterip;
	uint16_t masterport;
	uint8_t masteraddrvalid;
};

static masterconn *masterconnsingleton=NULL;
static void *jpool;
static int jobfd;
static int32_t jobfdpdescpos;

// from config
// static uint32_t BackLogsNumber;
static char *MasterHost;
static char *MasterPort;
static char *BindHost;
static uint32_t Timeout_ms;
static void* reconnect_hook;
static std::string gLabel;

static uint64_t stats_bytesout=0;
static uint64_t stats_bytesin=0;
static uint32_t stats_maxjobscnt=0;

// static FILE *logfd;

void masterconn_stats(uint64_t *bin,uint64_t *bout,uint32_t *maxjobscnt) {
	*bin = stats_bytesin;
	*bout = stats_bytesout;
	*maxjobscnt = stats_maxjobscnt;
	stats_bytesin = 0;
	stats_bytesout = 0;
	stats_maxjobscnt = 0;
}

void* masterconn_create_detached_packet(uint32_t type,uint32_t size) {
	return new OutputPacket(PacketHeader(type, size));
}

uint8_t* masterconn_get_packet_data(void *packet) {
	OutputPacket* outpacket = (OutputPacket*)packet;
	return outpacket->packet.data() + PacketHeader::kSize;
}

void masterconn_delete_packet(void *packet) {
	OutputPacket* outputPacket = (OutputPacket*)packet;
	delete outputPacket;
}

void masterconn_attach_packet(masterconn *eptr, void* packet) {
	OutputPacket* outputPacket = (OutputPacket*) packet;
	eptr->outputPackets.emplace_back(std::move(*outputPacket));
	delete outputPacket;
}

void masterconn_create_attached_packet(masterconn *eptr, MessageBuffer serializedPacket) {
	eptr->outputPackets.emplace_back(std::move(serializedPacket));
}

template<class... Data>
void masterconn_create_attached_moosefs_packet(masterconn *eptr,
		PacketHeader::Type type, const Data&... data) {
	std::vector<uint8_t> buffer;
	serializeMooseFsPacket(buffer, type, data...);
	masterconn_create_attached_packet(eptr, std::move(buffer));
}

void masterconn_sendregisterlabel(masterconn *eptr) {
	if (eptr->mode == CONNECTED) {
		masterconn_create_attached_packet(eptr, cstoma::registerLabel::build(gLabel));
	}
}

void masterconn_sendregister(masterconn *eptr) {
	uint32_t myip;
	uint16_t myport;
	uint64_t usedspace,totalspace;
	uint64_t tdusedspace,tdtotalspace;
	uint32_t chunkcount,tdchunkcount;

	myip = mainNetworkThreadGetListenIp();
	myport = mainNetworkThreadGetListenPort();
	masterconn_create_attached_packet(eptr, cstoma::registerHost::build(myip, myport, Timeout_ms, LIZARDFS_VERSHEX));
	hdd_get_chunks_begin();
	std::vector<ChunkWithVersionAndType> chunks;
	hdd_get_chunks_next_list_data(chunks);
	while (!chunks.empty()) {
		masterconn_create_attached_packet(eptr, cstoma::registerChunks::build(chunks));
		chunks.resize(0);
		hdd_get_chunks_next_list_data(chunks);
	}
	hdd_get_chunks_end();
	hdd_get_space(&usedspace,&totalspace,&chunkcount,&tdusedspace,&tdtotalspace,&tdchunkcount);
	auto registerSpace = cstoma::registerSpace::build(
			usedspace, totalspace, chunkcount, tdusedspace, tdtotalspace, tdchunkcount);
	masterconn_create_attached_packet(eptr, std::move(registerSpace));
	masterconn_sendregisterlabel(eptr);
}

void masterconn_check_hdd_reports() {
	masterconn *eptr = masterconnsingleton;
	uint32_t errorcounter;
	if (eptr->mode == CONNECTED) {
		if (hdd_spacechanged()) {
			uint64_t usedspace,totalspace,tdusedspace,tdtotalspace;
			uint32_t chunkcount,tdchunkcount;
			hdd_get_space(&usedspace, &totalspace, &chunkcount, &tdusedspace, &tdtotalspace,
					&tdchunkcount);
			masterconn_create_attached_moosefs_packet(
					eptr, CSTOMA_SPACE,
					usedspace, totalspace, chunkcount, tdusedspace, tdtotalspace, tdchunkcount);
		}
		errorcounter = hdd_errorcounter();
		while (errorcounter) {
			masterconn_create_attached_moosefs_packet(eptr, CSTOMA_ERROR_OCCURRED);
			errorcounter--;
		}

		MooseFSVector<uint64_t> chunks;
		hdd_get_damaged_chunks(chunks);
		if (!chunks.empty()) {
			masterconn_create_attached_moosefs_packet(eptr, CSTOMA_CHUNK_DAMAGED, chunks);
		}

		chunks.clear();
		// FIXME use chunkIdWithType instead of chunkId for reporting lost chunks
		hdd_get_lost_chunks(chunks, LOSTCHUNKLIMIT);
		if (!chunks.empty()) {
			masterconn_create_attached_moosefs_packet(eptr, CSTOMA_CHUNK_LOST, chunks);
		}
		std::vector<ChunkWithVersionAndType> chunksWithVersionAndType;
		hdd_get_new_chunks(chunksWithVersionAndType);
		size_t firstIndexToBeSent = 0;
		size_t kNewChunkLimit = 1000;
		while (firstIndexToBeSent < chunksWithVersionAndType.size()) {
			size_t firstIndexNotToBeSent = std::min(
					firstIndexToBeSent + kNewChunkLimit,
					chunksWithVersionAndType.size());
			std::vector<ChunkWithVersionAndType> toBeSent(
					chunksWithVersionAndType.begin() + firstIndexToBeSent,
					chunksWithVersionAndType.begin() + firstIndexNotToBeSent);

			std::vector<uint8_t> buffer;
			cstoma::chunkNew::serialize(buffer, toBeSent);
			masterconn_create_attached_packet(eptr, buffer);
			firstIndexToBeSent = firstIndexNotToBeSent;
		}
	}
}

void masterconn_jobfinished(uint8_t status, void *packet) {
	uint8_t *ptr;
	masterconn *eptr = masterconnsingleton;
	if (eptr->mode == CONNECTED) {
		ptr = masterconn_get_packet_data(packet);
		ptr[8]=status;
		masterconn_attach_packet(eptr,packet);
	} else {
		masterconn_delete_packet(packet);
	}
}

void masterconn_lizjobfinished(uint8_t status, void *packet) {
	OutputPacket* outputPacket = static_cast<OutputPacket*>(packet);
	masterconn *eptr = masterconnsingleton;
	if (eptr->mode == CONNECTED) {
		cstoma::overwriteStatusField(outputPacket->packet, status);
		masterconn_attach_packet(eptr, packet);
	} else {
		masterconn_delete_packet(packet);
	}
}

void masterconn_chunkopfinished(uint8_t status,void *packet) {
	uint8_t *ptr;
	masterconn *eptr = masterconnsingleton;
	if (eptr->mode == CONNECTED) {
		ptr = masterconn_get_packet_data(packet);
		ptr[32]=status;
		masterconn_attach_packet(eptr,packet);
	} else {
		masterconn_delete_packet(packet);
	}
}

void masterconn_replicationfinished(uint8_t status,void *packet) {
	uint8_t *ptr;
	masterconn *eptr = masterconnsingleton;
//      syslog(LOG_NOTICE,"job replication status: %" PRIu8,status);
	if (eptr->mode == CONNECTED) {
		ptr = masterconn_get_packet_data(packet);
		ptr[12]=status;
		masterconn_attach_packet(eptr,packet);
	} else {
		masterconn_delete_packet(packet);
	}
}

void masterconn_unwantedjobfinished(uint8_t status,void *packet) {
	(void)status;
	masterconn_delete_packet(packet);
}


void masterconn_create(masterconn */*eptr*/, const std::vector<uint8_t> &data) {
	uint64_t chunkId;
	ChunkType chunkType = ChunkType::getStandardChunkType();
	uint32_t chunkVersion;

	matocs::createChunk::deserialize(data, chunkId, chunkType, chunkVersion);
	OutputPacket *outputPacket = new OutputPacket;
	cstoma::createChunk::serialize(outputPacket->packet, chunkId, chunkType, STATUS_OK);
	job_create(jpool, masterconn_lizjobfinished, outputPacket, chunkId, chunkType, chunkVersion);
}

void masterconn_delete(masterconn */*eptr*/, const std::vector<uint8_t>& data) {
	uint64_t chunkId;
	uint32_t chunkVersion;
	ChunkType chunkType = ChunkType::getStandardChunkType();

	matocs::deleteChunk::deserialize(data, chunkId, chunkType, chunkVersion);
	OutputPacket* outputPacket = new OutputPacket;
	cstoma::deleteChunk::serialize(outputPacket->packet, chunkId, chunkType, 0);
	job_delete(jpool, masterconn_lizjobfinished, outputPacket, chunkId, chunkVersion, chunkType);
}

void masterconn_setversion(masterconn */*eptr*/, const std::vector<uint8_t>& data) {
	uint64_t chunkId;
	uint32_t chunkVersion;
	uint32_t newVersion;
	ChunkType chunkType = ChunkType::getStandardChunkType();

	matocs::setVersion::deserialize(data, chunkId, chunkType, chunkVersion, newVersion);
	OutputPacket* outputPacket = new OutputPacket;
	cstoma::setVersion::serialize(outputPacket->packet, chunkId, chunkType, 0);
	job_version(jpool, masterconn_lizjobfinished, outputPacket, chunkId, chunkVersion, chunkType,
			newVersion);
}

void masterconn_duplicate(masterconn* /*eptr*/,const std::vector<uint8_t>& data) {
	uint64_t newChunkId, oldChunkId;
	uint32_t newChunkVersion, oldChunkVersion;
	ChunkType chunkType = ChunkType::getStandardChunkType();

	matocs::duplicateChunk::deserialize(data, newChunkId, newChunkVersion, chunkType,
			oldChunkId, oldChunkVersion);
	OutputPacket* outputPacket = new OutputPacket;
	cstoma::duplicateChunk::serialize(outputPacket->packet, newChunkId, chunkType, 0);
	job_duplicate(jpool, masterconn_lizjobfinished, outputPacket, oldChunkId,
			oldChunkVersion, oldChunkVersion, chunkType, newChunkId, newChunkVersion);
}

void masterconn_truncate(masterconn */*eptr*/, const std::vector<uint8_t>& data) {
	uint64_t chunkId;
	ChunkType chunkType = ChunkType::getStandardChunkType();
	uint32_t version;
	uint32_t chunkLength;
	uint32_t newVersion;

	matocs::truncateChunk::deserialize(data, chunkId, chunkType, chunkLength, newVersion, version);
	OutputPacket* outputPacket = new OutputPacket;
	cstoma::truncate::serialize(outputPacket->packet, chunkId, chunkType, 0);
	job_truncate(jpool, masterconn_lizjobfinished, outputPacket, chunkId, chunkType, version,
			newVersion, chunkLength);
}

void masterconn_duptrunc(masterconn* /*eptr*/, const std::vector<uint8_t>& data) {
	uint64_t chunkId, copyChunkId;
	uint32_t chunkVersion, copyChunkVersion;
	ChunkType chunkType = ChunkType::getStandardChunkType();
	uint32_t newLength;

	matocs::duptruncChunk::deserialize(data, copyChunkId, copyChunkVersion,
			chunkType, chunkId, chunkVersion, newLength);
	OutputPacket* outputPacket = new OutputPacket;
	cstoma::duptruncChunk::serialize(outputPacket->packet, copyChunkId, chunkType, 0);
	job_duptrunc(jpool, masterconn_lizjobfinished, outputPacket, chunkId,
			chunkVersion, chunkVersion, chunkType, copyChunkId, copyChunkVersion, newLength);
}

void masterconn_chunkop(masterconn *eptr,const uint8_t *data,uint32_t length) {
	uint64_t chunkid;
	uint32_t version,newversion;
	uint64_t copychunkid;
	uint32_t copyversion;
	uint32_t leng;
	uint8_t *ptr;
	void *packet;

	if (length!=8+4+8+4+4+4) {
		syslog(LOG_NOTICE,"MATOCS_CHUNKOP - wrong size (%" PRIu32 "/32)",length);
		eptr->mode = KILL;
		return;
	}
	chunkid = get64bit(&data);
	version = get32bit(&data);
	newversion = get32bit(&data);
	copychunkid = get64bit(&data);
	copyversion = get32bit(&data);
	leng = get32bit(&data);
	packet = masterconn_create_detached_packet(CSTOMA_CHUNKOP,8+4+4+8+4+4+1);
	ptr = masterconn_get_packet_data(packet);
	put64bit(&ptr,chunkid);
	put32bit(&ptr,version);
	put32bit(&ptr,newversion);
	put64bit(&ptr,copychunkid);
	put32bit(&ptr,copyversion);
	put32bit(&ptr,leng);
	job_chunkop(jpool, masterconn_chunkopfinished, packet, chunkid, version,
			ChunkType::getStandardChunkType(), newversion, copychunkid, copyversion, leng);
}

void masterconn_replicate(const std::vector<uint8_t>& data) {
	uint64_t chunkId;
	ChunkType chunkType = ChunkType::getStandardChunkType();
	uint32_t chunkVersion;
	uint32_t sourcesBufferSize;
	const uint8_t* sourcesBuffer;

	matocs::replicateChunk::deserializePartial(data,
			chunkId, chunkVersion, chunkType, sourcesBuffer);
	sourcesBufferSize = data.size() - (sourcesBuffer - data.data());
	OutputPacket* outputPacket = new OutputPacket;
	cstoma::replicateChunk::serialize(outputPacket->packet,
			chunkId, chunkType, STATUS_OK, chunkVersion);
	DEBUG_LOG("cs.matocs.replicate") << chunkId;
	job_replicate(jpool, masterconn_lizjobfinished, outputPacket,
			chunkId, chunkVersion, chunkType, sourcesBufferSize, sourcesBuffer);
}

void masterconn_legacy_replicate(masterconn *eptr,const uint8_t *data,uint32_t length) {
	uint64_t chunkid;
	uint32_t version;
	uint32_t ip;
	uint16_t port;
	uint8_t *ptr;
	void *packet;

	if (length!=8+4+4+2 && (length<12+18 || length>12+18*100 || (length-12)%18!=0)) {
		syslog(LOG_NOTICE,"MATOCS_REPLICATE - wrong size (%" PRIu32 "/18|12+n*18[n:1..100])",length);
		eptr->mode = KILL;
		return;
	}
	chunkid = get64bit(&data);
	version = get32bit(&data);
	DEBUG_LOG("cs.matocs.replicate") << chunkid;
	packet = masterconn_create_detached_packet(CSTOMA_REPLICATE,8+4+1);
	ptr = masterconn_get_packet_data(packet);
	put64bit(&ptr,chunkid);
	put32bit(&ptr,version);
	if (length==8+4+4+2) {
		ip = get32bit(&data);
		port = get16bit(&data);
//              syslog(LOG_NOTICE,"start job replication (%08" PRIX64 ":%04" PRIX32 ":%04" PRIX32 ":%02" PRIX16 ")",chunkid,version,ip,port);
		job_legacy_replicate_simple(jpool,masterconn_replicationfinished,packet,chunkid,version,ip,port);
	} else {
		job_legacy_replicate(jpool,masterconn_replicationfinished,packet,chunkid,version,(length-12)/18,data);
	}
}

/*
void masterconn_structure_log(masterconn *eptr,const uint8_t *data,uint32_t length) {
	if (length<5) {
		syslog(LOG_NOTICE,"MATOCS_STRUCTURE_LOG - wrong size (%" PRIu32 "/4+data)",length);
		eptr->mode = KILL;
		return;
	}
	if (data[0]==0xFF && length<10) {
		syslog(LOG_NOTICE,"MATOCS_STRUCTURE_LOG - wrong size (%" PRIu32 "/9+data)",length);
		eptr->mode = KILL;
		return;
	}
	if (data[length-1]!='\0') {
		syslog(LOG_NOTICE,"MATOCS_STRUCTURE_LOG - invalid string");
		eptr->mode = KILL;
		return;
	}

	if (logfd==NULL) {
		logfd = fopen("changelog_csback.0.mfs","a");
	}

	if (data[0]==0xFF) {    // new version
		uint64_t version;
		data++;
		version = get64bit(&data);
		if (logfd) {
			fprintf(logfd,"%" PRIu64 ": %s\n",version,data);
		} else {
			syslog(LOG_NOTICE,"lost MFS change %" PRIu64 ": %s",version,data);
		}
	} else {        // old version
		uint32_t version;
		version = get32bit(&data);
		if (logfd) {
			fprintf(logfd,"%" PRIu32 ": %s\n",version,data);
		} else {
			syslog(LOG_NOTICE,"lost MFS change %" PRIu32 ": %s",version,data);
		}
	}

}

void masterconn_structure_log_rotate(masterconn *eptr,const uint8_t *data,uint32_t length) {
	char logname1[100],logname2[100];
	uint32_t i;
	(void)data;
	if (length!=0) {
		syslog(LOG_NOTICE,"MATOCS_STRUCTURE_LOG_ROTATE - wrong size (%" PRIu32 "/0)",length);
		eptr->mode = KILL;
		return;
	}
	if (logfd!=NULL) {
		fclose(logfd);
		logfd=NULL;
	}
	if (BackLogsNumber>0) {
		for (i=BackLogsNumber ; i>0 ; i--) {
			snprintf(logname1,100,"changelog_csback.%" PRIu32 ".mfs",i);
			snprintf(logname2,100,"changelog_csback.%" PRIu32 ".mfs",i-1);
			rename(logname2,logname1);
		}
	} else {
		unlink("changelog_csback.0.mfs");
	}
}
*/

void masterconn_gotpacket(masterconn *eptr, PacketHeader header, const MessageBuffer& message) try {
	switch (header.type) {
		case ANTOAN_NOP:
			break;
		case ANTOAN_UNKNOWN_COMMAND: // for future use
			break;
		case ANTOAN_BAD_COMMAND_SIZE: // for future use
			break;
		case LIZ_MATOCS_CREATE_CHUNK:
			masterconn_create(eptr, message);
			break;
		case LIZ_MATOCS_DELETE_CHUNK:
			masterconn_delete(eptr, message);
			break;
		case LIZ_MATOCS_SET_VERSION:
			masterconn_setversion(eptr, message);
			break;
		case LIZ_MATOCS_DUPLICATE_CHUNK:
			masterconn_duplicate(eptr, message);
			break;
		case MATOCS_REPLICATE:
			masterconn_legacy_replicate(eptr, message.data(), message.size());
			break;
		case LIZ_MATOCS_REPLICATE_CHUNK:
			masterconn_replicate(message);
			break;
		case MATOCS_CHUNKOP:
			masterconn_chunkop(eptr, message.data(), message.size());
			break;
		case LIZ_MATOCS_TRUNCATE:
			masterconn_truncate(eptr, message);
			break;
		case LIZ_MATOCS_DUPTRUNC_CHUNK:
			masterconn_duptrunc(eptr, message);
			break;
//              case MATOCS_STRUCTURE_LOG:
//                      masterconn_structure_log(eptr, message.data(), message.size());
//                      break;
//              case MATOCS_STRUCTURE_LOG_ROTATE:
//                      masterconn_structure_log_rotate(eptr, message.data(), message.size());
//                      break;
		default:
			syslog(LOG_NOTICE,"got unknown message (type:%" PRIu32 ")", header.type);
			eptr->mode = KILL;
	}
} catch (IncorrectDeserializationException& e) {
	syslog(LOG_NOTICE,
			"chunkserver <-> master module: got inconsistent message "
			"(type:%" PRIu32 ", length:%" PRIu32"), %s",
			header.type, uint32_t(message.size()), e.what());
	eptr->mode = KILL;
}


void masterconn_term(void) {
//      syslog(LOG_INFO,"closing %s:%s",MasterHost,MasterPort);
	masterconn *eptr = masterconnsingleton;

	job_pool_delete(jpool);

	if (eptr->mode!=FREE && eptr->mode!=CONNECTING) {
		tcpclose(eptr->sock);
		eptr->inputPacket.reset();
	}

	delete eptr;
	masterconnsingleton = NULL;

	free(MasterHost);
	free(MasterPort);
	free(BindHost);
}

void masterconn_connected(masterconn *eptr) {
	tcpnodelay(eptr->sock);
	eptr->mode = CONNECTED;
	eptr->inputPacket.reset();

	masterconn_sendregister(eptr);
	eptr->lastread.reset();
	eptr->lastwrite.reset();
}

int masterconn_initconnect(masterconn *eptr) {
	int status;
	if (eptr->masteraddrvalid==0) {
		uint32_t mip,bip;
		uint16_t mport;
		if (tcpresolve(BindHost,NULL,&bip,NULL,1)<0) {
			bip = 0;
		}
		eptr->bindip = bip;
		if (tcpresolve(MasterHost,MasterPort,&mip,&mport,0)>=0) {
			if ((mip&0xFF000000)!=0x7F000000) {
				eptr->masterip = mip;
				eptr->masterport = mport;
				eptr->masteraddrvalid = 1;
			} else {
				lzfs_pretty_syslog(LOG_WARNING,"master connection module: localhost (%u.%u.%u.%u) can't be used for connecting with master (use ip address of network controller)",(mip>>24)&0xFF,(mip>>16)&0xFF,(mip>>8)&0xFF,mip&0xFF);
				return -1;
			}
		} else {
			lzfs_pretty_syslog(LOG_WARNING,"master connection module: can't resolve master host/port (%s:%s)",MasterHost,MasterPort);
			return -1;
		}
	}
	eptr->sock=tcpsocket();
	if (eptr->sock<0) {
		lzfs_pretty_errlog(LOG_WARNING,"master connection module: create socket error");
		return -1;
	}
	if (tcpnonblock(eptr->sock)<0) {
		lzfs_pretty_errlog(LOG_WARNING,"master connection module: set nonblock error");
		tcpclose(eptr->sock);
		eptr->sock = -1;
		return -1;
	}
	if (eptr->bindip>0) {
		if (tcpnumbind(eptr->sock,eptr->bindip,0)<0) {
			lzfs_pretty_errlog(LOG_WARNING,"master connection module: can't bind socket to given ip");
			tcpclose(eptr->sock);
			eptr->sock = -1;
			return -1;
		}
	}
	status = tcpnumconnect(eptr->sock,eptr->masterip,eptr->masterport);
	if (status<0) {
		lzfs_pretty_errlog(LOG_WARNING,"master connection module: connect failed");
		tcpclose(eptr->sock);
		eptr->sock = -1;
		eptr->masteraddrvalid = 0;
		return -1;
	}
	if (status==0) {
		lzfs_pretty_syslog(LOG_NOTICE,"connected to Master immediately");
		masterconn_connected(eptr);
	} else {
		eptr->mode = CONNECTING;
		lzfs_pretty_syslog_attempt(LOG_NOTICE,"connecting to Master");
	}
	return 0;
}

void masterconn_connecttest(masterconn *eptr) {
	int status;

	status = tcpgetstatus(eptr->sock);
	if (status) {
		lzfs_silent_errlog(LOG_WARNING,"connection failed, error");
		tcpclose(eptr->sock);
		eptr->sock = -1;
		eptr->mode = FREE;
		eptr->masteraddrvalid = 0;
	} else {
		syslog(LOG_NOTICE,"connected to Master");
		masterconn_connected(eptr);
	}
}

void masterconn_read(masterconn *eptr) {
	for (;;) {
		if (job_pool_jobs_count(jpool) >= (BGJOBSCNT * 9) / 10) {
			return;
		}
		uint32_t bytesToRead = eptr->inputPacket.bytesToBeRead();
		ssize_t ret = read(eptr->sock, eptr->inputPacket.pointerToBeReadInto(), bytesToRead);
		if (ret == 0) {
			lzfs_silent_syslog(LOG_NOTICE, "connection reset by Master");
			eptr->mode = KILL;
			return;
		} else if (ret < 0) {
			if (errno != EAGAIN) {
				lzfs_silent_errlog(LOG_NOTICE, "read from Master error");
				eptr->mode = KILL;
			}
			return;
		}

		stats_bytesin += ret;
		try {
			eptr->inputPacket.increaseBytesRead(ret);
		} catch (InputPacketTooLongException& ex) {
			lzfs_silent_syslog(LOG_WARNING, "reading from master: %s", ex.what());
			eptr->mode = KILL;
			return;
		}
		if (ret == bytesToRead && !eptr->inputPacket.hasData()) {
			// there might be more data to read in socket's buffer
			continue;
		} else if (!eptr->inputPacket.hasData()) {
			return;
		}

		masterconn_gotpacket(eptr, eptr->inputPacket.getHeader(), eptr->inputPacket.getData());
		eptr->inputPacket.reset();
	}
}

void masterconn_write(masterconn *eptr) {
	int32_t i;
	while (!eptr->outputPackets.empty()) {
		OutputPacket& pack = eptr->outputPackets.front();
		i=write(eptr->sock, pack.packet.data() + pack.bytesSent,
				pack.packet.size() - pack.bytesSent);
		if (i<0) {
			if (errno!=EAGAIN) {
				lzfs_silent_errlog(LOG_NOTICE,"write to Master error");
				eptr->mode = KILL;
			}
			return;
		}
		stats_bytesout+=i;
		pack.bytesSent += i;
		if (pack.packet.size() != pack.bytesSent) {
			return;
		}
		eptr->outputPackets.pop_front();
	}
}


<<<<<<< HEAD
void masterconn_desc(struct pollfd *pdesc,uint32_t *ndesc) {
	LOG_AVG_TILL_END_OF_SCOPE0("master_desc");
	uint32_t pos = *ndesc;
=======
void masterconn_desc(std::vector<pollfd> &pdesc) {
>>>>>>> ce454d18
	masterconn *eptr = masterconnsingleton;

	eptr->pdescpos = -1;
	jobfdpdescpos = -1;

	if (eptr->mode==FREE || eptr->sock<0) {
		return;
	}
	if (eptr->mode == CONNECTED) {
		pdesc.push_back({jobfd,POLLIN,0});
		jobfdpdescpos = pdesc.size() - 1;
		if (job_pool_jobs_count(jpool)<(BGJOBSCNT*9)/10) {
			pdesc.push_back({eptr->sock,POLLIN,0});
			eptr->pdescpos = pdesc.size() - 1;
		}
	}
	if (((eptr->mode == CONNECTED) && !eptr->outputPackets.empty())
			|| eptr->mode==CONNECTING) {
		if (eptr->pdescpos>=0) {
			pdesc[eptr->pdescpos].events |= POLLOUT;
		} else {
			pdesc.push_back({eptr->sock,POLLOUT,0});
			eptr->pdescpos = pdesc.size() - 1;
		}
	}
}

<<<<<<< HEAD
void masterconn_serve(struct pollfd *pdesc) {
	LOG_AVG_TILL_END_OF_SCOPE0("master_serve");
=======
void masterconn_serve(const std::vector<pollfd> &pdesc) {
>>>>>>> ce454d18
	masterconn *eptr = masterconnsingleton;

	if (eptr->pdescpos>=0 && (pdesc[eptr->pdescpos].revents & (POLLHUP | POLLERR))) {
		if (eptr->mode==CONNECTING) {
			masterconn_connecttest(eptr);
		} else {
			eptr->mode = KILL;
		}
	}
	if (eptr->mode==CONNECTING) {
		if (eptr->sock>=0 && eptr->pdescpos>=0 && (pdesc[eptr->pdescpos].revents & POLLOUT)) { // FD_ISSET(eptr->sock,wset)) {
			masterconn_connecttest(eptr);
		}
	} else {
		if ((eptr->mode == CONNECTED) && jobfdpdescpos>=0 && (pdesc[jobfdpdescpos].revents & POLLIN)) { // FD_ISSET(jobfd,rset)) {
			job_pool_check_jobs(jpool);
		}
		if (eptr->pdescpos>=0) {
			if ((eptr->mode == CONNECTED) && (pdesc[eptr->pdescpos].revents & POLLIN)) { // FD_ISSET(eptr->sock,rset)) {
				eptr->lastread.reset();
				masterconn_read(eptr);
			}
			if ((eptr->mode == CONNECTED) && (pdesc[eptr->pdescpos].revents & POLLOUT)) { // FD_ISSET(eptr->sock,wset)) {
				eptr->lastwrite.reset();
				masterconn_write(eptr);
			}
			if ((eptr->mode == CONNECTED) && eptr->lastread.elapsed_ms() > Timeout_ms) {
				eptr->mode = KILL;
			}
			if ((eptr->mode == CONNECTED) && eptr->lastwrite.elapsed_ms() > (Timeout_ms/3) && eptr->outputPackets.empty()) {
				masterconn_create_attached_moosefs_packet(eptr, ANTOAN_NOP);
			}
		}
	}
	if (eptr->mode == CONNECTED) {
		uint32_t jobscnt = job_pool_jobs_count(jpool);
		if (jobscnt>=stats_maxjobscnt) {
			stats_maxjobscnt=jobscnt;
		}
	}
	if (eptr->mode == KILL) {
		job_pool_disable_and_change_callback_all(jpool,masterconn_unwantedjobfinished);
		tcpclose(eptr->sock);
		eptr->inputPacket.reset();
		eptr->outputPackets.clear();
		eptr->mode = FREE;
	}
}

void masterconn_reconnect(void) {
	masterconn *eptr = masterconnsingleton;
	if (eptr->mode==FREE) {
		masterconn_initconnect(eptr);
	}
}

static uint32_t get_cfg_timeout() {
	return 1000 * cfg_get_minmaxvalue<double>("MASTER_TIMEOUT", 60, 0.01, 1000 * 1000);
}

/// Read the label from configuration file and return true if it's changed to a valid one
bool masterconn_load_label() {
	std::string oldLabel = gLabel;
	gLabel = cfg_getstring("LABEL", kMediaLabelWildcard);
	if (!isMediaLabelValid(gLabel)) {
		lzfs_pretty_syslog(LOG_WARNING,"invalid label '%s'", gLabel.c_str());
		return false;
	}
	return gLabel != oldLabel;
}

void masterconn_reload(void) {
	masterconn *eptr = masterconnsingleton;
	uint32_t ReconnectionDelay;

	free(MasterHost);
	free(MasterPort);
	free(BindHost);

	MasterHost = cfg_getstr("MASTER_HOST","mfsmaster");
	MasterPort = cfg_getstr("MASTER_PORT","9420");
	BindHost = cfg_getstr("BIND_HOST","*");

	if (eptr->masteraddrvalid && eptr->mode!=FREE) {
		uint32_t mip,bip;
		uint16_t mport;
		if (tcpresolve(BindHost,NULL,&bip,NULL,1)<0) {
			bip = 0;
		}
		if (eptr->bindip!=bip) {
			eptr->bindip = bip;
			eptr->mode = KILL;
		}
		if (tcpresolve(MasterHost,MasterPort,&mip,&mport,0)>=0) {
			if ((mip&0xFF000000)!=0x7F000000) {
				if (eptr->masterip!=mip || eptr->masterport!=mport) {
					eptr->masterip = mip;
					eptr->masterport = mport;
					eptr->mode = KILL;
				}
			} else {
				lzfs_pretty_syslog(LOG_WARNING,"master connection module: localhost (%u.%u.%u.%u) can't be used for connecting with master (use ip address of network controller)",(mip>>24)&0xFF,(mip>>16)&0xFF,(mip>>8)&0xFF,mip&0xFF);
			}
		} else {
			lzfs_pretty_syslog(LOG_WARNING,"master connection module: can't resolve master host/port (%s:%s)",MasterHost,MasterPort);
		}
	} else {
		eptr->masteraddrvalid=0;
	}

	Timeout_ms = get_cfg_timeout();

	ReconnectionDelay = cfg_getuint32("MASTER_RECONNECTION_DELAY",5);

	if (masterconn_load_label()) {
		masterconn_sendregisterlabel(eptr);
	}

	main_timechange(reconnect_hook,TIMEMODE_RUN_LATE,ReconnectionDelay,0);
}

int masterconn_init(void) {
	uint32_t ReconnectionDelay;
	masterconn *eptr;

	ReconnectionDelay = cfg_getuint32("MASTER_RECONNECTION_DELAY",5);
	MasterHost = cfg_getstr("MASTER_HOST","mfsmaster");
	MasterPort = cfg_getstr("MASTER_PORT","9420");
	BindHost = cfg_getstr("BIND_HOST","*");
	Timeout_ms = get_cfg_timeout();
//      BackLogsNumber = cfg_getuint32("BACK_LOGS",50);

	if (!masterconn_load_label()) {
		return -1;
	}
	eptr = masterconnsingleton = new masterconn;
	passert(eptr);

	eptr->masteraddrvalid = 0;
	eptr->mode = FREE;
	eptr->pdescpos = -1;
//      logfd = NULL;

	if (masterconn_initconnect(eptr)<0) {
		return -1;
	}

	main_eachloopregister(masterconn_check_hdd_reports);
	reconnect_hook = main_timeregister(TIMEMODE_RUN_LATE,ReconnectionDelay,rndu32_ranged(ReconnectionDelay),masterconn_reconnect);
	main_destructregister(masterconn_term);
	main_pollregister(masterconn_desc,masterconn_serve);
	main_reloadregister(masterconn_reload);
	return 0;
}

int masterconn_init_threads(void) {
	jpool = job_pool_new(10,BGJOBSCNT,&jobfd);
	if (jpool==NULL) {
		return -1;
	}
	return 0;
}<|MERGE_RESOLUTION|>--- conflicted
+++ resolved
@@ -726,13 +726,8 @@
 }
 
 
-<<<<<<< HEAD
-void masterconn_desc(struct pollfd *pdesc,uint32_t *ndesc) {
+void masterconn_desc(std::vector<pollfd> &pdesc) {
 	LOG_AVG_TILL_END_OF_SCOPE0("master_desc");
-	uint32_t pos = *ndesc;
-=======
-void masterconn_desc(std::vector<pollfd> &pdesc) {
->>>>>>> ce454d18
 	masterconn *eptr = masterconnsingleton;
 
 	eptr->pdescpos = -1;
@@ -760,12 +755,8 @@
 	}
 }
 
-<<<<<<< HEAD
-void masterconn_serve(struct pollfd *pdesc) {
+void masterconn_serve(const std::vector<pollfd> &pdesc) {
 	LOG_AVG_TILL_END_OF_SCOPE0("master_serve");
-=======
-void masterconn_serve(const std::vector<pollfd> &pdesc) {
->>>>>>> ce454d18
 	masterconn *eptr = masterconnsingleton;
 
 	if (eptr->pdescpos>=0 && (pdesc[eptr->pdescpos].revents & (POLLHUP | POLLERR))) {
