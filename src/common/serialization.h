--- conflicted
+++ resolved
@@ -1,10 +1,7 @@
 #pragma once
 
-<<<<<<< HEAD
 #include <array>
-=======
 #include <cstring>
->>>>>>> f4167935
 #include <memory>
 #include <string>
 #include <utility>
