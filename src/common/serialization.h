#pragma once

#include <vector>

#include "common/datapack.h"
#include "common/exception.h"
#include "common/massert.h"

/*
 * Exception thrown on deserialization error
 */
class IncorrectDeserializationException : public Exception {
public:
	IncorrectDeserializationException(const std::string& message):
			Exception("Deserialization error: " + message) {}
};

// serializedSize

inline uint32_t serializedSize(const bool&) {
	return 1;
}

inline uint32_t serializedSize(const uint8_t&) {
	return 1;
}

inline uint32_t serializedSize(const uint16_t&) {
	return 2;
}

inline uint32_t serializedSize(const uint32_t&) {
	return 4;
}

inline uint32_t serializedSize(const uint64_t&) {
	return 8;
}

<<<<<<< HEAD
=======
inline uint32_t serializedSize(const char& c) {
	return serializedSize(reinterpret_cast<const uint8_t&>(c));
}

>>>>>>> 7f4e90c9
template <class T, int N>
inline uint32_t serializedSize(const T (&array)[N]) {
	return N * serializedSize(array[0]);
}

template<class T1, class T2>
inline uint32_t serializedSize(const std::pair<T1, T2>& pair) {
	return serializedSize(pair.first) + serializedSize(pair.second);
}

<<<<<<< HEAD
=======
inline uint32_t serializedSize(const std::string& value) {
	return serializedSize(uint32_t(value.size()))
			+ serializedSize(std::string::value_type()) * value.size();
}

inline uint32_t serializedSize(const std::vector<std::string>& vector) {
	uint32_t ret = 0;
	ret += serializedSize(uint32_t(vector.size()));
	for (const auto& str : vector) {
		ret += serializedSize(str);
	}
	return ret;
}

>>>>>>> 7f4e90c9
template<class T>
inline uint32_t serializedSize(const std::vector<T>& vector) {
	return vector.size() * serializedSize(T());
}

template<class T, class ... Args>
inline uint32_t serializedSize(const T& t, const Args& ... args) {
	return serializedSize(t) + serializedSize(args...);
}

// serialize for simple types

// serialize bool
inline void serialize(uint8_t** destination, const bool& value) {
	put8bit(destination, static_cast<uint8_t>(value ? 1 : 0));
}

// serialize uint8_t
inline void serialize(uint8_t** destination, const uint8_t& value) {
	put8bit(destination, value);
}

// serialize uint16_t
inline void serialize(uint8_t** destination, const uint16_t& value) {
	put16bit(destination, value);
}

// serialize uint32_t
inline void serialize(uint8_t** destination, const uint32_t& value) {
	put32bit(destination, value);
}

// serialize uint64_t
inline void serialize(uint8_t** destination, const uint64_t& value) {
	put64bit(destination, value);
}

<<<<<<< HEAD
=======
inline void serialize(uint8_t** destination, const char& value) {
	serialize(destination, reinterpret_cast<const uint8_t&>(value));
}

>>>>>>> 7f4e90c9
// serialize fixed size array ("type name[number];")
template <class T, int N>
inline void serialize(uint8_t** destination, const T (&array)[N]) {
	for (int i = 0; i < N; i++) {
		serialize(destination, array[i]);
	}
}

// serialize a pair
template<class T1, class T2>
inline void serialize(uint8_t** destination, const std::pair<T1, T2>& pair) {
	serialize(destination, pair.first);
	serialize(destination, pair.second);
}

<<<<<<< HEAD
=======
inline void serialize(uint8_t** destination, const std::string& value) {
	serialize(destination, uint32_t(value.length()));
	for (unsigned i = 0; i < value.length(); ++i) {
		serialize(destination, value[i]);
	}
}

inline void serialize(uint8_t** destination, const std::vector<std::string>& vector) {
	serialize(destination, uint32_t(vector.size()));
	for (const auto& str : vector) {
		serialize(destination, str);
	}
}

>>>>>>> 7f4e90c9
// serialize a vector
template<class T>
inline void serialize(uint8_t** destination, const std::vector<T>& vector) {
	for (const T& t : vector) {
		serialize(destination, t);
	}
}

template<class T, class... Args>
inline void serialize(uint8_t** destination, const T& t, const Args&... args) {
	serialize(destination, t);
	serialize(destination, args...);
}

// helpers

template <class T>
inline void verifySize(const T& value, uint32_t bytesLeft) {
	if (bytesLeft < serializedSize(value)) {
		throw IncorrectDeserializationException("unexpected end of buffer");
	}
}

// deserialize functions for simple types

// deserialize bool
inline void deserialize(const uint8_t** source, uint32_t& bytesLeftInBuffer, bool& value) {
	verifySize(value, bytesLeftInBuffer);
	bytesLeftInBuffer -= 1;
	uint8_t integerValue = get8bit(source);
	if (integerValue > 1) {
		throw IncorrectDeserializationException("corrupted boolean value");
	}
	value = static_cast<bool>(integerValue);
}

// deserialize uint8_t
inline void deserialize(const uint8_t** source, uint32_t& bytesLeftInBuffer, uint8_t& value) {
	verifySize(value, bytesLeftInBuffer);
	bytesLeftInBuffer -= 1;
	value = get8bit(source);
}

// deserialize uint16_t
inline void deserialize(const uint8_t** source, uint32_t& bytesLeftInBuffer, uint16_t& value) {
	verifySize(value, bytesLeftInBuffer);
	bytesLeftInBuffer -= 2;
	value = get16bit(source);
}

// deserialize uint32_t
inline void deserialize(const uint8_t** source, uint32_t& bytesLeftInBuffer, uint32_t& value) {
	verifySize(value, bytesLeftInBuffer);
	bytesLeftInBuffer -= 4;
	value = get32bit(source);
}

// deserialize uint64_t
inline void deserialize(const uint8_t** source, uint32_t& bytesLeftInBuffer, uint64_t& value) {
	verifySize(value, bytesLeftInBuffer);
	bytesLeftInBuffer -= 8;
	value = get64bit(source);
}

<<<<<<< HEAD
=======
inline void deserialize(const uint8_t** source, uint32_t& bytesLeftInBuffer, char& value) {
	deserialize(source, bytesLeftInBuffer, reinterpret_cast<uint8_t&>(value));
}

>>>>>>> 7f4e90c9
// deserialize fixed size array ("type name[number];")
template <class T, int N>
inline void deserialize(const uint8_t** source, uint32_t& bytesLeftInBuffer, T (&array)[N]) {
	for (int i = 0; i < N; i++) {
		deserialize(source, bytesLeftInBuffer, array[i]);
	}
}

// deserialize a pair
template<class T1, class T2>
inline void deserialize(const uint8_t** source, uint32_t& bytesLeftInBuffer,
		std::pair<T1, T2>& pair) {
	deserialize(source, bytesLeftInBuffer, pair.first);
	deserialize(source, bytesLeftInBuffer, pair.second);
}

<<<<<<< HEAD
=======
// deserialize uint8_t* (as a pointer to the serialized data)
inline void deserialize(const uint8_t** source, uint32_t& bytesLeftInBuffer, const uint8_t*& value) {
	if (bytesLeftInBuffer == 0) {
		throw IncorrectDeserializationException("unexpected end of buffer");
	}
	bytesLeftInBuffer = 0;
	value = *source;
}

inline void deserialize(const uint8_t** source, uint32_t& bytesLeftInBuffer, std::string& value) {
	sassert(value.size() == 0);
	uint32_t size;
	deserialize(source, bytesLeftInBuffer, size);
	value.resize(size);
	for (unsigned i = 0; i < size; ++i) {
		deserialize(source, bytesLeftInBuffer, value[i]);
	}
}

inline void deserialize(const uint8_t** source, uint32_t& bytesLeftInBuffer,
		std::vector<std::string>& vec) {
	sassert(vec.size() == 0);
	uint32_t size;
	deserialize(source, bytesLeftInBuffer, size);
	vec.resize(size);
	for (unsigned i = 0; i < size; ++i) {
		deserialize(source, bytesLeftInBuffer, vec[i]);
	}
}

>>>>>>> 7f4e90c9
// deserialize a vector
template<class T>
inline void deserialize(const uint8_t** source, uint32_t& bytesLeftInBuffer,
		std::vector<T>& vector) {
	size_t sizeOfElement = serializedSize(T());
	sassert(vector.size() == 0);
	sassert(sizeOfElement > 0);
	if (bytesLeftInBuffer % sizeOfElement != 0) {
		throw IncorrectDeserializationException(
				"vector: buffer size not divisible by element size");
	}
	size_t vecSize = bytesLeftInBuffer / sizeOfElement;
	vector.resize(vecSize);
	for (size_t i = 0; i < vecSize; ++i) {
		deserialize(source, bytesLeftInBuffer, vector[i]);
<<<<<<< HEAD
	}
}

// deserialize uint8_t* (as a pointer to the serialized data)
inline void deserialize(const uint8_t** source, uint32_t& bytesLeftInBuffer, const uint8_t*& value) {
	if (bytesLeftInBuffer == 0) {
		throw IncorrectDeserializationException("unexpected end of buffer");
=======
>>>>>>> 7f4e90c9
	}
	bytesLeftInBuffer = 0;
	value = *source;
}

template<class T, class... Args>
inline void deserialize(const uint8_t** source, uint32_t& bytesLeftInBuffer, T& t, Args&... args) {
	deserialize(source, bytesLeftInBuffer, t);
	deserialize(source, bytesLeftInBuffer, args...);
}

/*
 * Advances deserialization state without reading data
 */
template <class T>
inline void deserializeAndIgnore(const uint8_t** source, uint32_t& bytesLeftInBuffer) {
	verifySize(T(), bytesLeftInBuffer);
	*source += serializedSize(T());
	bytesLeftInBuffer -= serializedSize(T());
}

/*
 * The main interface of the serialization framework
 */

/*
 * Serializes a tuple of variables into the buffer.
 * The buffer must be empty when calling this function and will be properly resized
 */
template <class... Args>
void serialize(std::vector<uint8_t>& buffer, const Args&... args) {
	sassert(buffer.empty());
	buffer.resize(serializedSize(args...));
	uint8_t* destination = buffer.data();
	serialize(&destination, args...);
	sassert(std::distance(buffer.data(), destination) == (int32_t)buffer.size());
}

/*
 * Deserializes a tuple of variables from the data in the sourceBuffer.
 * Throws IncorrectDeserializationException when buffer is too short or malformed (some types
 * may check if the input bytes represent an acceptable value).
 * Returns number of bytes that were not used in the deserialization process (ie. this value
 * is greater than zero is the buffer is longer than size of all the deserialized data).
 */
template<class... Args>
inline uint32_t deserialize(const uint8_t* sourceBuffer, uint32_t sourceBufferSize, Args&... args) {
	deserialize(&sourceBuffer, sourceBufferSize, args...);
	return sourceBufferSize;
}

/*
 * The same as the function above, but with the std::vector interface
 */
template<class... Args>
inline uint32_t deserialize(const std::vector<uint8_t>& sourceBuffer, Args&... args) {
	return deserialize(sourceBuffer.data(), sourceBuffer.size(), args...);
}<|MERGE_RESOLUTION|>--- conflicted
+++ resolved
@@ -37,13 +37,10 @@
 	return 8;
 }
 
-<<<<<<< HEAD
-=======
 inline uint32_t serializedSize(const char& c) {
 	return serializedSize(reinterpret_cast<const uint8_t&>(c));
 }
 
->>>>>>> 7f4e90c9
 template <class T, int N>
 inline uint32_t serializedSize(const T (&array)[N]) {
 	return N * serializedSize(array[0]);
@@ -54,8 +51,6 @@
 	return serializedSize(pair.first) + serializedSize(pair.second);
 }
 
-<<<<<<< HEAD
-=======
 inline uint32_t serializedSize(const std::string& value) {
 	return serializedSize(uint32_t(value.size()))
 			+ serializedSize(std::string::value_type()) * value.size();
@@ -70,7 +65,6 @@
 	return ret;
 }
 
->>>>>>> 7f4e90c9
 template<class T>
 inline uint32_t serializedSize(const std::vector<T>& vector) {
 	return vector.size() * serializedSize(T());
@@ -108,13 +102,10 @@
 	put64bit(destination, value);
 }
 
-<<<<<<< HEAD
-=======
 inline void serialize(uint8_t** destination, const char& value) {
 	serialize(destination, reinterpret_cast<const uint8_t&>(value));
 }
 
->>>>>>> 7f4e90c9
 // serialize fixed size array ("type name[number];")
 template <class T, int N>
 inline void serialize(uint8_t** destination, const T (&array)[N]) {
@@ -130,8 +121,6 @@
 	serialize(destination, pair.second);
 }
 
-<<<<<<< HEAD
-=======
 inline void serialize(uint8_t** destination, const std::string& value) {
 	serialize(destination, uint32_t(value.length()));
 	for (unsigned i = 0; i < value.length(); ++i) {
@@ -146,7 +135,6 @@
 	}
 }
 
->>>>>>> 7f4e90c9
 // serialize a vector
 template<class T>
 inline void serialize(uint8_t** destination, const std::vector<T>& vector) {
@@ -211,13 +199,10 @@
 	value = get64bit(source);
 }
 
-<<<<<<< HEAD
-=======
 inline void deserialize(const uint8_t** source, uint32_t& bytesLeftInBuffer, char& value) {
 	deserialize(source, bytesLeftInBuffer, reinterpret_cast<uint8_t&>(value));
 }
 
->>>>>>> 7f4e90c9
 // deserialize fixed size array ("type name[number];")
 template <class T, int N>
 inline void deserialize(const uint8_t** source, uint32_t& bytesLeftInBuffer, T (&array)[N]) {
@@ -234,8 +219,6 @@
 	deserialize(source, bytesLeftInBuffer, pair.second);
 }
 
-<<<<<<< HEAD
-=======
 // deserialize uint8_t* (as a pointer to the serialized data)
 inline void deserialize(const uint8_t** source, uint32_t& bytesLeftInBuffer, const uint8_t*& value) {
 	if (bytesLeftInBuffer == 0) {
@@ -266,7 +249,6 @@
 	}
 }
 
->>>>>>> 7f4e90c9
 // deserialize a vector
 template<class T>
 inline void deserialize(const uint8_t** source, uint32_t& bytesLeftInBuffer,
@@ -282,19 +264,7 @@
 	vector.resize(vecSize);
 	for (size_t i = 0; i < vecSize; ++i) {
 		deserialize(source, bytesLeftInBuffer, vector[i]);
-<<<<<<< HEAD
-	}
-}
-
-// deserialize uint8_t* (as a pointer to the serialized data)
-inline void deserialize(const uint8_t** source, uint32_t& bytesLeftInBuffer, const uint8_t*& value) {
-	if (bytesLeftInBuffer == 0) {
-		throw IncorrectDeserializationException("unexpected end of buffer");
-=======
->>>>>>> 7f4e90c9
-	}
-	bytesLeftInBuffer = 0;
-	value = *source;
+	}
 }
 
 template<class T, class... Args>
