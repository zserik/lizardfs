--- conflicted
+++ resolved
@@ -2,9 +2,7 @@
 
 #include "common/platform.h"
 
-#include <array>
 #include <cstdint>
-#include <map>
 
 #include "common/chunk_type.h"
 #include "common/exception.h"
@@ -19,16 +17,11 @@
 	GoalMap() : zero_(), ordinary_(), xor_() {}
 
 	T& operator[](uint8_t goal) {
-<<<<<<< HEAD
 		if (goal::isOrdinaryGoal(goal)) {
 			return ordinary_[goal - goal::kMinOrdinaryGoal];
 		}
 		if (goal::isXorGoal(goal)) {
 			return xor_[goal - goal::kMinXorGoal];
-=======
-		if (goal::isGoalValid(goal)) {
-			return goals_[goal - goal::kMinGoal];
->>>>>>> bb89f49e
 		}
 		if (goal == 0) {
 			return zero_;
@@ -40,11 +33,9 @@
 		return const_cast<GoalMap&>(*this)[goal];
 	}
 
-<<<<<<< HEAD
-	LIZARDFS_DEFINE_SERIALIZE_METHODS(zero_, ordinary_, xor_);
-=======
 	friend bool operator==(const GoalMap<T>& eins, const GoalMap<T>& zwei) {
-		return eins.zero_ == zwei.zero_ && eins.goals_ == zwei.goals_;
+		return eins.zero_ == zwei.zero_ && eins.ordinary_ == zwei.ordinary_
+				&& eins.xor_ == zwei.xor_;
 	}
 
 	uint32_t serializedSize() const {
@@ -57,10 +48,9 @@
 		// verify if the map is empty
 		T defaultValue = T();
 		sassert(this->operator[](0) == defaultValue);
-		for (unsigned goal = goal::kMinGoal; goal <= goal::kMaxGoal; ++goal) {
+		for (auto goal : goal::allGoals()) {
 			sassert(this->operator[](goal) == defaultValue);
 		}
->>>>>>> bb89f49e
 
 		// deserialize the map
 		std::map<uint8_t, T> map;
@@ -72,14 +62,15 @@
 			}
 		}
 	}
+
 private:
 	std::map<uint8_t, T> goalsAsMap() const {
 		std::map<uint8_t, T> trueMap;
 		T defaultValue = T();
 
-		for (unsigned i = goal::kMinGoal; i <= goal::kMaxGoal; ++i) {
-			if (this->operator[](i) != defaultValue) { // Packet size optimization!
-				trueMap[i] = this->operator[](i);
+		for (auto goal : goal::allGoals()) {
+			if (this->operator[](goal) != defaultValue) { // Packet size optimization!
+				trueMap[goal] = this->operator[](goal);
 			}
 		}
 		if (zero_ != defaultValue) {
@@ -89,10 +80,6 @@
 	}
 
 	T zero_;
-<<<<<<< HEAD
-	T ordinary_[goal::kMaxOrdinaryGoal - goal::kMinOrdinaryGoal + 1];
-	T xor_[goal::kMaxXorGoal - goal::kMinXorGoal + 1];
-=======
-	std::array<T, goal::kNumberOfGoals> goals_;
->>>>>>> bb89f49e
+	std::array<T, goal::kNumberOfOrdinaryGoals> ordinary_;
+	std::array<T, goal::kNumberOfXorGoals> xor_;
 };