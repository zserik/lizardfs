--- conflicted
+++ resolved
@@ -1,11 +1,8 @@
 #pragma once
 
-<<<<<<< HEAD
-#include "common/MFSCommunication.h"
-=======
 #include "common/access_control_list.h"
 #include "common/acl_type.h"
->>>>>>> bfc3d8ea
+#include "common/MFSCommunication.h"
 #include "common/packet.h"
 #include "common/serialization_macros.h"
 #include "common/string_8bit.h"
@@ -33,7 +30,6 @@
 
 namespace cltoma {
 
-<<<<<<< HEAD
 namespace fuseReadChunk {
 
 inline void serialize(std::vector<uint8_t>& destination,
@@ -97,7 +93,7 @@
 }
 
 } // xorChunksHealth
-=======
+
 namespace fuseDeleteAcl {
 
 inline void serialize(std::vector<uint8_t>& destination,
@@ -144,7 +140,6 @@
 }
 
 } // fuseSetAcl
->>>>>>> bfc3d8ea
 
 namespace iolimit {
 
