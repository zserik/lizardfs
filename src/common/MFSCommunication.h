/*
   Copyright 2005-2010 Jakub Kruszona-Zawadzki, Gemius SA, 2013 Skytechnology sp. z o.o..

   This file was part of MooseFS and is part of LizardFS.

   LizardFS is free software: you can redistribute it and/or modify
   it under the terms of the GNU General Public License as published by
   the Free Software Foundation, version 3.

   LizardFS is distributed in the hope that it will be useful,
   but WITHOUT ANY WARRANTY; without even the implied warranty of
   MERCHANTABILITY or FITNESS FOR A PARTICULAR PURPOSE.  See the
   GNU General Public License for more details.

   You should have received a copy of the GNU General Public License
   along with LizardFS  If not, see <http://www.gnu.org/licenses/>.
 */

#pragma once

// all data field transfered in network order.
// packet structure:
// type:32 length:32 data:lengthB
//

#ifndef PROTO_BASE
#  include "config.h"
#endif

#define MSB_1 0
#define MSB_2 1
#define MSB_4 2
#define MSB_8 3
#define MSB_16 4
#define MSB_32 5
#define MSB_64 6
#define MSB_128 7
#define MSB_256 8
#define MSB_512 9
#define MSB_1024 10
#define MSB_2048 11
#define MSB_4096 12
#define MSB_8192 13
#define MSB_16384 14
#define MSB_32768 15
#define MSB_65536 16
#define MSB_131072 17
#define MSB_262144 18
#define MSB_524288 19
#define MSB_1048576 20
#define MSB_2097152 21
#define MSB_4194304 22
#define MSB_8388608 23
#define MSB_16777216 24
#define MSB_33554432 25
#define MSB_67108864 26
#define MSB_AUX(x) MSB_##x
#define MSB(x) MSB_AUX(x)

#define MFSBLOCKSINCHUNKBITS MSB(MFSBLOCKSINCHUNK)
#define MFSSIGNATURE "MFS"
#define MFSBLOCKBITS MSB(MFSBLOCKSIZE)
#define MFSBLOCKMASK (MFSBLOCKSIZE - 1)
#define MFSCHUNKSIZE (MFSBLOCKSIZE * MFSBLOCKSINCHUNK)
#define MFSCHUNKBITS (MFSBLOCKSINCHUNKBITS + MFSBLOCKBITS)
#define MFSCHUNKMASK (MFSCHUNKSIZE - 1)
#define MFSCHUNKBLOCKMASK (MFSCHUNKMASK ^ MFSBLOCKMASK)
#define MFSHDRSIZE (4 * MFSBLOCKSINCHUNK + 1024)

#if ((1 << MFSBLOCKSINCHUNKBITS) != MFSBLOCKSINCHUNK)
#  error "Wrong value of MFSBLOCKSINCHUNK: only powers of two (max 67108864) are supported"
#endif
#if ((1 << MFSBLOCKBITS) != MFSBLOCKSIZE)
#  error "Wrong value of MFSBLOCKSIZE: only powers of two (max 67108864) are supported"
#endif

//UNIVERSAL
#define VERSION_ANY 0

#define CRC_POLY 0xEDB88320U

#define MFS_ROOT_ID 1

#define MFS_NAME_MAX 255
#define MFS_MAX_FILE_SIZE (((uint64_t)(MFSCHUNKSIZE))<<31)

#define MFS_INODE_REUSE_DELAY 86400

#define STATUS_OK              0        // OK

#define ERROR_EPERM            1        // Operation not permitted
#define ERROR_ENOTDIR          2        // Not a directory
#define ERROR_ENOENT           3        // No such file or directory
#define ERROR_EACCES           4        // Permission denied
#define ERROR_EEXIST           5        // File exists
#define ERROR_EINVAL           6        // Invalid argument
#define ERROR_ENOTEMPTY        7        // Directory not empty
#define ERROR_CHUNKLOST        8        // Chunk lost
#define ERROR_OUTOFMEMORY      9        // Out of memory

#define ERROR_INDEXTOOBIG     10        // Index too big
#define ERROR_LOCKED          11        // Chunk locked
#define ERROR_NOCHUNKSERVERS  12        // No chunk servers
#define ERROR_NOCHUNK         13        // No such chunk
#define ERROR_CHUNKBUSY       14        // Chunk is busy
#define ERROR_REGISTER        15        // Incorrect register BLOB
#define ERROR_NOTDONE         16        // None of chunk servers performed requested operation
#define ERROR_NOTOPENED       17        // File not opened
#define ERROR_NOTSTARTED      18        // Write not started

#define ERROR_WRONGVERSION    19        // Wrong chunk version
#define ERROR_CHUNKEXIST      20        // Chunk already exists
#define ERROR_NOSPACE         21        // No space left
#define ERROR_IO              22        // IO error
#define ERROR_BNUMTOOBIG      23        // Incorrect block number
#define ERROR_WRONGSIZE       24        // Incorrect size
#define ERROR_WRONGOFFSET     25        // Incorrect offset
#define ERROR_CANTCONNECT     26        // Can't connect
#define ERROR_WRONGCHUNKID    27        // Incorrect chunk id
#define ERROR_DISCONNECTED    28        // Disconnected
#define ERROR_CRC             29        // CRC error
#define ERROR_DELAYED         30        // Operation delayed
#define ERROR_CANTCREATEPATH  31        // Can't create path

#define ERROR_MISMATCH        32        // Data mismatch

#define ERROR_EROFS           33        // Read-only file system
#define ERROR_QUOTA           34        // Quota exceeded
#define ERROR_BADSESSIONID    35        // Bad session id
#define ERROR_NOPASSWORD      36        // Password is needed
#define ERROR_BADPASSWORD     37        // Incorrect password

#define ERROR_ENOATTR         38        // Attribute not found
#define ERROR_ENOTSUP         39        // Operation not supported
#define ERROR_ERANGE          40        // Result too large
#define ERROR_TIMEOUT         41        // Timeout

<<<<<<< HEAD
#define ERROR_NOTLOCKED       41        // No such lock
#define ERROR_WRONGLOCKID     42        // Wrong lock id

#define ERROR_TIMEOUT         43        // Timeout
#define ERROR_NOTPOSSIBLE     44        // It's not possible to perform operation in this way
#define ERROR_RESERVED2       45
#define ERROR_RESERVED3       46
#define ERROR_RESERVED4       47
#define ERROR_MAX             48
=======
#define ERROR_MAX             42
>>>>>>> 17a9eda5

#define ERROR_STRINGS \
	"OK", \
	"Operation not permitted", \
	"Not a directory", \
	"No such file or directory", \
	"Permission denied", \
	"File exists", \
	"Invalid argument", \
	"Directory not empty", \
	"Chunk lost", \
	"Out of memory", \
	"Index too big", \
	"Chunk locked", \
	"No chunk servers", \
	"No such chunk", \
	"Chunk is busy", \
	"Incorrect register BLOB", \
	"None of chunk servers performed requested operation", \
	"File not opened", \
	"Write not started", \
	"Wrong chunk version", \
	"Chunk already exists", \
	"No space left", \
	"IO error", \
	"Incorrect block number", \
	"Incorrect size", \
	"Incorrect offset", \
	"Can't connect", \
	"Incorrect chunk id", \
	"Disconnected", \
	"CRC error", \
	"Operation delayed", \
	"Can't create path", \
	"Data mismatch", \
	"Read-only file system", \
	"Quota exceeded", \
	"Bad session id", \
	"Password is needed", \
	"Incorrect password", \
	"Attribute not found", \
	"Operation not supported", \
	"Result too large", \
<<<<<<< HEAD
	"No such lock", \
	"Wrong lock id", \
	"Timeout", \
	"Operation not possible", \
	"Unknown MFS error", \
	"Unknown MFS error", \
	"Unknown MFS error", \
=======
	"Timeout", \
>>>>>>> 17a9eda5
	"Unknown MFS error"

/* type for readdir command */
#define TYPE_FILE             'f'
#define TYPE_DIRECTORY        'd'
#define TYPE_SYMLINK          'l'
#define TYPE_FIFO             'q'
#define TYPE_BLOCKDEV         'b'
#define TYPE_CHARDEV          'c'
#define TYPE_SOCKET           's'
// 't' and 'r' are only for internal master use - they are in readdir shown as 'f'
#define TYPE_TRASH            't'
#define TYPE_RESERVED         'r'
#define TYPE_UNKNOWN          '?'

// mode mask:  "modemask" field in "CLTOMA_FUSE_ACCESS"
#define MODE_MASK_R            4
#define MODE_MASK_W            2
#define MODE_MASK_X            1
#define MODE_MASK_EMPTY        0 // Just to avoid '0' argument when passing an empty mask

// flags: "setmask" field in "CLTOMA_FUSE_SETATTR"
#define SET_MODE_FLAG          0x0002
#define SET_UID_FLAG           0x0004
#define SET_GID_FLAG           0x0008
#define SET_MTIME_NOW_FLAG     0x0010
#define SET_MTIME_FLAG         0x0020
#define SET_ATIME_FLAG         0x0040
#define SET_ATIME_NOW_FLAG     0x0080

// dtypes:
#define DTYPE_UNKNOWN          0
#define DTYPE_TRASH            1
#define DTYPE_RESERVED         2
#define DTYPE_ISVALID(x)       (((uint32_t)(x))<=2)

// smode:
#define SMODE_SET              0
#define SMODE_INCREASE         1
#define SMODE_DECREASE         2
#define SMODE_RSET             4
#define SMODE_RINCREASE        5
#define SMODE_RDECREASE        6
#define SMODE_TMASK            3
#define SMODE_RMASK            4
#define SMODE_ISVALID(x)       (((x)&SMODE_TMASK)!=3 && ((uint32_t)(x))<=7)

// gmode:
#define GMODE_NORMAL           0
#define GMODE_RECURSIVE        1
#define GMODE_ISVALID(x)       (((uint32_t)(x))<=1)

// extraattr:

#define EATTR_BITS             4

#define EATTR_NOOWNER          0x01
#define EATTR_NOACACHE         0x02
#define EATTR_NOECACHE         0x04
#define EATTR_NODATACACHE      0x08

#define EATTR_STRINGS \
	"noowner", \
	"noattrcache", \
	"noentrycache", \
	"nodatacache"

#define EATTR_DESCRIPTIONS \
	"every user (except root) sees object as his (her) own", \
	"prevent standard object attributes from being stored in kernel cache", \
	"prevent directory entries from being stored in kernel cache", \
	"prevent file data from being kept in kernel cache"

// mode attr (higher 4 bits of mode in node attr)
#define MATTR_NOACACHE         0x01
#define MATTR_NOECACHE         0x02
#define MATTR_ALLOWDATACACHE   0x04
#define MATTR_UNDEFINED        0x08

// getdir:
#define GETDIR_FLAG_WITHATTR   0x01
#define GETDIR_FLAG_ADDTOCACHE 0x02

// register sesflags:
#define SESFLAG_READONLY          0x01  // meaning is obvious
#define SESFLAG_DYNAMICIP         0x02  // sessionid can be used by any IP - dangerous for high privileged sessions - one could connect from different computer using stolen session id
#define SESFLAG_IGNOREGID         0x04  // gid is ignored during access testing (when user id is different from object's uid then or'ed 'group' and 'other' rights are used)
#define SESFLAG_ALLCANCHANGEQUOTA 0x08  // quota can be modified also by a non-root user
#define SESFLAG_MAPALL            0x10  // all users (except root) are mapped to specific uid and gid
#define SESFLAG_NOMASTERPERMCHECK 0x20  // disable permission checks in master server
#define SESFLAG_NONROOTMETA       0x40  // allow non-root users to use filesystem mounted in the meta mode

#define SESFLAG_POS_STRINGS \
	"read-only", \
	"not_restricted_ip", \
	"ignore_gid", \
	"all_can_change_quota", \
	"map_all", \
	"no_master_permission_check", \
	"available_for_non_root_users", \
	"undefined_flag_7"

#define SESFLAG_NEG_STRINGS \
	"read-write", \
	"restricted_ip", \
	NULL, \
	NULL, \
	NULL, \
	NULL, \
	NULL, \
	NULL

// sugicclearmode in fs_setattr
#define SUGID_CLEAR_MODE_NEVER 0
#define SUGID_CLEAR_MODE_ALWAYS 1
#define SUGID_CLEAR_MODE_OSX 2
#define SUGID_CLEAR_MODE_BSD 3
#define SUGID_CLEAR_MODE_EXT 4
#define SUGID_CLEAR_MODE_XFS 5

#define SUGID_CLEAR_MODE_OPTIONS 6

#define SUGID_CLEAR_MODE_STRINGS \
	"never", \
	"always", \
	"osx", \
	"bsd", \
	"ext", \
	"xfs"


// flags: "flags" fileld in "CLTOMA_FUSE_AQUIRE"
#define WANT_READ 1
#define WANT_WRITE 2
#define AFTER_CREATE 4


#define XATTR_SMODE_CREATE_OR_REPLACE 0
#define XATTR_SMODE_CREATE_ONLY       1
#define XATTR_SMODE_REPLACE_ONLY      2
#define XATTR_SMODE_REMOVE            3

#define XATTR_GMODE_GET_DATA   0
#define XATTR_GMODE_LENGTH_ONLY 1

// MFS uses Linux limits
#define MFS_XATTR_NAME_MAX 255
#define MFS_XATTR_SIZE_MAX 65536
#define MFS_XATTR_LIST_MAX 65536


// ANY <-> ANY

#define ANTOAN_NOP 0
/// -
/// msgid:32 // only in communication from master to client

// these packets are acceptable since version 1.6.27 (but treated as NOP in this version)
#define ANTOAN_UNKNOWN_COMMAND 1
/// cmdno:32 size:32 vershex:32
/// msgid:32 cmdno:32 size:32 vershex:32 // only in communication from master to client

#define ANTOAN_BAD_COMMAND_SIZE 2
/// cmdno:32 size:32 vershex:32
/// msgid:32 cmdno:32 size:32 vershex:32 // only in communication from master to client

#define ANTOAN_PING 3
/// size:32

#define ANTOAN_PING_REPLY 4
/// data:BYTES

// METALOGGER <-> MASTER

// 0x0032
#define MLTOMA_REGISTER (PROTO_BASE+50)
/// rver==1:8 vershex:32 timeout:16

// 0x0033
#define MATOML_METACHANGES_LOG (PROTO_BASE+51)
/// rver==0xFF:8 logversion:64 logdata:STRING
/// rver==0x55:8 // LOG_ROTATE

// 0x003C
#define MLTOMA_DOWNLOAD_START (PROTO_BASE+60)
/// -

// 0x003D
#define MATOML_DOWNLOAD_START (PROTO_BASE+61)
/// status:8
/// leng:64

// 0x003E
#define MLTOMA_DOWNLOAD_DATA (PROTO_BASE+62)
/// offset:64 leng:32

// 0x003F
#define MATOML_DOWNLOAD_DATA (PROTO_BASE+63)
/// offset:64 leng:32 crc:32 data:BYTES[leng]

// 0x0040
#define MLTOMA_DOWNLOAD_END (PROTO_BASE+64)
/// -

// CHUNKSERVER <-> MASTER

// 0x0064
#define CSTOMA_REGISTER (PROTO_BASE+100)
// - version 0:
// myip:32 myport:16 usedspace:64 totalspace:64 N*[ chunkid:64 version:32 ]
// - version 1-4:
/// rver==1:8 myip:32 myport:16 usedspace:64 totalspace:64 tdusedspace:64 tdtotalspace:64 tdchunks:32 chunks:(N * [chunkid:64 version:32])
/// rver==2:8 myip:32 myport:16 usedspace:64 totalspace:64 chunkcount:32 tdusedspace:64 tdtotalspace:64 tdchunks:32 chunks:(N * [chunkid:64 version:32])
/// rver==3:8 myip:32 myport:16 tpctimeout:16 usedspace:64 totalspace:64 chunkcount:32 tdusedspace:64 tdtotalspace:64 tdchunks:32 chunks:(N * [chunkid:64 version:32])
/// rver==4:8 version:32 myip:32 myport:16 tcptimeout:16 usedspace:64 totalspace:64 chunkcount:32 tdusedspace:64 tdtotalspace:64 tdchunks:32 chunks:(N * [chunkid:64 version:32])
// version 5:
/// rver==50:8 version:32 myip:32 myport:16 tcptimeout:16   // version 5 / BEGIN
/// rver==51:8 chunks:(N * [chunkid:64 version:32])          // version 5 / CHUNKS
/// rver==52:8 usedspace:64 totalspace:64 chunkcount:32 tdusedspace:64 tdtotalspace:64 tdchunks:32 // version 5 / END

// 0x044C
#define LIZ_CSTOMA_REGISTER_HOST (1000U + 100U)
/// ip:32 port:16 timeout:32 vershex:32

// 0x044D
#define LIZ_CSTOMA_REGISTER_CHUNKS (1000U + 101U)
/// chunks:(N * [chunkid:64 chunkversion:32 chunktype:8])

// 0x044E
#define LIZ_CSTOMA_REGISTER_SPACE (1000U + 102U)
/// usedspace:64 totalspace:64 chunkcount:32 tdusedspace:64 tdtotalspace:64 tdchunkcount:32

// 0x0453
#define LIZ_CSTOMA_CHUNK_NEW (1000U + 107U)
/// chunks:(N * [chunkid:64 chunkversion:32 chunktype:8])

// 0x0065
#define CSTOMA_SPACE (PROTO_BASE+101)
/// usedspace:64 totalspace:64
/// usedspace:64 totalspace:64 tdusedspace:64 tdtotalspace:64
/// usedspace:64 totalspace:64 chunkcount:32 tdusedspace:64 tdtotalspace:64 tdchunkcount:32

// 0x0066
#define CSTOMA_CHUNK_DAMAGED (PROTO_BASE+102)
/// chunks:(N * [chunkid:64])

// 0x0067
// #define MATOCS_STRUCTURE_LOG (PROTO_BASE+103)
// version:32 logdata:string (N*[ char:8 ])
// 0xFF:8 version:64 logdata:string (N*[ char:8 ])

// 0x0068
// #define MATOCS_STRUCTURE_LOG_ROTATE (PROTO_BASE+104)
// -

// 0x0069
#define CSTOMA_CHUNK_LOST (PROTO_BASE+105)
/// chunks:(N * [chunkid:64])

// 0x006A
#define CSTOMA_ERROR_OCCURRED (PROTO_BASE+106)
/// -

// 0x006B
#define CSTOMA_CHUNK_NEW (PROTO_BASE+107)
/// chunks:(N * [chunkid:64 chunkversion:32])

// 0x006E
#define MATOCS_CREATE (PROTO_BASE+110)
/// chunkid:64 chunkversion:32

// 0x0456
#define LIZ_MATOCS_CREATE_CHUNK (1000U + 110U)
/// chunkid:64 chunktype:8 chunkversion:32

// 0x006F
#define CSTOMA_CREATE (PROTO_BASE+111)
/// chunkid:64 status:8

// 0x0457
#define LIZ_CSTOMA_CREATE_CHUNK (1000U + 111U)
/// chunkid:64 chunktype:8 status:8

// 0x0078
#define MATOCS_DELETE (PROTO_BASE+120)
/// chunkid:64 chunkversion:32

// 0x0460
#define LIZ_MATOCS_DELETE_CHUNK (1000U + 120U)
/// chunkid:64 chunkversion:32 chunktype:8

// 0x0079
#define CSTOMA_DELETE (PROTO_BASE+121)
/// chunkid:64 status:8

// 0x0461
#define LIZ_CSTOMA_DELETE_CHUNK (1000U + 121U)
/// chunkid:64 chunktype:8 status:8

// 0x0082
#define MATOCS_DUPLICATE (PROTO_BASE+130)
/// chunkid:64 chunkversion:32 oldchunkid:64 oldchunkversion:32

// 0x046A
#define LIZ_MATOCS_DUPLICATE_CHUNK (1000U + 130U)
/// chunkid:64 chunkversion:32 chunktype:8 oldchunkid:64 oldchunkversion:32

// 0x0083
#define CSTOMA_DUPLICATE (PROTO_BASE+131)
/// chunkid:64 status:8

// 0x046B
#define LIZ_CSTOMA_DUPLICATE_CHUNK (1000U + 131U)
/// chunkid:64 chunktype:8 status:8

// 0x008C
#define MATOCS_SET_VERSION (PROTO_BASE + 140)
/// chunkid:64 chunkversion:32 oldchunkversion:32

// 0x0474
#define LIZ_MATOCS_SET_VERSION (1000U + 140U)
/// chunkid:64 chunkversion:32 chunktype:8 newchunkversion:32

// 0x008D
#define CSTOMA_SET_VERSION (PROTO_BASE + 141)
/// chunkid:64 status:8

// 0x0475
#define LIZ_CSTOMA_SET_VERSION (1000U + 141U)
/// chunkid:64 chunktype:8 status:8

// 0x0096
#define MATOCS_REPLICATE (PROTO_BASE+150)
/// chunkid:64 chunkversion:32 ip:32 port:16

// 0x047e
#define LIZ_MATOCS_REPLICATE_CHUNK (1000U + 150U)
/// chunkid:64 chunkversion:32 chunktype:8 sources:(N * [ip:32 port:16 chunktype:8])

// 0x0097
#define CSTOMA_REPLICATE (PROTO_BASE+151)
/// chunkid:64 chunkversion:32 status:8

// 0x047f
#define LIZ_CSTOMA_REPLICATE_CHUNK (1000U + 151U)
/// chunkid:64 chunktype:8 status:8 chunkversion:32

// 0x0098
#define MATOCS_CHUNKOP (PROTO_BASE+152)
/// chunkid:64 chunkversion:32 newchunkversion:32 copychunkid:64 copychunkversion:32 chunklength:32
// all chunk operations
// newchunkversion>0 && chunklength==0xFFFFFFFF && copychunkid==0              -> change version
// newchunkversion>0 && chunklength==0xFFFFFFFF && copycnunkid>0               -> duplicate
// newchunkversion>0 && chunklength>=0 && chunklength<=MFSCHUNKSIZE && copychunkid==0 -> truncate
// newchunkversion>0 && chunklength>=0 && chunklength<=MFSCHUNKSIZE && copychunkid>0  -> duplicate and truncate
// newchunkversion==0 && chunklength==0                                        -> delete
// newchunkversion==0 && chunklength==1                                        -> create
// newchunkversion==0 && chunklength==2                                        -> test

// 0x0099
#define CSTOMA_CHUNKOP (PROTO_BASE+153)
/// chunkid:64 chunkversion:32 newchunkversion:32 copychunkid:64 copychunkversion:32 chunklength:32 status:8

// 0x00A0
#define MATOCS_TRUNCATE (PROTO_BASE+160)
/// chunkid:64 chunklength:32 chunkversion:32 oldchunkversion:32

// 0x00A1
#define CSTOMA_TRUNCATE (PROTO_BASE+161)
/// chunkid:64 status:8

// 0x0488
#define LIZ_MATOCS_TRUNCATE (PROTO_BASE + 1000U + 160U)
/// chunkid:64 chunktype:8 chunklength:32 newchunkversion:32 chunkversion:32

// 0x0489
#define LIZ_CSTOMA_TRUNCATE (PROTO_BASE + 1000U + 161U)
/// chunkid:64 chunktype:8 status:8

// 0x00AA
#define MATOCS_DUPTRUNC (PROTO_BASE+170)
/// chunkid:64 chunkversion:32 oldchunkid:64 oldchunkversion:32 chunklength:32

// 0x0492
#define LIZ_MATOCS_DUPTRUNC_CHUNK (1000U + 170U)
/// chunkid:64 chunkversion:32 chunktype:8 oldchunkid:64 oldchunkversion:32 chunklength:32

// 0x00AB
#define CSTOMA_DUPTRUNC (PROTO_BASE+171)
/// chunkid:64 status:8

// 0x0493
#define LIZ_CSTOMA_DUPTRUNC_CHUNK (1000U + 171U)
/// chunkid:64 chunktype:8 status:8

// CHUNKSERVER <-> CLIENT/CHUNKSERVER

// 0x00C8
#define CLTOCS_READ (PROTO_BASE+200)
/// chunkid:64 chunkversion:32 offset:32 size:32

// 0x00C9
#define CSTOCL_READ_STATUS (PROTO_BASE+201)
/// chunkid:64 status:8

// 0x00CA
#define CSTOCL_READ_DATA (PROTO_BASE+202)
/// chunkid:64 offset:32 size:32 crc:32 data:BYTES[size]

// 0x04B0
#define LIZ_CLTOCS_READ (1000U + 200U)
/// chunkid:64 chunkversion:32 chunktype:8 offset:32 size:32

// 0x04B1
#define LIZ_CSTOCL_READ_STATUS (1000U + 201U)
/// chunkid:64 status:8

// 0x04B2
#define LIZ_CSTOCL_READ_DATA (1000U + 202U)
/// chunkid:64 offset:32 size:32 crc:32 data:BYTES[size]

// 0x00D2
#define CLTOCS_WRITE (PROTO_BASE+210)
/// chunkid:64 chunkversion:32 chain:(N * [ip:32 port:16])

// 0x04BA
#define LIZ_CLTOCS_WRITE_INIT (1000U + 210U)
/// chunkid:64 chunkversion:32 chunktype:8 chain:(N * [ip:32 port:16])

// 0x00D3
#define CSTOCL_WRITE_STATUS (PROTO_BASE+211)
/// chunkid:64 writeid:32 status:8

// 0x04BB
#define LIZ_CSTOCL_WRITE_STATUS (1000U + 211U)
/// chunkid:64 writeid:32 status:8

// 0x00D4
#define CLTOCS_WRITE_DATA (PROTO_BASE+212)
/// chunkid:64 writeid:32 blocknum:16 offset:16 size:32 crc:32 data:BYTES[size]

// 0x04BC
#define LIZ_CLTOCS_WRITE_DATA (1000U + 212U)
/// chunkid:64 writeid:32 blocknum:16 offset:32 size:32 crc:32 data:BYTES[size]

// 0x00D5
#define CLTOCS_WRITE_FINISH (PROTO_BASE+213)
/// chunkid:64 chunkversion:32

// 0x04BD
#define LIZ_CLTOCS_WRITE_END (1000U + 213U)
/// chunkid:64

// 0x04BE
#define LIZ_CLTOCS_TEST_CHUNK (1000U + 214U)
/// chunkid:64 chunkversion:32 chunktype:8

//CHUNKSERVER <-> CHUNKSERVER

// 0x00FA
#define CSTOCS_GET_CHUNK_BLOCKS (PROTO_BASE+250)
/// chunkid:64 chunkversion:32

// 0x00FB
#define CSTOCS_GET_CHUNK_BLOCKS_STATUS (PROTO_BASE+251)
/// chunkid:64 chunkversion:32 blocks:16 status:8

// 0x04E2
#define LIZ_CSTOCS_GET_CHUNK_BLOCKS (1000U + 250U)
/// chunkid:64 chunkversion:32 chunktype:8

// 0x04E3
#define LIZ_CSTOCS_GET_CHUNK_BLOCKS_STATUS (1000U + 251U)
/// chunkid:64 chunkversion:32 chunktype:8 blocks:16 status:8

//ANY <-> CHUNKSERVER

// 0x012C
#define ANTOCS_CHUNK_CHECKSUM (PROTO_BASE+300)
/// chunkid:64 chunkversion:32

// 0x012D
#define CSTOAN_CHUNK_CHECKSUM (PROTO_BASE+301)
/// chunkid:64 chunkversion:32 checksum:32
/// chunkid:64 chunkversion:32 status:8

// 0x012E
#define ANTOCS_CHUNK_CHECKSUM_TAB (PROTO_BASE+302)
/// chunkid:64 version:32

// 0x012F
#define CSTOAN_CHUNK_CHECKSUM_TAB (PROTO_BASE+303)
/// length==13 chunkid:64 chunkversion:32 status:8
/// length==12+MFSBLOCKSINCHUNK*4 chunkid:64 chunkversion:32 checksums:(MFSBLOCKSINCHUNK * [checksum:32])

// CLIENT <-> MASTER

// old attr record:
//   type:8 flags:8 mode:16 uid:32 gid:32 atime:32 mtime:32 ctime:32 length:64
//   total: 32B (1+1+2+4+4+4+4+4+8)
//
//   flags: ---DGGGG
//             |\--/
//             |  \------ goal
//             \--------- delete imediatelly

// new attr record:
//   type:8 mode:16 uid:32 gid:32 atime:32 mtime:32 ctime:32 nlink:32 length:64
//   total: 35B
//
//   mode: FFFFMMMMMMMMMMMM
//         \--/\----------/
//           \       \------- mode
//            \-------------- flags
//
//   in case of BLOCKDEV and CHARDEV instead of 'length:64' on the end there is 'mojor:16 minor:16 empty:32'

// NAME type:
// (size:8 data:STRING[size])

#define FUSE_REGISTER_BLOB_NOACL       "kFh9mdZsR84l5e675v8bi54VfXaXSYozaU3DSz9AsLLtOtKipzb9aQNkxeOISx64"
// CLTOMA:
//  clientid:32 [ version:32 ]
// MATOCL:
//  clientid:32
//  status:8

#define FUSE_REGISTER_BLOB_TOOLS_NOACL "kFh9mdZsR84l5e675v8bi54VfXaXSYozaU3DSz9AsLLtOtKipzb9aQNkxeOISx63"
// CLTOMA:
//  -
// MATOCL:
//  status:8

#define FUSE_REGISTER_BLOB_ACL         "DjI1GAQDULI5d2YjA26ypc3ovkhjvhciTQVx3CS4nYgtBoUcsljiVpsErJENHaw0"

#define REGISTER_GETRANDOM 1
// rcode==1: generate random blob
// CLTOMA:
//  rcode:8
// MATOCL:
//  randomblob:32B

#define REGISTER_NEWSESSION 2
// rcode==2: first register
// CLTOMA:
//  rcode:8 version:32 ileng:32 info:ilengB pleng:32 path:plengB [ passcode:16B ]
// MATOCL:
//  version:32 sessionid:32 sesflags:8 rootuid:32 rootgid:32 mapalluid:32 mapallgid:32
//  status:8

#define REGISTER_RECONNECT 3
// rcode==3: mount reconnect
// CLTOMA:
//  rcode:8 sessionid:32 version:32
// MATOCL:
//  status:8

#define REGISTER_TOOLS 4
// rcode==4: tools connect
// CLTOMA:
//  rcode:8 sessionid:32 version:32
// MATOCL:
//  status:8

#define REGISTER_NEWMETASESSION 5
// rcode==5: first register
// CLTOMA:
//  rcode:8 version:32 ileng:32 info:ilengB [ passcode:16B ]
// MATOCL:
//  version:32 sessionid:32 sesflags:8
//  status:8

#define REGISTER_CLOSESESSION 6
// rcode==6: close session
// CLTOMA:
//  rcode:8 sessionid:32
// MATOCL: -- no answer --

// 0x0190
#define CLTOMA_FUSE_REGISTER (PROTO_BASE+400)
/// blob:STRING[64] data:(depends on blob - see blob descriptions above)

// 0x0191
#define MATOCL_FUSE_REGISTER (PROTO_BASE+401)
// depends on blob - see blob descriptions above

// 0x0192
#define CLTOMA_FUSE_STATFS (PROTO_BASE+402)
// msgid:32 -

// 0x0193
#define MATOCL_FUSE_STATFS (PROTO_BASE+403)
/// msgid:32 totalspace:64 availspace:64 trashspace:64 reservedspace:64 inodecount:32

// 0x0194
#define CLTOMA_FUSE_ACCESS (PROTO_BASE+404)
/// msgid:32 inode:32 uid:32 gid:32 modemask:8

// 0x0195
#define MATOCL_FUSE_ACCESS (PROTO_BASE+405)
/// msgid:32 status:8

// 0x0196
#define CLTOMA_FUSE_LOOKUP (PROTO_BASE+406)
/// msgid:32 inode:32 name:NAME uid:32 gid:32

// 0x0197
#define MATOCL_FUSE_LOOKUP (PROTO_BASE+407)
/// msgid:32 status:8
/// msgid:32 inode:32 attr:35B

// 0x0198
#define CLTOMA_FUSE_GETATTR (PROTO_BASE+408)
/// msgid:32 inode:32
/// msgid:32 inode:32 uid:32 gid:32

// 0x0199
#define MATOCL_FUSE_GETATTR (PROTO_BASE+409)
/// msgid:32 status:8
/// msgid:32 attr:35B

// 0x019A
#define CLTOMA_FUSE_SETATTR (PROTO_BASE+410)
// msgid:32 inode:32 uid:32 gid:32 setmask:8 attr:32B   - compatibility with very old version
// msgid:32 inode:32 uid:32 gid:32 setmask:16 attr:32B  - compatibility with old version
// msgid:32 inode:32 uid:32 gid:32 setmask:8 attrmode:16 attruid:32 attrgid:32 attratime:32 attrmtime:32 - compatibility with versions < 1.6.25
// msgid:32 inode:32 uid:32 gid:32 setmask:8 attrmode:16 attruid:32 attrgid:32 attratime:32 attrmtime:32 sugidclearmode:8

// 0x019B
#define MATOCL_FUSE_SETATTR (PROTO_BASE+411)
/// msgid:32 status:8
/// msgid:32 attr:35B

// 0x019C
#define CLTOMA_FUSE_READLINK (PROTO_BASE+412)
/// msgid:32 inode:32

// 0x019D
#define MATOCL_FUSE_READLINK (PROTO_BASE+413)
/// msgid:32 status:8
/// msgid:32 path:STDSTRING

// 0x019E
#define CLTOMA_FUSE_SYMLINK (PROTO_BASE+414)
/// msgid:32 inode:32 name:NAME path:STDSTRING uid:32 gid:32

// 0x019F
#define MATOCL_FUSE_SYMLINK (PROTO_BASE+415)
/// msgid:32 status:8
/// msgid:32 inode:32 attr:35B

// 0x01A0
#define CLTOMA_FUSE_MKNOD (PROTO_BASE+416)
/// msgid:32 inode:32 name:NAME nodetype:8 mode:16 uid:32 gid:32 rdev:32

// 0x0588
#define LIZ_CLTOMA_FUSE_MKNOD (1000U + 416U)
/// msgid:32 inode:32 name:NAME nodetype:8 mode:16 umask:16 uid:32 gid:32 rdev:32

// 0x01A1
#define MATOCL_FUSE_MKNOD (PROTO_BASE+417)
/// msgid:32 status:8
/// msgid:32 inode:32 attr:35B

// 0x0589
#define LIZ_MATOCL_FUSE_MKNOD (1000U + 417U)
/// version==0 msgid:32 status:8
/// version==1 msgid:32 inode:32 attr:35B

// 0x01A2
#define CLTOMA_FUSE_MKDIR (PROTO_BASE+418)
/// msgid:32 inode:32 name:NAME mode:16 uid:32 gid:32 copysgid:8
/// msgid:32 inode:32 name:NAME mode:16 uid:32 gid:32 // version < 1.6.25

// 0x058A
#define LIZ_CLTOMA_FUSE_MKDIR (1000U + 418U)
/// msgid:32 inode:32 name:NAME mode:16 umask:16 uid:32 gid:32 copysgid:8

// 0x01A3
#define MATOCL_FUSE_MKDIR (PROTO_BASE+419)
/// msgid:32 status:8
/// msgid:32 inode:32 attr:35B

// 0x058B
#define LIZ_MATOCL_FUSE_MKDIR (1000U + 419U)
/// version==0 msgid:32 status:8
/// version==1 msgid:32 inode:32 attr:35B

// 0x01A4
#define CLTOMA_FUSE_UNLINK (PROTO_BASE+420)
/// msgid:32 inode:32 name:NAME uid:32 gid:32

// 0x01A5
#define MATOCL_FUSE_UNLINK (PROTO_BASE+421)
/// msgid:32 status:8

// 0x01A6
#define CLTOMA_FUSE_RMDIR (PROTO_BASE+422)
/// msgid:32 inode:32 name:NAME uid:32 gid:32

// 0x01A7
#define MATOCL_FUSE_RMDIR (PROTO_BASE+423)
/// msgid:32 status:8

// 0x01A8
#define CLTOMA_FUSE_RENAME (PROTO_BASE+424)
/// msgid:32 inode_src:32 name_src:NAME inode_dst:32 name_dst:NAME uid:32 gid:32

// 0x01A9
#define MATOCL_FUSE_RENAME (PROTO_BASE+425)
/// msgid:32 status:8
// since 1.6.21 (after successful rename):
/// msgid:32 inode:32 attr:35B

// 0x01AA
#define CLTOMA_FUSE_LINK (PROTO_BASE+426)
/// msgid:32 inode:32 inode_dst:32 name_dst:NAME uid:32 gid:32

// 0x01AB
#define MATOCL_FUSE_LINK (PROTO_BASE+427)
/// msgid:32 status:8
/// msgid:32 inode:32 attr:35B

// 0x01AC
#define CLTOMA_FUSE_GETDIR (PROTO_BASE+428)
/// msgid:32 inode:32 uid:32 gid:32 // old version (works like new version with flags==0)
/// msgid:32 inode:32 uid:32 gid:32 flags:8

// 0x01AD
#define MATOCL_FUSE_GETDIR (PROTO_BASE+429)
/// msgid:32 status:8
/// msgid:32 data:(N * [name:NAME inode:32 type:8]) // when GETDIR_FLAG_WITHATTR in flags is not set
/// msgid:32 data:(N * [name:NAME inode:32 attr:35B]) // when GETDIR_FLAG_WITHATTR in flags is set


// 0x01AE
#define CLTOMA_FUSE_OPEN (PROTO_BASE+430)
/// msgid:32 inode:32 uid:32 gid:32 flags:8

// 0x01AF
#define MATOCL_FUSE_OPEN (PROTO_BASE+431)
/// msgid:32 status:8
// since 1.6.9 if no error:
/// msgid:32 attr:35B

// 0x01B0
#define CLTOMA_FUSE_READ_CHUNK (PROTO_BASE+432)
/// msgid:32 inode:32 chunkindex:32

// 0x01B1
#define MATOCL_FUSE_READ_CHUNK (PROTO_BASE+433)
/// msgid:32 status:8
/// msgid:32 filelength:64 chunkid:64 chunkversion:32 locations:(N * [ip:32 port:16])
// msgid:32 length:64 srcs:8 srcs*[chunkid:64 version:32 ip:32 port:16] - not implemented

//0x0598
#define LIZ_CLTOMA_FUSE_READ_CHUNK (1000U + 432U)
/// msgid:32 inode:32 chunkindex:32

//0x0599
#define LIZ_MATOCL_FUSE_READ_CHUNK (1000U + 433U)
/// version==0 msgid:32 status:8
/// version==1 msgid:32 filelength:64 chunkid:64 chunkversion:32 locations:(N * [ip:32 port:16 chunktype:8])

// 0x01B2
#define CLTOMA_FUSE_WRITE_CHUNK (PROTO_BASE+434) /* it creates, duplicates or sets new version of chunk if necessary */
/// msgid:32 inode:32 chunkindex:32

// 0x01B3
#define MATOCL_FUSE_WRITE_CHUNK (PROTO_BASE+435)
/// msgid:32 status:8
/// msgid:32 filelength:64 chunkid:64 chunkversion:32 locations:(N * [ip:32 port:16])

// 0x059A
#define LIZ_CLTOMA_FUSE_WRITE_CHUNK (1000U + 434U)
/// version==0 msgid:32 inode:32 chunkindex:32 lockid:32

// 0x059B
#define LIZ_MATOCL_FUSE_WRITE_CHUNK (1000U + 435U)
/// version==0 msgid:32 status:8
/// version==1 msgid:32 filelength:64 chunkid:64 chunkversion:32 lockid:32 locations:(N * [ip:32 port:16 chunktype:8])

// 0x01B4
#define CLTOMA_FUSE_WRITE_CHUNK_END (PROTO_BASE+436)
/// msgid:32 chunkid:64 inode:32 filelength:64

// 0x059C
#define LIZ_CLTOMA_FUSE_WRITE_CHUNK_END (1000U + 436U)
/// msgid:32 chunkid:64 lockid:32 inode:32 filelength:64

// 0x01B5
#define MATOCL_FUSE_WRITE_CHUNK_END (PROTO_BASE+437)
/// msgid:32 status:8

// 0x059D
#define LIZ_MATOCL_FUSE_WRITE_CHUNK_END (1000U + 437U)
/// msgid:32 status:8

// 0x01B6
#define CLTOMA_FUSE_APPEND (PROTO_BASE+438)
// msgid:32 inode:32 srcinode:32 uid:32 gid:32 - append to existing element

// 0x01B7
#define MATOCL_FUSE_APPEND (PROTO_BASE+439)
// msgid:32 status:8

// 0x01B8
#define CLTOMA_FUSE_CHECK (PROTO_BASE+440)
// msgid:32 inode:32

// 0x01B9
#define MATOCL_FUSE_CHECK (PROTO_BASE+441)
// msgid:32 status:8
// up to version 1.6.22:
//      msgid:32 N*[ copies:8 chunks:16 ]
// since version 1.6.23:
//      msgid:32 11*[ chunks:32 ] - 0 copies, 1 copy, 2 copies, ..., 10+ copies

// 0x01BA
#define CLTOMA_FUSE_GETTRASHTIME (PROTO_BASE+442)
/// msgid:32 inode:32 gmode:8

// 0x01BB
#define MATOCL_FUSE_GETTRASHTIME (PROTO_BASE+443)
/// msgid:32 status:8
/// msgid:32 tdirs:32 tfiles:32 data:(tdirs * [trashtime:32 dirs:32] tfiles * [trashtime:32 files:32])


// 0x01BC
#define CLTOMA_FUSE_SETTRASHTIME (PROTO_BASE+444)
/// msgid:32 inode:32 uid:32 trashtime:32 smode:8

// 0x01BD
#define MATOCL_FUSE_SETTRASHTIME (PROTO_BASE+445)
/// msgid:32 status:8
/// msgid:32 changed:32 notchanged:32 notpermitted:32


// 0x01BE
#define CLTOMA_FUSE_GETGOAL (PROTO_BASE+446)
/// msgid:32 inode:32 gmode:8

// 0x01BF
#define MATOCL_FUSE_GETGOAL (PROTO_BASE+447)
/// msgid:32 status:8
/// msgid:32 gdirs:8 gfiles:8 data:(gdirs * [goal:8 dirs:32] gfiles * [goal:8 files:32])

// 0x01C0
#define CLTOMA_FUSE_SETGOAL (PROTO_BASE+448)
/// msgid:32 inode:32 uid:32 goal:8 smode:8

// 0x01C1
#define MATOCL_FUSE_SETGOAL (PROTO_BASE+449)
/// msgid:32 status:8
/// msgid:32 changed:32 notchanged:32 notpermitted:32

// 0x01C2
#define CLTOMA_FUSE_GETTRASH (PROTO_BASE+450)
/// msgid:32

// 0x01C3
#define MATOCL_FUSE_GETTRASH (PROTO_BASE+451)
/// length==5 msgid:32 status:8
/// length!=5 msgid:32 data:(N * [name:NAME inode:32])

// 0x01C4
#define CLTOMA_FUSE_GETDETACHEDATTR (PROTO_BASE+452)
/// msgid:32 inode:32 dtype:8

// 0x01C5
#define MATOCL_FUSE_GETDETACHEDATTR (PROTO_BASE+453)
/// msgid:32 status:8
/// msgid:32 attr:35B

// 0x01C6
#define CLTOMA_FUSE_GETTRASHPATH (PROTO_BASE+454)
/// msgid:32 inode:32

// 0x01C7
#define MATOCL_FUSE_GETTRASHPATH (PROTO_BASE+455)
/// msgid:32 status:8
/// msgid:32 path:STDSTRING

// 0x01C8
#define CLTOMA_FUSE_SETTRASHPATH (PROTO_BASE+456)
/// msgid:32 inode:32 path:STDSTRING

// 0x01C9
#define MATOCL_FUSE_SETTRASHPATH (PROTO_BASE+457)
/// msgid:32 status:8

// 0x01CA
#define CLTOMA_FUSE_UNDEL (PROTO_BASE+458)
/// msgid:32 inode:32

// 0x01CB
#define MATOCL_FUSE_UNDEL (PROTO_BASE+459)
/// msgid:32 status:8

// 0x01CC
#define CLTOMA_FUSE_PURGE (PROTO_BASE+460)
/// msgid:32 inode:32

// 0x01CD
#define MATOCL_FUSE_PURGE (PROTO_BASE+461)
/// msgid:32 status:8

// 0x01CE
#define CLTOMA_FUSE_GETDIRSTATS (PROTO_BASE+462)
/// msgid:32 inode:32

// 0x01CF
#define MATOCL_FUSE_GETDIRSTATS (PROTO_BASE+463)
// msgid:32 status:8
// msgid:32 inodes:32 dirs:32 files:32 ugfiles:32 mfiles:32 chunks:32 ugchunks:32 mchunks:32 length:64 size:64 gsize:64

// 0x01D0
#define CLTOMA_FUSE_TRUNCATE (PROTO_BASE+464)
/// msgid:32 inode:32 uid:32 gid:32 filelength:64
/// msgid:32 inode:32 opened:8 uid:32 gid:32 filelength:64

// 0x05B8
#define LIZ_CLTOMA_FUSE_TRUNCATE (1000U + 464U)
/// msgid:32 inode:32 opened:8 uid:32 gid:32 filelength:64

// 0x01D1
#define MATOCL_FUSE_TRUNCATE (PROTO_BASE+465)
/// msgid:32 status:8
/// msgid:32 attr:35B

// 0x05B9
#define LIZ_MATOCL_FUSE_TRUNCATE (1000U + 465U)
/// version==0 msgid:32 status:8
/// version==1 msgid:32 attr:35B
/// version==2 msgid:32 oldfilelength:64 lockid:32

// 0x01D2
#define CLTOMA_FUSE_REPAIR (PROTO_BASE+466)
/// msgid:32 inode:32 uid:32 gid:32

// 0x01D3
#define MATOCL_FUSE_REPAIR (PROTO_BASE+467)
/// msgid:32 status:8
/// msgid:32 notchanged:32 erased:32 repaired:32

// 0x01D4
#define CLTOMA_FUSE_SNAPSHOT (PROTO_BASE+468)
/// msgid:32 inode:32 inode_dst:32 name_dst:NAME uid:32 gid:32 canoverwrite:8

// 0x01D5
#define MATOCL_FUSE_SNAPSHOT (PROTO_BASE+469)
/// msgid:32 status:8

// 0x01D6
#define CLTOMA_FUSE_GETRESERVED (PROTO_BASE+470)
/// msgid:32

// 0x01D7
#define MATOCL_FUSE_GETRESERVED (PROTO_BASE+471)
/// length==5 msgid:32 status:8
/// length!=5 msgid:32 data:(N * [name:NAME inode:32])

// 0x01D8
#define CLTOMA_FUSE_GETEATTR (PROTO_BASE+472)
/// msgid:32 inode:32 gmode:8

// 0x01D9
#define MATOCL_FUSE_GETEATTR (PROTO_BASE+473)
/// msgid:32 status:8
/// msgid:32 eattrdirs:8 eattrfiles:8 data:(eattrdirs * [eattr:8 dirs:32] eattrfiles * [eattr:8 files:32])

// 0x01DA
#define CLTOMA_FUSE_SETEATTR (PROTO_BASE+474)
/// msgid:32 inode:32 uid:32 eattr:8 smode:8

// 0x01DB
#define MATOCL_FUSE_SETEATTR (PROTO_BASE+475)
/// msgid:32 status:8
/// msgid:32 changed:32 notchanged:32 notpermitted:32

// 0x01DE
#define CLTOMA_FUSE_GETXATTR (PROTO_BASE+478)
/// msgid:32 inode:32 opened:8 uid:32 gid:32 name:STRING8 xattrgmode:8
//   empty name = list names
//   xattrgmode:
//    0 - get data
//    1 - get length only

// 0x01DF
#define MATOCL_FUSE_GETXATTR (PROTO_BASE+479)
/// length==5 msgid:32 status:8
/// length==8 msgid:32 vleng:32
/// length>8  msgid:32 value:STRING32

// 0x01E0
#define CLTOMA_FUSE_SETXATTR (PROTO_BASE+480)
/// msgid:32 inode:32 uid:32 gid:32 name:STRING8 value:STRING32 xattrsmode:8
//   xattrsmode:
//    0 - create or replace
//    1 - create only
//    2 - replace only
//    3 - remove

// 0x01E1
#define MATOCL_FUSE_SETXATTR (PROTO_BASE+481)
/// msgid:32 status:8

// Abandoned sub-project - directory entries cached on client side
// directory removed from cache
// 0x01EA
// #define CLTOMA_FUSE_DIR_REMOVED (PROTO_BASE+490)
// msgid:32 N*[ inode:32 ]

// attributes of inode have changed
// 0x01EB
// #define MATOCL_FUSE_NOTIFY_ATTR (PROTO_BASE+491)
// msgid:32 N*[ inode:32 attr:35B ]

// new entry has been added
// 0x01EC
// #define MATOCL_FUSE_NOTIFY_LINK (PROTO_BASE+492)
// msgid:32 timestamp:32 N*[ parent:32 name:NAME inode:32 attr:35B ]

// entry has been deleted
// 0x01ED
// #define MATOCL_FUSE_NOTIFY_UNLINK (PROTO_BASE+493)
// msgid:32 timestamp:32 N*[ parent:32 name:NAME ]

// whole directory needs to be removed
// 0x01EE
// #define MATOCL_FUSE_NOTIFY_REMOVE (PROTO_BASE+494)
// msgid:32 N*[ inode:32 ]

// parent inode has changed
// 0x01EF
// #define MATOCL_FUSE_NOTIFY_PARENT (PROTO_BASE+495)
// msgid:32 N*[ inode:32 parent:32 ]

// last notification
// 0x01F0
// #define MATOCL_FUSE_NOTIFY_END (PROTO_BASE+496)
// msgid:32

// 0x5D9
#define LIZ_CLTOMA_FUSE_TRUNCATE_END (1000U + 497U)
/// msgid:32 inode:32 uid:32 gid:32 filelength:64 lockid:32

// 0x5DA
#define LIZ_MATOCL_FUSE_TRUNCATE_END (1000U + 498U)
/// version==0 msgid:32 status:8
/// version==1 msgid:32 attr:35B

// special - reserved (opened) inodes - keep opened files.
// 0x01F3
#define CLTOMA_FUSE_RESERVED_INODES (PROTO_BASE+499)
/// inodes:(N * [inode:32])

// MASTER STATS (stats - unregistered)

// 0x001F4
#define CLTOMA_CSERV_LIST (PROTO_BASE+500)
/// -

// 0x001F5
#define MATOCL_CSERV_LIST (PROTO_BASE+501)
//      N*[ip:32 port:16 used:64 total:64 chunks:32 tdused:64 tdtotal:64 tdchunks:32 errorcount:32 ]
// since version 1.5.13:
//      N*[version:32 ip:32 port:16 used:64 total:64 chunks:32 tdused:64 tdtotal:64 tdchunks:32 errorcount:32]

// 0x001F6
#define CLTOCS_HDD_LIST_V1 (PROTO_BASE+502)
/// -

// 0x001F7
#define CSTOCL_HDD_LIST_V1 (PROTO_BASE+503)
// N*[ path:NAME flags:8 errchunkid:64 errtime:32 used:64 total:64 chunkscount:32 ]

// 0x001F8
#define CLTOAN_CHART (PROTO_BASE+504)
/// chartid:32

// 0x001F9
#define ANTOCL_CHART (PROTO_BASE+505)
/// chart:(GIF)

// 0x001FA
#define CLTOAN_CHART_DATA (PROTO_BASE+506)
/// chartid:32

// 0x001FB
#define ANTOCL_CHART_DATA (PROTO_BASE+507)
/// time:32 data:(N * [entry:64])

// 0x001FC
#define CLTOMA_SESSION_LIST (PROTO_BASE+508)
// -
// vmode:8

// 0x001FD
#define MATOCL_SESSION_LIST (PROTO_BASE+509)
/// sessionstatslen:16 data:(N * SESSION_DESCRIPTION)
//  Where SESSION_DESCRIPTION is:
//    sessionid:32 peerid:32 version:32 info:STDSTRING path:STDSTRING
//    sesflags:8 rootuid:32 rootgid:32 mapalluid:32 mapallgid:32
//    vmode:(isOn * [mingoal:8 maxgoal:8 mintrashtime:32 maxtrashtime:32])
//    currentopstats:(sessionstatslen * [count:32])
//    lasthouropstats:(sessionstatslen * [count:32])

// 0x001FE
#define CLTOMA_INFO (PROTO_BASE+510)
/// -

// 0x001FF
#define MATOCL_INFO (PROTO_BASE+511)
//      totalspace:64 availspace:64 trashspace:64 trashnodes:32 reservedspace:64 reservednodes:32 allnodes:32 dirnodes:32 filenodes:32 chunks:32 tdchunks:32
// since version 1.5.13:
//      version:32 totalspace:64 availspace:64 trashspace:64 trashnodes:32 reservedspace:64 reservednodes:32 allnodes:32 dirnodes:32 filenodes:32 chunks:32 chunkcopies:32 regularcopies:32

// 0x00200
#define CLTOMA_FSTEST_INFO (PROTO_BASE+512)
/// -

// 0x00201
#define MATOCL_FSTEST_INFO (PROTO_BASE+513)
//      loopstart:32 loopend:32 files:32 ugfiles:32 mfiles:32 chunks:32 ugchunks:32 mchunks:32 msgleng:32 msgleng*[ char:8]
// since version 1.5.13
//      loopstart:32 loopend:32 files:32 ugfiles:32 mfiles:32 msgleng:32 msgleng*[ char:8]

// 0x00202
#define CLTOMA_CHUNKSTEST_INFO (PROTO_BASE+514)
/// -

// 0x00203
#define MATOCL_CHUNKSTEST_INFO (PROTO_BASE+515)
// loopstart:32 loopend:32 del_invalid:32 nodel_invalid:32 del_unused:32 nodel_unused:32 del_diskclean:32 nodel_diskclean:32 del_overgoal:32 nodel_overgoal:32 copy_undergoal:32 nocopy_undergoal:32 copy_rebalance:32

// 0x00204
#define CLTOMA_CHUNKS_MATRIX (PROTO_BASE+516)
// [matrix_id:8]

// 0x00205
#define MATOCL_CHUNKS_MATRIX (PROTO_BASE+517)
// 11*[11* count:32] - 11x11 matrix of chunks counters (goal x validcopies), 10 means 10 or more

// 0x00208
#define CLTOMA_EXPORTS_INFO (PROTO_BASE+520)
/// -

// 0x00209
#define MATOCL_EXPORTS_INFO (PROTO_BASE+521)
// N * [ fromip:32 toip:32 pleng:32 path:plengB extraflags:8 sesflags:8 rootuid:32 rootgid:32 ]

// 0x0020A
#define CLTOMA_MLOG_LIST (PROTO_BASE+522)
/// -

// 0x0020B
#define MATOCL_MLOG_LIST (PROTO_BASE+523)
// N * [ version:32 ip:32 ]

// 0x0020C
#define CLTOMA_CSSERV_REMOVESERV (PROTO_BASE+524)
// -

// 0x0020D
#define MATOCL_CSSERV_REMOVESERV (PROTO_BASE+525)
// N * [ version:32 ip:32 ]

// 0x05F6
#define LIZ_CLTOMA_CHUNKS_HEALTH (1000U + 526U)
/// regularonly:8

// 0x05F7
#define LIZ_MATOCL_CHUNKS_HEALTH (1000U + 527U)
// G - All goals count. Goal 1-9 + xor2-10 + goal 0 = 19
// C - All columns count. Chunks with 0-11+ missing/redundant parts = 12
/// regularonly:8 tables:(availability:[G * safe:64, G * endangered:64, G * lost:64], replication:G * [C * chunks:64], G * [C * chunks:64])

// 0x05F8
#define LIZ_MATOCL_IOLIMITS_CONFIG (1000U + 528U)
/// cfgversion:32 period:32 subsystem:STDSTRING groups:(vector<STDSTRING>)

// 0x05F9
#define LIZ_CLTOMA_IOLIMIT (1000U + 529U)
/// msgid:32 cfgversion:32 group:STDSTRING bytes:64

// 0x05FA
#define LIZ_MATOCL_IOLIMIT (1000U + 530U)
/// msgid:32 cfgversion:32 group:STDSTRING bytes:64

// 0x05FB
#define LIZ_CLTOMA_FUSE_SET_ACL (1000U + 531U)
/// msgid:32 inode:32 uid:32 gid:32 acltype:8 mode:16 isextended:8 extendedacl:(isextended ? ExtendedAcl : ---)

// 0x05FC
#define LIZ_MATOCL_FUSE_SET_ACL (1000U + 532U)
/// msgid:32 status:8

// 0x05FD
#define LIZ_CLTOMA_FUSE_GET_ACL (1000U + 533U)
/// msgid:32 inode:32 uid:32 gid:32 acltype:8

// 0x05FE
#define LIZ_MATOCL_FUSE_GET_ACL (1000U + 534U)
/// version==0 msgid:32 status:8
/// version==1 msgid:32 mode:16 isextended:8 extendedacl:(isextended ? ExtendedAcl : ---)

// 0x05FF
#define LIZ_CLTOMA_FUSE_DELETE_ACL (1000U + 535U)
/// msgid:32 inode:32 uid:32 gid:32 acltype:8

// 0x0600
#define LIZ_MATOCL_FUSE_DELETE_ACL (1000U + 536U)
/// msgid:32 status:8

// 0x0601
#define LIZ_CLTOMA_FUSE_SET_QUOTA (1000U + 537U)
/// msgid:32 uid:32 gid:32 limits:(vector<QuotaEntryKey, limit:64>)

// 0x0602
#define LIZ_MATOCL_FUSE_SET_QUOTA (1000U + 538U)
/// msgid:32 status:8

// 0x0603
#define LIZ_CLTOMA_FUSE_DELETE_QUOTA (1000U + 539U)
/// msgid:32 uid:32 gid:32 limits:(vector<QuotaEntryKey>)

// 0x0604
#define LIZ_MATOCL_FUSE_DELETE_QUOTA (1000U + 540U)
/// msgid:32 status:8

// 0x0605
#define LIZ_CLTOMA_FUSE_GET_QUOTA (1000U + 541U)
// version==0 - all limits; version==1 - limits for passed users and/or groups
/// version==0 msgid:32 uid:32 gid:32
/// version==1 msgid:32 uid:32 gid:32 owners:(vector<QuotaOwner>)

// 0x0606
#define LIZ_MATOCL_FUSE_GET_QUOTA (1000U + 542U)
/// version==0 msgid:32 status:8
/// version==1 msgid:32 limits:(vector<QuotaOwnerAndLimits>)

// 0x0607
#define LIZ_CLTOMA_IOLIMITS_STATUS (1000U + 543U)
/// msgid:32

// 0x0608
#define LIZ_MATOCL_IOLIMITS_STATUS (1000U + 544U)
/// msgid:32 cfgversion:32 period:32 accumulation:32 subsystem:STDSTRING groupslimits:(vector<STDSTRING, uint64_t>)

// CHUNKSERVER STATS

// 0x00258
#define CLTOCS_HDD_LIST_V2 (PROTO_BASE+600)
/// -

// 0x00259
#define CSTOCL_HDD_LIST_V2 (PROTO_BASE+601)
// N*[ entrysize:16 path:NAME flags:8 errchunkid:64 errtime:32 used:64 total:64 chunkscount:32 bytesread:64 usecread:64 usecreadmax:64 byteswriten:64 usecwrite:64 usecwritemax:64]<|MERGE_RESOLUTION|>--- conflicted
+++ resolved
@@ -135,19 +135,14 @@
 #define ERROR_ERANGE          40        // Result too large
 #define ERROR_TIMEOUT         41        // Timeout
 
-<<<<<<< HEAD
-#define ERROR_NOTLOCKED       41        // No such lock
-#define ERROR_WRONGLOCKID     42        // Wrong lock id
-
-#define ERROR_TIMEOUT         43        // Timeout
+#define ERROR_NOTLOCKED       42        // No such lock
+#define ERROR_WRONGLOCKID     43        // Wrong lock id
+
 #define ERROR_NOTPOSSIBLE     44        // It's not possible to perform operation in this way
 #define ERROR_RESERVED2       45
 #define ERROR_RESERVED3       46
 #define ERROR_RESERVED4       47
 #define ERROR_MAX             48
-=======
-#define ERROR_MAX             42
->>>>>>> 17a9eda5
 
 #define ERROR_STRINGS \
 	"OK", \
@@ -191,17 +186,13 @@
 	"Attribute not found", \
 	"Operation not supported", \
 	"Result too large", \
-<<<<<<< HEAD
+	"Timeout", \
 	"No such lock", \
 	"Wrong lock id", \
-	"Timeout", \
 	"Operation not possible", \
 	"Unknown MFS error", \
 	"Unknown MFS error", \
 	"Unknown MFS error", \
-=======
-	"Timeout", \
->>>>>>> 17a9eda5
 	"Unknown MFS error"
 
 /* type for readdir command */
