/*
   Copyright 2005-2010 Jakub Kruszona-Zawadzki, Gemius SA, 2013 Skytechnology sp. z o.o..

   This file was part of MooseFS and is part of LizardFS.

   LizardFS is free software: you can redistribute it and/or modify
   it under the terms of the GNU General Public License as published by
   the Free Software Foundation, version 3.

   LizardFS is distributed in the hope that it will be useful,
   but WITHOUT ANY WARRANTY; without even the implied warranty of
   MERCHANTABILITY or FITNESS FOR A PARTICULAR PURPOSE.  See the
   GNU General Public License for more details.

   You should have received a copy of the GNU General Public License
   along with LizardFS  If not, see <http://www.gnu.org/licenses/>.
 */

#pragma once

// all data field transfered in network order.
// packet structure:
// type:32 length:32 data:lengthB
//

#ifndef PROTO_BASE
#  include "config.h"
#endif

#define MSB_1 0
#define MSB_2 1
#define MSB_4 2
#define MSB_8 3
#define MSB_16 4
#define MSB_32 5
#define MSB_64 6
#define MSB_128 7
#define MSB_256 8
#define MSB_512 9
#define MSB_1024 10
#define MSB_2048 11
#define MSB_4096 12
#define MSB_8192 13
#define MSB_16384 14
#define MSB_32768 15
#define MSB_65536 16
#define MSB_131072 17
#define MSB_262144 18
#define MSB_524288 19
#define MSB_1048576 20
#define MSB_2097152 21
#define MSB_4194304 22
#define MSB_8388608 23
#define MSB_16777216 24
#define MSB_33554432 25
#define MSB_67108864 26
#define MSB_AUX(x) MSB_##x
#define MSB(x) MSB_AUX(x)

#define MFSBLOCKSINCHUNKBITS MSB(MFSBLOCKSINCHUNK)
#define MFSSIGNATURE "MFS"
#define MFSBLOCKBITS MSB(MFSBLOCKSIZE)
#define MFSBLOCKMASK (MFSBLOCKSIZE - 1)
#define MFSCHUNKSIZE (MFSBLOCKSIZE * MFSBLOCKSINCHUNK)
#define MFSCHUNKBITS (MFSBLOCKSINCHUNKBITS + MFSBLOCKBITS)
#define MFSCHUNKMASK (MFSCHUNKSIZE - 1)
#define MFSCHUNKBLOCKMASK (MFSCHUNKMASK ^ MFSBLOCKMASK)
#define MFSHDRSIZE (4 * MFSBLOCKSINCHUNK + 1024)

#if ((1 << MFSBLOCKSINCHUNKBITS) != MFSBLOCKSINCHUNK)
#  error "Wrong value of MFSBLOCKSINCHUNK: only powers of two (max 67108864) are supported"
#endif
#if ((1 << MFSBLOCKBITS) != MFSBLOCKSIZE)
#  error "Wrong value of MFSBLOCKSIZE: only powers of two (max 67108864) are supported"
#endif

//UNIVERSAL
#define VERSION_ANY 0

#define CRC_POLY 0xEDB88320U

#define MFS_ROOT_ID 1

#define MFS_NAME_MAX 255
#define MFS_MAX_FILE_SIZE (((uint64_t)(MFSCHUNKSIZE))<<31)

#define MFS_INODE_REUSE_DELAY 86400

#define STATUS_OK              0        // OK

#define ERROR_EPERM            1        // Operation not permitted
#define ERROR_ENOTDIR          2        // Not a directory
#define ERROR_ENOENT           3        // No such file or directory
#define ERROR_EACCES           4        // Permission denied
#define ERROR_EEXIST           5        // File exists
#define ERROR_EINVAL           6        // Invalid argument
#define ERROR_ENOTEMPTY        7        // Directory not empty
#define ERROR_CHUNKLOST        8        // Chunk lost
#define ERROR_OUTOFMEMORY      9        // Out of memory

#define ERROR_INDEXTOOBIG     10        // Index too big
#define ERROR_LOCKED          11        // Chunk locked
#define ERROR_NOCHUNKSERVERS  12        // No chunk servers
#define ERROR_NOCHUNK         13        // No such chunk
#define ERROR_CHUNKBUSY       14        // Chunk is busy
#define ERROR_REGISTER        15        // Incorrect register BLOB
#define ERROR_NOTDONE         16        // None of chunk servers performed requested operation
#define ERROR_NOTOPENED       17        // File not opened
#define ERROR_NOTSTARTED      18        // Write not started

#define ERROR_WRONGVERSION    19        // Wrong chunk version
#define ERROR_CHUNKEXIST      20        // Chunk already exists
#define ERROR_NOSPACE         21        // No space left
#define ERROR_IO              22        // IO error
#define ERROR_BNUMTOOBIG      23        // Incorrect block number
#define ERROR_WRONGSIZE       24        // Incorrect size
#define ERROR_WRONGOFFSET     25        // Incorrect offset
#define ERROR_CANTCONNECT     26        // Can't connect
#define ERROR_WRONGCHUNKID    27        // Incorrect chunk id
#define ERROR_DISCONNECTED    28        // Disconnected
#define ERROR_CRC             29        // CRC error
#define ERROR_DELAYED         30        // Operation delayed
#define ERROR_CANTCREATEPATH  31        // Can't create path

#define ERROR_MISMATCH        32        // Data mismatch

#define ERROR_EROFS           33        // Read-only file system
#define ERROR_QUOTA           34        // Quota exceeded
#define ERROR_BADSESSIONID    35        // Bad session id
#define ERROR_NOPASSWORD      36        // Password is needed
#define ERROR_BADPASSWORD     37        // Incorrect password

#define ERROR_ENOATTR         38        // Attribute not found
#define ERROR_ENOTSUP         39        // Operation not supported
#define ERROR_ERANGE          40        // Result too large

#define ERROR_NOTLOCKED       41        // No such lock
#define ERROR_WRONGLOCKID     42        // Wrong lock id

#define ERROR_TIMEOUT         43        // Timeout
#define ERROR_RESERVED1       44        // To be used in future
#define ERROR_RESERVED2       45
#define ERROR_RESERVED3       46
#define ERROR_RESERVED4       47
#define ERROR_MAX             48

#define ERROR_STRINGS \
	"OK", \
	"Operation not permitted", \
	"Not a directory", \
	"No such file or directory", \
	"Permission denied", \
	"File exists", \
	"Invalid argument", \
	"Directory not empty", \
	"Chunk lost", \
	"Out of memory", \
	"Index too big", \
	"Chunk locked", \
	"No chunk servers", \
	"No such chunk", \
	"Chunk is busy", \
	"Incorrect register BLOB", \
	"None of chunk servers performed requested operation", \
	"File not opened", \
	"Write not started", \
	"Wrong chunk version", \
	"Chunk already exists", \
	"No space left", \
	"IO error", \
	"Incorrect block number", \
	"Incorrect size", \
	"Incorrect offset", \
	"Can't connect", \
	"Incorrect chunk id", \
	"Disconnected", \
	"CRC error", \
	"Operation delayed", \
	"Can't create path", \
	"Data mismatch", \
	"Read-only file system", \
	"Quota exceeded", \
	"Bad session id", \
	"Password is needed", \
	"Incorrect password", \
	"Attribute not found", \
	"Operation not supported", \
	"Result too large", \
	"No such lock", \
	"Wrong lock id", \
	"Timeout", \
	"Unknown MFS error", \
	"Unknown MFS error", \
	"Unknown MFS error", \
	"Unknown MFS error", \
	"Unknown MFS error"

/* type for readdir command */
#define TYPE_FILE             'f'
#define TYPE_DIRECTORY        'd'
#define TYPE_SYMLINK          'l'
#define TYPE_FIFO             'q'
#define TYPE_BLOCKDEV         'b'
#define TYPE_CHARDEV          'c'
#define TYPE_SOCKET           's'
// 't' and 'r' are only for internal master use - they are in readdir shown as 'f'
#define TYPE_TRASH            't'
#define TYPE_RESERVED         'r'
#define TYPE_UNKNOWN          '?'

// mode mask:  "modemask" field in "CLTOMA_FUSE_ACCESS"
#define MODE_MASK_R            4
#define MODE_MASK_W            2
#define MODE_MASK_X            1
#define MODE_MASK_EMPTY        0 // Just to avoid '0' argument when passing an empty mask

// flags: "setmask" field in "CLTOMA_FUSE_SETATTR"
#define SET_MODE_FLAG          0x0002
#define SET_UID_FLAG           0x0004
#define SET_GID_FLAG           0x0008
#define SET_MTIME_NOW_FLAG     0x0010
#define SET_MTIME_FLAG         0x0020
#define SET_ATIME_FLAG         0x0040
#define SET_ATIME_NOW_FLAG     0x0080

// dtypes:
#define DTYPE_UNKNOWN          0
#define DTYPE_TRASH            1
#define DTYPE_RESERVED         2
#define DTYPE_ISVALID(x)       (((uint32_t)(x))<=2)

// smode:
#define SMODE_SET              0
#define SMODE_INCREASE         1
#define SMODE_DECREASE         2
#define SMODE_RSET             4
#define SMODE_RINCREASE        5
#define SMODE_RDECREASE        6
#define SMODE_TMASK            3
#define SMODE_RMASK            4
#define SMODE_ISVALID(x)       (((x)&SMODE_TMASK)!=3 && ((uint32_t)(x))<=7)

// gmode:
#define GMODE_NORMAL           0
#define GMODE_RECURSIVE        1
#define GMODE_ISVALID(x)       (((uint32_t)(x))<=1)

// extraattr:

#define EATTR_BITS             4

#define EATTR_NOOWNER          0x01
#define EATTR_NOACACHE         0x02
#define EATTR_NOECACHE         0x04
#define EATTR_NODATACACHE      0x08

#define EATTR_STRINGS \
	"noowner", \
	"noattrcache", \
	"noentrycache", \
	"nodatacache"

#define EATTR_DESCRIPTIONS \
	"every user (except root) sees object as his (her) own", \
	"prevent standard object attributes from being stored in kernel cache", \
	"prevent directory entries from being stored in kernel cache", \
	"prevent file data from being kept in kernel cache"

// mode attr (higher 4 bits of mode in node attr)
#define MATTR_NOACACHE         0x01
#define MATTR_NOECACHE         0x02
#define MATTR_ALLOWDATACACHE   0x04
#define MATTR_UNDEFINED        0x08

// quota:
#define QUOTA_FLAG_SINODES     0x01
#define QUOTA_FLAG_SLENGTH     0x02
#define QUOTA_FLAG_SSIZE       0x04
#define QUOTA_FLAG_SREALSIZE   0x08
#define QUOTA_FLAG_SALL        0x0F
#define QUOTA_FLAG_HINODES     0x10
#define QUOTA_FLAG_HLENGTH     0x20
#define QUOTA_FLAG_HSIZE       0x40
#define QUOTA_FLAG_HREALSIZE   0x80
#define QUOTA_FLAG_HALL        0xF0

// getdir:
#define GETDIR_FLAG_WITHATTR   0x01
#define GETDIR_FLAG_ADDTOCACHE 0x02

// register sesflags:
#define SESFLAG_READONLY          0x01  // meaning is obvious
#define SESFLAG_DYNAMICIP         0x02  // sessionid can be used by any IP - dangerous for high privileged sessions - one could connect from different computer using stolen session id
#define SESFLAG_IGNOREGID         0x04  // gid is ignored during access testing (when user id is different from object's uid then or'ed 'group' and 'other' rights are used)
#define SESFLAG_CANCHANGEQUOTA    0x08  // quota can be set and deleted
#define SESFLAG_MAPALL            0x10  // all users (except root) are mapped to specific uid and gid
#define SESFLAG_NOMASTERPERMCHECK 0x20  // disable permission checks in master server

#define SESFLAG_POS_STRINGS \
	"read-only", \
	"not_restricted_ip", \
	"ignore_gid", \
	"can_change_quota", \
	"map_all", \
	"no_master_permission_check", \
	"undefined_flag_6", \
	"undefined_flag_7"

#define SESFLAG_NEG_STRINGS \
	"read-write", \
	"restricted_ip", \
	NULL, \
	NULL, \
	NULL, \
	NULL, \
	NULL, \
	NULL

// sugicclearmode in fs_setattr
#define SUGID_CLEAR_MODE_NEVER 0
#define SUGID_CLEAR_MODE_ALWAYS 1
#define SUGID_CLEAR_MODE_OSX 2
#define SUGID_CLEAR_MODE_BSD 3
#define SUGID_CLEAR_MODE_EXT 4
#define SUGID_CLEAR_MODE_XFS 5

#define SUGID_CLEAR_MODE_OPTIONS 6

#define SUGID_CLEAR_MODE_STRINGS \
	"never", \
	"always", \
	"osx", \
	"bsd", \
	"ext", \
	"xfs"


// flags: "flags" fileld in "CLTOMA_FUSE_AQUIRE"
#define WANT_READ 1
#define WANT_WRITE 2
#define AFTER_CREATE 4


#define MFS_XATTR_CREATE_OR_REPLACE 0
#define MFS_XATTR_CREATE_ONLY 1
#define MFS_XATTR_REPLACE_ONLY 2
#define MFS_XATTR_REMOVE 3

#define MFS_XATTR_GETA_DATA 0
#define MFS_XATTR_LENGTH_ONLY 1

// MFS uses Linux limits
#define MFS_XATTR_NAME_MAX 255
#define MFS_XATTR_SIZE_MAX 65536
#define MFS_XATTR_LIST_MAX 65536


// ANY <-> ANY

#define ANTOAN_NOP 0
/// -
/// msgid:32 // only in communication from master to client

// these packets are acceptable since version 1.6.27 (but treated as NOP in this version)
#define ANTOAN_UNKNOWN_COMMAND 1
/// cmdno:32 size:32 vershex:32
/// msgid:32 cmdno:32 size:32 vershex:32 // only in communication from master to client

#define ANTOAN_BAD_COMMAND_SIZE 2
/// cmdno:32 size:32 vershex:32
/// msgid:32 cmdno:32 size:32 vershex:32 // only in communication from master to client

#define ANTOAN_PING 3
/// size:32

#define ANTOAN_PING_REPLY 4
/// data:BYTES

// METALOGGER <-> MASTER

// 0x0032
#define MLTOMA_REGISTER (PROTO_BASE+50)
/// rver==1:8 vershex:32 timeout:16

// 0x0033
#define MATOML_METACHANGES_LOG (PROTO_BASE+51)
/// rver==0xFF:8 logversion:64 logdata:STRING
/// rver==0x55:8 // LOG_ROTATE

// 0x003C
#define MLTOMA_DOWNLOAD_START (PROTO_BASE+60)
/// -

// 0x003D
#define MATOML_DOWNLOAD_START (PROTO_BASE+61)
/// status:8
/// leng:64

// 0x003E
#define MLTOMA_DOWNLOAD_DATA (PROTO_BASE+62)
/// offset:64 leng:32

// 0x003F
#define MATOML_DOWNLOAD_DATA (PROTO_BASE+63)
/// offset:64 leng:32 crc:32 data:BYTES[leng]

// 0x0040
#define MLTOMA_DOWNLOAD_END (PROTO_BASE+64)
/// -

// CHUNKSERVER <-> MASTER

// 0x0064
#define CSTOMA_REGISTER (PROTO_BASE+100)
// - version 0:
// myip:32 myport:16 usedspace:64 totalspace:64 N*[ chunkid:64 version:32 ]
// - version 1-4:
/// rver==1:8 myip:32 myport:16 usedspace:64 totalspace:64 tdusedspace:64 tdtotalspace:64 tdchunks:32 chunks:(N * [chunkid:64 version:32])
/// rver==2:8 myip:32 myport:16 usedspace:64 totalspace:64 chunkcount:32 tdusedspace:64 tdtotalspace:64 tdchunks:32 chunks:(N * [chunkid:64 version:32])
/// rver==3:8 myip:32 myport:16 tpctimeout:16 usedspace:64 totalspace:64 chunkcount:32 tdusedspace:64 tdtotalspace:64 tdchunks:32 chunks:(N * [chunkid:64 version:32])
/// rver==4:8 version:32 myip:32 myport:16 tcptimeout:16 usedspace:64 totalspace:64 chunkcount:32 tdusedspace:64 tdtotalspace:64 tdchunks:32 chunks:(N * [chunkid:64 version:32])
// version 5:
/// rver==50:8 version:32 myip:32 myport:16 tcptimeout:16   // version 5 / BEGIN
/// rver==51:8 chunks:(N * [chunkid:64 version:32])          // version 5 / CHUNKS
/// rver==52:8 usedspace:64 totalspace:64 chunkcount:32 tdusedspace:64 tdtotalspace:64 tdchunks:32 // version 5 / END

// 0x044C
#define LIZ_CSTOMA_REGISTER_HOST (1000U + 100U)
/// ip:32 port:16 timeout:16 vershex:32

// 0x044D
#define LIZ_CSTOMA_REGISTER_CHUNKS (1000U + 101U)
/// chunks:(N * [chunkid:64 chunkversion:32 chunktype:8])

// 0x044E
#define LIZ_CSTOMA_REGISTER_SPACE (1000U + 102U)
/// usedspace:64 totalspace:64 chunkcount:32 tdusedspace:64 tdtotalspace:64 tdchunkcount:32

// 0x0453
#define LIZ_CSTOMA_CHUNK_NEW (1000U + 107U)
/// chunks:(N * [chunkid:64 chunkversion:32 chunktype:8])

// 0x0065
#define CSTOMA_SPACE (PROTO_BASE+101)
/// usedspace:64 totalspace:64
/// usedspace:64 totalspace:64 tdusedspace:64 tdtotalspace:64
/// usedspace:64 totalspace:64 chunkcount:32 tdusedspace:64 tdtotalspace:64 tdchunkcount:32

// 0x0066
#define CSTOMA_CHUNK_DAMAGED (PROTO_BASE+102)
/// chunks:(N * [chunkid:64])

// 0x0067
// #define MATOCS_STRUCTURE_LOG (PROTO_BASE+103)
// version:32 logdata:string ( N*[ char:8 ] )
// 0xFF:8 version:64 logdata:string ( N*[ char:8 ] )

// 0x0068
// #define MATOCS_STRUCTURE_LOG_ROTATE (PROTO_BASE+104)
// -

// 0x0069
#define CSTOMA_CHUNK_LOST (PROTO_BASE+105)
/// chunks:(N * [chunkid:64])

// 0x006A
#define CSTOMA_ERROR_OCCURRED (PROTO_BASE+106)
/// -

// 0x006B
#define CSTOMA_CHUNK_NEW (PROTO_BASE+107)
/// chunks:(N * [chunkid:64 chunkversion:32])

// 0x006E
#define MATOCS_CREATE (PROTO_BASE+110)
/// chunkid:64 chunkversion:32

// 0x0456
#define LIZ_MATOCS_CREATE_CHUNK (1000U + 110U)
/// chunkid:64 chunktype:8 chunkversion:32

// 0x006F
#define CSTOMA_CREATE (PROTO_BASE+111)
/// chunkid:64 status:8

// 0x0457
#define LIZ_CSTOMA_CREATE_CHUNK (1000U + 111U)
/// chunkid:64 chunktype:8 status:8

// 0x0078
#define MATOCS_DELETE (PROTO_BASE+120)
/// chunkid:64 chunkversion:32

// 0x0460
#define LIZ_MATOCS_DELETE_CHUNK (1000U + 120U)
/// chunkid:64 chunkversion:32 chunktype:8

// 0x0079
#define CSTOMA_DELETE (PROTO_BASE+121)
/// chunkid:64 status:8

// 0x0461
#define LIZ_CSTOMA_DELETE_CHUNK (1000U + 121U)
/// chunkid:64 chunktype:8 status:8

// 0x0082
#define MATOCS_DUPLICATE (PROTO_BASE+130)
/// chunkid:64 chunkversion:32 oldchunkid:64 oldchunkversion:32

// 0x0083
#define CSTOMA_DUPLICATE (PROTO_BASE+131)
/// chunkid:64 status:8

// 0x008C
#define MATOCS_SET_VERSION (PROTO_BASE + 140)
/// chunkid:64 chunkversion:32 oldchunkversion:32

// 0x0474
#define LIZ_MATOCS_SET_VERSION (1000U + 140U)
/// chunkid:64 chunkversion:32 chunktype:8 newchunkversion:32

// 0x008D
#define CSTOMA_SET_VERSION (PROTO_BASE + 141)
/// chunkid:64 status:8

// 0x0475
#define LIZ_CSTOMA_SET_VERSION (1000U + 141U)
/// chunkid:64 chunktype:8 status:8

// 0x0096
#define MATOCS_REPLICATE (PROTO_BASE+150)
/// chunkid:64 chunkversion:32 ip:32 port:16

// 0x047e
#define LIZ_MATOCS_REPLICATE (1000U + 150U)
/// chunkid:64 chunkversion:32 chunktype:8 sources:(N * [ip:32 port:16 chunktype:8])

// 0x0097
#define CSTOMA_REPLICATE (PROTO_BASE+151)
/// chunkid:64 chunkversion:32 status:8

// 0x047f
#define LIZ_CSTOMA_REPLICATE (1000U + 151U)
/// chunkid:64 chunktype:8 status:8 chunkversion:32

// 0x0098
#define MATOCS_CHUNKOP (PROTO_BASE+152)
/// chunkid:64 chunkversion:32 newchunkversion:32 copychunkid:64 copychunkversion:32 chunklength:32
// all chunk operations
// newchunkversion>0 && chunklength==0xFFFFFFFF && copychunkid==0              -> change version
// newchunkversion>0 && chunklength==0xFFFFFFFF && copycnunkid>0               -> duplicate
// newchunkversion>0 && chunklength>=0 && chunklength<=MFSCHUNKSIZE && copychunkid==0 -> truncate
// newchunkversion>0 && chunklength>=0 && chunklength<=MFSCHUNKSIZE && copychunkid>0  -> duplicate and truncate
// newchunkversion==0 && chunklength==0                                        -> delete
// newchunkversion==0 && chunklength==1                                        -> create
// newchunkversion==0 && chunklength==2                                        -> test

// 0x0099
#define CSTOMA_CHUNKOP (PROTO_BASE+153)
/// chunkid:64 chunkversion:32 newchunkversion:32 copychunkid:64 copychunkversion:32 chunklength:32 status:8

// 0x00A0
#define MATOCS_TRUNCATE (PROTO_BASE+160)
/// chunkid:64 chunklength:32 chunkversion:32 oldchunkversion:32

// 0x00A1
#define CSTOMA_TRUNCATE (PROTO_BASE+161)
/// chunkid:64 status:8

// 0x0488
#define LIZ_MATOCS_TRUNCATE (PROTO_BASE + 1000U + 160U)
/// chunkid:64 chunktype:8 chunklength:32 newchunkversion:32 chunkversion:32

// 0x0489
#define LIZ_CSTOMA_TRUNCATE (PROTO_BASE + 1000U + 161U)
/// chunkid:64 chunktype:8 status:8

// 0x00AA
#define MATOCS_DUPTRUNC (PROTO_BASE+170)
/// chunkid:64 chunkversion:32 oldchunkid:64 oldchunkversion:32 chunklength:32

// 0x00AB
#define CSTOMA_DUPTRUNC (PROTO_BASE+171)
/// chunkid:64 status:8

// CHUNKSERVER <-> CLIENT/CHUNKSERVER

// 0x00C8
#define CLTOCS_READ (PROTO_BASE+200)
/// chunkid:64 chunkversion:32 offset:32 size:32

// 0x00C9
#define CSTOCL_READ_STATUS (PROTO_BASE+201)
/// chunkid:64 status:8

// 0x00CA
#define CSTOCL_READ_DATA (PROTO_BASE+202)
/// chunkid:64 offset:32 size:32 crc:32 data:BYTES[size]

// 0x04B0
#define LIZ_CLTOCS_READ (1000U + 200U)
/// chunkid:64 chunkversion:32 chunktype:8 offset:32 size:32

// 0x04B1
#define LIZ_CSTOCL_READ_STATUS (1000U + 201U)
/// chunkid:64 status:8

// 0x04B2
#define LIZ_CSTOCL_READ_DATA (1000U + 202U)
/// chunkid:64 offset:32 size:32 crc:32 data:BYTES[size]

// 0x00D2
#define CLTOCS_WRITE (PROTO_BASE+210)
/// chunkid:64 chunkversion:32 chain:(N * [ip:32 port:16])

// 0x04BA
#define LIZ_CLTOCS_WRITE_INIT (1000U + 210U)
/// chunkid:64 chunkversion:32 chunktype:8 chain:(N * [ip:32 port:16])

// 0x00D3
#define CSTOCL_WRITE_STATUS (PROTO_BASE+211)
/// chunkid:64 writeid:32 status:8

// 0x04BB
#define LIZ_CSTOCL_WRITE_STATUS (1000U + 211U)
/// chunkid:64 writeid:32 status:8

// 0x00D4
#define CLTOCS_WRITE_DATA (PROTO_BASE+212)
/// chunkid:64 writeid:32 blocknum:16 offset:16 size:32 crc:32 data:BYTES[size]

// 0x04BC
#define LIZ_CLTOCS_WRITE_DATA (1000U + 212U)
/// chunkid:64 writeid:32 blocknum:16 offset:32 size:32 crc:32 data:BYTES[size]

// 0x00D5
#define CLTOCS_WRITE_FINISH (PROTO_BASE+213)
/// chunkid:64 chunkversion:32

// 0x04BD
#define LIZ_CLTOCS_WRITE_END (1000U + 213U)
/// chunkid:64

// 0x04BE
#define LIZ_CLTOCS_TEST_CHUNK (1000U + 214U)
/// chunkid:64 chunkversion:32 chunktype:8

//CHUNKSERVER <-> CHUNKSERVER

// 0x00FA
#define CSTOCS_GET_CHUNK_BLOCKS (PROTO_BASE+250)
/// chunkid:64 chunkversion:32

// 0x00FB
#define CSTOCS_GET_CHUNK_BLOCKS_STATUS (PROTO_BASE+251)
/// chunkid:64 chunkversion:32 blocks:16 status:8

// 0x04E2
#define LIZ_CSTOCS_GET_CHUNK_BLOCKS (1000U + 250U)
/// chunkid:64 chunkversion:32 chunktype:8

// 0x04E3
#define LIZ_CSTOCS_GET_CHUNK_BLOCKS_STATUS (1000U + 251U)
/// chunkid:64 chunkversion:32 chunktype:8 blocks:16 status:8

//ANY <-> CHUNKSERVER

// 0x012C
#define ANTOCS_CHUNK_CHECKSUM (PROTO_BASE+300)
/// chunkid:64 chunkversion:32

// 0x012D
#define CSTOAN_CHUNK_CHECKSUM (PROTO_BASE+301)
/// chunkid:64 chunkversion:32 checksum:32
/// chunkid:64 chunkversion:32 status:8

// 0x012E
#define ANTOCS_CHUNK_CHECKSUM_TAB (PROTO_BASE+302)
/// chunkid:64 version:32

// 0x012F
#define CSTOAN_CHUNK_CHECKSUM_TAB (PROTO_BASE+303)
/// length==13 chunkid:64 chunkversion:32 status:8
/// length==12+MFSBLOCKSINCHUNK*4 chunkid:64 chunkversion:32 checksums:(MFSBLOCKSINCHUNK * [checksum:32])

// CLIENT <-> MASTER

// old attr record:
//   type:8 flags:8 mode:16 uid:32 gid:32 atime:32 mtime:32 ctime:32 length:64
//   total: 32B (1+1+2+4+4+4+4+4+8)
//
//   flags: ---DGGGG
//             |\--/
//             |  \------ goal
//             \--------- delete imediatelly

// new attr record:
//   type:8 mode:16 uid:32 gid:32 atime:32 mtime:32 ctime:32 nlink:32 length:64
//   total: 35B
//
//   mode: FFFFMMMMMMMMMMMM
//         \--/\----------/
//           \       \------- mode
//            \-------------- flags
//
//   in case of BLOCKDEV and CHARDEV instead of 'length:64' on the end there is 'mojor:16 minor:16 empty:32'

// NAME type:
// ( size:8 data:STRING[size] )

#define FUSE_REGISTER_BLOB_NOACL       "kFh9mdZsR84l5e675v8bi54VfXaXSYozaU3DSz9AsLLtOtKipzb9aQNkxeOISx64"
// CLTOMA:
//  clientid:32 [ version:32 ]
// MATOCL:
//  clientid:32
//  status:8

#define FUSE_REGISTER_BLOB_TOOLS_NOACL "kFh9mdZsR84l5e675v8bi54VfXaXSYozaU3DSz9AsLLtOtKipzb9aQNkxeOISx63"
// CLTOMA:
//  -
// MATOCL:
//  status:8

#define FUSE_REGISTER_BLOB_ACL         "DjI1GAQDULI5d2YjA26ypc3ovkhjvhciTQVx3CS4nYgtBoUcsljiVpsErJENHaw0"

#define REGISTER_GETRANDOM 1
// rcode==1: generate random blob
// CLTOMA:
//  rcode:8
// MATOCL:
//  randomblob:32B

#define REGISTER_NEWSESSION 2
// rcode==2: first register
// CLTOMA:
//  rcode:8 version:32 ileng:32 info:ilengB pleng:32 path:plengB [ passcode:16B ]
// MATOCL:
//  version:32 sessionid:32 sesflags:8 rootuid:32 rootgid:32 mapalluid:32 mapallgid:32
//  status:8

#define REGISTER_RECONNECT 3
// rcode==3: mount reconnect
// CLTOMA:
//  rcode:8 sessionid:32 version:32
// MATOCL:
//  status:8

#define REGISTER_TOOLS 4
// rcode==4: tools connect
// CLTOMA:
//  rcode:8 sessionid:32 version:32
// MATOCL:
//  status:8

#define REGISTER_NEWMETASESSION 5
// rcode==5: first register
// CLTOMA:
//  rcode:8 version:32 ileng:32 info:ilengB [ passcode:16B ]
// MATOCL:
//  version:32 sessionid:32 sesflags:8
//  status:8

#define REGISTER_CLOSESESSION 6
// rcode==6: close session
// CLTOMA:
//  rcode:8 sessionid:32
// MATOCL: -- no answer --

// 0x0190
#define CLTOMA_FUSE_REGISTER (PROTO_BASE+400)
/// blob:STRING[64] data:(depends on blob - see blob descriptions above)

// 0x0191
#define MATOCL_FUSE_REGISTER (PROTO_BASE+401)
// depends on blob - see blob descriptions above

// 0x0192
#define CLTOMA_FUSE_STATFS (PROTO_BASE+402)
// msgid:32 -

// 0x0193
#define MATOCL_FUSE_STATFS (PROTO_BASE+403)
/// msgid:32 totalspace:64 availspace:64 trashspace:64 reservedspace:64 inodecount:32

// 0x0194
#define CLTOMA_FUSE_ACCESS (PROTO_BASE+404)
/// msgid:32 inode:32 uid:32 gid:32 modemask:8

// 0x0195
#define MATOCL_FUSE_ACCESS (PROTO_BASE+405)
/// msgid:32 status:8

// 0x0196
#define CLTOMA_FUSE_LOOKUP (PROTO_BASE+406)
/// msgid:32 inode:32 name:NAME uid:32 gid:32

// 0x0197
#define MATOCL_FUSE_LOOKUP (PROTO_BASE+407)
/// msgid:32 status:8
/// msgid:32 inode:32 attr:35B

// 0x0198
#define CLTOMA_FUSE_GETATTR (PROTO_BASE+408)
/// msgid:32 inode:32
/// msgid:32 inode:32 uid:32 gid:32

// 0x0199
#define MATOCL_FUSE_GETATTR (PROTO_BASE+409)
/// msgid:32 status:8
/// msgid:32 attr:35B

// 0x019A
#define CLTOMA_FUSE_SETATTR (PROTO_BASE+410)
// msgid:32 inode:32 uid:32 gid:32 setmask:8 attr:32B   - compatibility with very old version
// msgid:32 inode:32 uid:32 gid:32 setmask:16 attr:32B  - compatibility with old version
// msgid:32 inode:32 uid:32 gid:32 setmask:8 attrmode:16 attruid:32 attrgid:32 attratime:32 attrmtime:32 - compatibility with versions < 1.6.25
// msgid:32 inode:32 uid:32 gid:32 setmask:8 attrmode:16 attruid:32 attrgid:32 attratime:32 attrmtime:32 sugidclearmode:8

// 0x019B
#define MATOCL_FUSE_SETATTR (PROTO_BASE+411)
/// msgid:32 status:8
/// msgid:32 attr:35B

// 0x019C
#define CLTOMA_FUSE_READLINK (PROTO_BASE+412)
/// msgid:32 inode:32

// 0x019D
#define MATOCL_FUSE_READLINK (PROTO_BASE+413)
/// msgid:32 status:8
/// msgid:32 path:STDSTRING

// 0x019E
#define CLTOMA_FUSE_SYMLINK (PROTO_BASE+414)
/// msgid:32 inode:32 name:NAME path:STDSTRING uid:32 gid:32

// 0x019F
#define MATOCL_FUSE_SYMLINK (PROTO_BASE+415)
/// msgid:32 status:8
/// msgid:32 inode:32 attr:35B

// 0x01A0
#define CLTOMA_FUSE_MKNOD (PROTO_BASE+416)
/// msgid:32 inode:32 name:NAME nodetype:8 mode:16 uid:32 gid:32 rdev:32

// 0x0588
#define LIZ_CLTOMA_FUSE_MKNOD (1000U + 416U)
/// msgid:32 inode:32 name:NAME nodetype:8 mode:16 umask:16 uid:32 gid:32 rdev:32

// 0x01A1
#define MATOCL_FUSE_MKNOD (PROTO_BASE+417)
/// msgid:32 status:8
/// msgid:32 inode:32 attr:35B

// 0x0589
#define LIZ_MATOCL_FUSE_MKNOD (1000U + 417U)
/// version==0 msgid:32 status:8
/// version==1 msgid:32 inode:32 attr:35B

// 0x01A2
#define CLTOMA_FUSE_MKDIR (PROTO_BASE+418)
/// msgid:32 inode:32 name:NAME mode:16 uid:32 gid:32 copysgid:8
/// msgid:32 inode:32 name:NAME mode:16 uid:32 gid:32 // version < 1.6.25

// 0x058A
#define LIZ_CLTOMA_FUSE_MKDIR (1000U + 418U)
/// msgid:32 inode:32 name:NAME mode:16 umask:16 uid:32 gid:32 copysgid:8

// 0x01A3
#define MATOCL_FUSE_MKDIR (PROTO_BASE+419)
/// msgid:32 status:8
/// msgid:32 inode:32 attr:35B

// 0x058B
#define LIZ_MATOCL_FUSE_MKDIR (1000U + 419U)
/// version==0 msgid:32 status:8
/// version==1 msgid:32 inode:32 attr:35B

// 0x01A4
#define CLTOMA_FUSE_UNLINK (PROTO_BASE+420)
/// msgid:32 inode:32 name:NAME uid:32 gid:32

// 0x01A5
#define MATOCL_FUSE_UNLINK (PROTO_BASE+421)
/// msgid:32 status:8

// 0x01A6
#define CLTOMA_FUSE_RMDIR (PROTO_BASE+422)
/// msgid:32 inode:32 name:NAME uid:32 gid:32

// 0x01A7
#define MATOCL_FUSE_RMDIR (PROTO_BASE+423)
/// msgid:32 status:8

// 0x01A8
#define CLTOMA_FUSE_RENAME (PROTO_BASE+424)
/// msgid:32 inode_src:32 name_src:NAME inode_dst:32 name_dst:NAME uid:32 gid:32

// 0x01A9
#define MATOCL_FUSE_RENAME (PROTO_BASE+425)
/// msgid:32 status:8
// since 1.6.21 (after successful rename):
/// msgid:32 inode:32 attr:35B

// 0x01AA
#define CLTOMA_FUSE_LINK (PROTO_BASE+426)
/// msgid:32 inode:32 inode_dst:32 name_dst:NAME uid:32 gid:32

// 0x01AB
#define MATOCL_FUSE_LINK (PROTO_BASE+427)
/// msgid:32 status:8
/// msgid:32 inode:32 attr:35B

// 0x01AC
#define CLTOMA_FUSE_GETDIR (PROTO_BASE+428)
/// msgid:32 inode:32 uid:32 gid:32 // old version (works like new version with flags==0)
/// msgid:32 inode:32 uid:32 gid:32 flags:8

// 0x01AD
#define MATOCL_FUSE_GETDIR (PROTO_BASE+429)
/// msgid:32 status:8
/// msgid:32 data:(N * [name:NAME inode:32 type:8]) // when GETDIR_FLAG_WITHATTR in flags is not set
/// msgid:32 data:(N * [name:NAME inode:32 attr:35B]) // when GETDIR_FLAG_WITHATTR in flags is set


// 0x01AE
#define CLTOMA_FUSE_OPEN (PROTO_BASE+430)
/// msgid:32 inode:32 uid:32 gid:32 flags:8

// 0x01AF
#define MATOCL_FUSE_OPEN (PROTO_BASE+431)
/// msgid:32 status:8
// since 1.6.9 if no error:
/// msgid:32 attr:35B

// 0x01B0
#define CLTOMA_FUSE_READ_CHUNK (PROTO_BASE+432)
/// msgid:32 inode:32 chunkindex:32

// 0x01B1
#define MATOCL_FUSE_READ_CHUNK (PROTO_BASE+433)
/// msgid:32 status:8
/// msgid:32 filelength:64 chunkid:64 chunkversion:32 locations:(N * [ip:32 port:16])
// msgid:32 length:64 srcs:8 srcs*[chunkid:64 version:32 ip:32 port:16] - not implemented

//0x0598
#define LIZ_CLTOMA_FUSE_READ_CHUNK (1000U + 432U)
/// msgid:32 inode:32 chunkindex:32

//0x0599
#define LIZ_MATOCL_FUSE_READ_CHUNK (1000U + 433U)
/// version==0 msgid:32 status:8
/// version==1 msgid:32 filelength:64 chunkid:64 chunkversion:32 locations:(N * [ip:32 port:16 chunktype:8])

// 0x01B2
#define CLTOMA_FUSE_WRITE_CHUNK (PROTO_BASE+434) /* it creates, duplicates or sets new version of chunk if necessary */
/// msgid:32 inode:32 chunkindex:32

// 0x01B3
#define MATOCL_FUSE_WRITE_CHUNK (PROTO_BASE+435)
/// msgid:32 status:8
/// msgid:32 filelength:64 chunkid:64 chunkversion:32 locations:(N * [ip:32 port:16])

// 0x059A
#define LIZ_CLTOMA_FUSE_WRITE_CHUNK (1000U + 434U)
/// version==0 msgid:32 inode:32 chunkindex:32 lockid:32

// 0x059B
#define LIZ_MATOCL_FUSE_WRITE_CHUNK (1000U + 435U)
/// version==0 msgid:32 status:8
/// version==1 msgid:32 filelength:64 chunkid:64 chunkversion:32 lockid:32 locations:(N * [ip:32 port:16 chunktype:8])

// 0x01B4
#define CLTOMA_FUSE_WRITE_CHUNK_END (PROTO_BASE+436)
/// msgid:32 chunkid:64 inode:32 filelength:64

// 0x059C
#define LIZ_CLTOMA_FUSE_WRITE_CHUNK_END (1000U + 436U)
/// msgid:32 chunkid:64 lockid:32 inode:32 filelength:64

// 0x01B5
#define MATOCL_FUSE_WRITE_CHUNK_END (PROTO_BASE+437)
/// msgid:32 status:8

// 0x059D
#define LIZ_MATOCL_FUSE_WRITE_CHUNK_END (1000U + 437U)
/// msgid:32 status:8

// 0x01B6
#define CLTOMA_FUSE_APPEND (PROTO_BASE+438)
// msgid:32 inode:32 srcinode:32 uid:32 gid:32 - append to existing element

// 0x01B7
#define MATOCL_FUSE_APPEND (PROTO_BASE+439)
// msgid:32 status:8

// 0x01B8
#define CLTOMA_FUSE_CHECK (PROTO_BASE+440)
// msgid:32 inode:32

// 0x01B9
#define MATOCL_FUSE_CHECK (PROTO_BASE+441)
// msgid:32 status:8
// up to version 1.6.22:
//      msgid:32 N*[ copies:8 chunks:16 ]
// since version 1.6.23:
//      msgid:32 11*[ chunks:32 ] - 0 copies, 1 copy, 2 copies, ..., 10+ copies

// 0x01BA
#define CLTOMA_FUSE_GETTRASHTIME (PROTO_BASE+442)
/// msgid:32 inode:32 gmode:8

// 0x01BB
#define MATOCL_FUSE_GETTRASHTIME (PROTO_BASE+443)
/// msgid:32 status:8
/// msgid:32 tdirs:32 tfiles:32 data:(tdirs * [trashtime:32 dirs:32] tfiles * [trashtime:32 files:32])


// 0x01BC
#define CLTOMA_FUSE_SETTRASHTIME (PROTO_BASE+444)
/// msgid:32 inode:32 uid:32 trashtime:32 smode:8

// 0x01BD
#define MATOCL_FUSE_SETTRASHTIME (PROTO_BASE+445)
/// msgid:32 status:8
/// msgid:32 changed:32 notchanged:32 notpermitted:32


// 0x01BE
#define CLTOMA_FUSE_GETGOAL (PROTO_BASE+446)
/// msgid:32 inode:32 gmode:8

// 0x01BF
#define MATOCL_FUSE_GETGOAL (PROTO_BASE+447)
/// msgid:32 status:8
/// msgid:32 gdirs:8 gfiles:8 data:(gdirs * [goal:8 dirs:32] gfiles * [goal:8 files:32])

// 0x01C0
#define CLTOMA_FUSE_SETGOAL (PROTO_BASE+448)
/// msgid:32 inode:32 uid:32 goal:8 smode:8

// 0x01C1
#define MATOCL_FUSE_SETGOAL (PROTO_BASE+449)
/// msgid:32 status:8
/// msgid:32 changed:32 notchanged:32 notpermitted:32

// 0x01C2
#define CLTOMA_FUSE_GETTRASH (PROTO_BASE+450)
/// msgid:32

// 0x01C3
#define MATOCL_FUSE_GETTRASH (PROTO_BASE+451)
/// length==5 msgid:32 status:8
/// length!=5 msgid:32 data:(N * [name:NAME inode:32])

// 0x01C4
#define CLTOMA_FUSE_GETDETACHEDATTR (PROTO_BASE+452)
/// msgid:32 inode:32 dtype:8

// 0x01C5
#define MATOCL_FUSE_GETDETACHEDATTR (PROTO_BASE+453)
/// msgid:32 status:8
/// msgid:32 attr:35B

// 0x01C6
#define CLTOMA_FUSE_GETTRASHPATH (PROTO_BASE+454)
/// msgid:32 inode:32

// 0x01C7
#define MATOCL_FUSE_GETTRASHPATH (PROTO_BASE+455)
/// msgid:32 status:8
/// msgid:32 path:STDSTRING

// 0x01C8
#define CLTOMA_FUSE_SETTRASHPATH (PROTO_BASE+456)
/// msgid:32 inode:32 path:STDSTRING

// 0x01C9
#define MATOCL_FUSE_SETTRASHPATH (PROTO_BASE+457)
/// msgid:32 status:8

// 0x01CA
#define CLTOMA_FUSE_UNDEL (PROTO_BASE+458)
/// msgid:32 inode:32

// 0x01CB
#define MATOCL_FUSE_UNDEL (PROTO_BASE+459)
/// msgid:32 status:8

// 0x01CC
#define CLTOMA_FUSE_PURGE (PROTO_BASE+460)
/// msgid:32 inode:32

// 0x01CD
#define MATOCL_FUSE_PURGE (PROTO_BASE+461)
/// msgid:32 status:8

// 0x01CE
#define CLTOMA_FUSE_GETDIRSTATS (PROTO_BASE+462)
/// msgid:32 inode:32

// 0x01CF
#define MATOCL_FUSE_GETDIRSTATS (PROTO_BASE+463)
// msgid:32 status:8
// msgid:32 inodes:32 dirs:32 files:32 ugfiles:32 mfiles:32 chunks:32 ugchunks:32 mchunks:32 length:64 size:64 gsize:64

// 0x01D0
#define CLTOMA_FUSE_TRUNCATE (PROTO_BASE+464)
// msgid:32 inode:32 [opened:8] uid:32 gid:32 opened:8 length:64

// 0x01D1
#define MATOCL_FUSE_TRUNCATE (PROTO_BASE+465)
/// msgid:32 status:8
/// msgid:32 attr:35B

// 0x01D2
#define CLTOMA_FUSE_REPAIR (PROTO_BASE+466)
/// msgid:32 inode:32 uid:32 gid:32

// 0x01D3
#define MATOCL_FUSE_REPAIR (PROTO_BASE+467)
/// msgid:32 status:8
/// msgid:32 notchanged:32 erased:32 repaired:32

// 0x01D4
#define CLTOMA_FUSE_SNAPSHOT (PROTO_BASE+468)
/// msgid:32 inode:32 inode_dst:32 name_dst:NAME uid:32 gid:32 canoverwrite:8

// 0x01D5
#define MATOCL_FUSE_SNAPSHOT (PROTO_BASE+469)
/// msgid:32 status:8

// 0x01D6
#define CLTOMA_FUSE_GETRESERVED (PROTO_BASE+470)
/// msgid:32

// 0x01D7
#define MATOCL_FUSE_GETRESERVED (PROTO_BASE+471)
/// length==5 msgid:32 status:8
/// length!=5 msgid:32 data:(N * [name:NAME inode:32])

// 0x01D8
#define CLTOMA_FUSE_GETEATTR (PROTO_BASE+472)
/// msgid:32 inode:32 gmode:8

// 0x01D9
#define MATOCL_FUSE_GETEATTR (PROTO_BASE+473)
/// msgid:32 status:8
/// msgid:32 eattrdirs:8 eattrfiles:8 data:(eattrdirs * [eattr:8 dirs:32] eattrfiles * [eattr:8 files:32])

// 0x01DA
#define CLTOMA_FUSE_SETEATTR (PROTO_BASE+474)
/// msgid:32 inode:32 uid:32 eattr:8 smode:8

// 0x01DB
#define MATOCL_FUSE_SETEATTR (PROTO_BASE+475)
/// msgid:32 status:8
/// msgid:32 changed:32 notchanged:32 notpermitted:32

// 0x01DC
#define CLTOMA_FUSE_QUOTACONTROL (PROTO_BASE+476)
// msgid:32 inode:32 qflags:8 - delete quota
// msgid:32 inode:32 qflags:8 sinodes:32 slength:64 ssize:64 srealsize:64 hinodes:32 hlength:64 hsize:64 hrealsize:64 - set quota

// 0x01DD
#define MATOCL_FUSE_QUOTACONTROL (PROTO_BASE+477)
// msgid:32 status:8
// msgid:32 qflags:8 sinodes:32 slength:64 ssize:64 srealsize:64 hinodes:32 hlength:64 hsize:64 hrealsize:64 curinodes:32 curlength:64 cursize:64 currealsize:64

// 0x01DE
#define CLTOMA_FUSE_GETXATTR (PROTO_BASE+478)
// msgid:32 inode:32 opened:8 uid:32 gid:32 nleng:8 name:nlengB mode:8
//   empty name = list names
//   mode:
//    0 - get data
//    1 - get length only

// 0x01DF
#define MATOCL_FUSE_GETXATTR (PROTO_BASE+479)
// msgid:32 status:8
// msgid:32 vleng:32
// msgid:32 vleng:32 value:vlengB

// 0x01E0
#define CLTOMA_FUSE_SETXATTR (PROTO_BASE+480)
// msgid:32 inode:32 uid:32 gid:32 nleng:8 name:8[NLENG] vleng:32 value:8[VLENG] mode:8
//   mode:
//    0 - create or replace
//    1 - create only
//    2 - replace only
//    3 - remove

// 0x01E1
#define MATOCL_FUSE_SETXATTR (PROTO_BASE+481)
// msgid:32 status:8

// Abandoned sub-project - directory entries cached on client side
// directory removed from cache
// 0x01EA
// #define CLTOMA_FUSE_DIR_REMOVED (PROTO_BASE+490)
// msgid:32 N*[ inode:32 ]

// attributes of inode have changed
// 0x01EB
// #define MATOCL_FUSE_NOTIFY_ATTR (PROTO_BASE+491)
// msgid:32 N*[ inode:32 attr:35B ]

// new entry has been added
// 0x01EC
// #define MATOCL_FUSE_NOTIFY_LINK (PROTO_BASE+492)
// msgid:32 timestamp:32 N*[ parent:32 name:NAME inode:32 attr:35B ]

// entry has been deleted
// 0x01ED
// #define MATOCL_FUSE_NOTIFY_UNLINK (PROTO_BASE+493)
// msgid:32 timestamp:32 N*[ parent:32 name:NAME ]

// whole directory needs to be removed
// 0x01EE
// #define MATOCL_FUSE_NOTIFY_REMOVE (PROTO_BASE+494)
// msgid:32 N*[ inode:32 ]

// parent inode has changed
// 0x01EF
// #define MATOCL_FUSE_NOTIFY_PARENT (PROTO_BASE+495)
// msgid:32 N*[ inode:32 parent:32 ]

// last notification
// 0x01F0
// #define MATOCL_FUSE_NOTIFY_END (PROTO_BASE+496)
// msgid:32

// special - reserved (opened) inodes - keep opened files.
// 0x01F3
#define CLTOMA_FUSE_RESERVED_INODES (PROTO_BASE+499)
/// inodes:(N * [inode:32])

// MASTER STATS (stats - unregistered)

// 0x001F4
#define CLTOMA_CSERV_LIST (PROTO_BASE+500)
/// -

// 0x001F5
#define MATOCL_CSERV_LIST (PROTO_BASE+501)
//      N*[ip:32 port:16 used:64 total:64 chunks:32 tdused:64 tdtotal:64 tdchunks:32 errorcount:32 ]
// since version 1.5.13:
//      N*[version:32 ip:32 port:16 used:64 total:64 chunks:32 tdused:64 tdtotal:64 tdchunks:32 errorcount:32]

// 0x001F6
#define CLTOCS_HDD_LIST_V1 (PROTO_BASE+502)
/// -

// 0x001F7
#define CSTOCL_HDD_LIST_V1 (PROTO_BASE+503)
// N*[ path:NAME flags:8 errchunkid:64 errtime:32 used:64 total:64 chunkscount:32 ]

// 0x001F8
#define CLTOAN_CHART (PROTO_BASE+504)
/// chartid:32

// 0x001F9
#define ANTOCL_CHART (PROTO_BASE+505)
/// chart:(GIF)

// 0x001FA
#define CLTOAN_CHART_DATA (PROTO_BASE+506)
/// chartid:32

// 0x001FB
#define ANTOCL_CHART_DATA (PROTO_BASE+507)
/// time:32 data:(N * [entry:64])

// 0x001FC
#define CLTOMA_SESSION_LIST (PROTO_BASE+508)
// -
// vmode:8

// 0x001FD
#define MATOCL_SESSION_LIST (PROTO_BASE+509)
/// sessionstatslen:16 data:(N * SESSION_DESCRIPTION)
//  Where SESSION_DESCRIPTION is:
//    sessionid:32 peerid:32 version:32 info:STDSTRING path:STDSTRING
//    sesflags:8 rootuid:32 rootgid:32 mapalluid:32 mapallgid:32
//    vmode:(isOn * [mingoal:8 maxgoal:8 mintrashtime:32 maxtrashtime:32])
//    currentopstats:(sessionstatslen * [count:32])
//    lasthouropstats:(sessionstatslen * [count:32])

// 0x001FE
#define CLTOMA_INFO (PROTO_BASE+510)
/// -

// 0x001FF
#define MATOCL_INFO (PROTO_BASE+511)
//      totalspace:64 availspace:64 trashspace:64 trashnodes:32 reservedspace:64 reservednodes:32 allnodes:32 dirnodes:32 filenodes:32 chunks:32 tdchunks:32
// since version 1.5.13:
<<<<<<< HEAD
// 	version:32 totalspace:64 availspace:64 trashspace:64 trashnodes:32 reservedspace:64 reservednodes:32 allnodes:32 dirnodes:32 filenodes:32 chunks:32 chunkcopies:32 regularcopies:32
=======
//      version:32 totalspace:64 availspace:64 trashspace:64 trashnodes:32 reservedspace:64 reservednodes:32 allnodes:32 dirnodes:32 filenodes:32 chunks:32 chunkcopies:32 tdcopies:32
>>>>>>> 795f0466

// 0x00200
#define CLTOMA_FSTEST_INFO (PROTO_BASE+512)
/// -

// 0x00201
#define MATOCL_FSTEST_INFO (PROTO_BASE+513)
//      loopstart:32 loopend:32 files:32 ugfiles:32 mfiles:32 chunks:32 ugchunks:32 mchunks:32 msgleng:32 msgleng*[ char:8]
// since version 1.5.13
//      loopstart:32 loopend:32 files:32 ugfiles:32 mfiles:32 msgleng:32 msgleng*[ char:8]

// 0x00202
#define CLTOMA_CHUNKSTEST_INFO (PROTO_BASE+514)
/// -

// 0x00203
#define MATOCL_CHUNKSTEST_INFO (PROTO_BASE+515)
// loopstart:32 loopend:32 del_invalid:32 nodel_invalid:32 del_unused:32 nodel_unused:32 del_diskclean:32 nodel_diskclean:32 del_overgoal:32 nodel_overgoal:32 copy_undergoal:32 nocopy_undergoal:32 copy_rebalance:32

// 0x00204
#define CLTOMA_CHUNKS_MATRIX (PROTO_BASE+516)
// [matrix_id:8]

// 0x00205
#define MATOCL_CHUNKS_MATRIX (PROTO_BASE+517)
// 11*[11* count:32] - 11x11 matrix of chunks counters (goal x validcopies), 10 means 10 or more

// 0x00206
#define CLTOMA_QUOTA_INFO (PROTO_BASE+518)
/// -

// 0x00207
#define MATOCL_QUOTA_INFO (PROTO_BASE+519)
// quota_time_limit:32 N * [ inode:32 pleng:32 path:plengB exceeded:8 qflags:8 stimestamp:32 sinodes:32 slength:64 ssize:64 sgoalsize:64 hinodes:32 hlength:64 hsize:64 hgoalsize:64 currinodes:32 currlength:64 currsize:64 currgoalsize:64 ]


// 0x00208
#define CLTOMA_EXPORTS_INFO (PROTO_BASE+520)
/// -

// 0x00209
#define MATOCL_EXPORTS_INFO (PROTO_BASE+521)
// N * [ fromip:32 toip:32 pleng:32 path:plengB extraflags:8 sesflags:8 rootuid:32 rootgid:32 ]

// 0x0020A
#define CLTOMA_MLOG_LIST (PROTO_BASE+522)
/// -

// 0x0020B
#define MATOCL_MLOG_LIST (PROTO_BASE+523)
// N * [ version:32 ip:32 ]

// 0x0020C
#define CLTOMA_CSSERV_REMOVESERV (PROTO_BASE+524)
// -

// 0x0020D
#define MATOCL_CSSERV_REMOVESERV (PROTO_BASE+525)
// N * [ version:32 ip:32 ]

// 0x05F6
#define LIZ_CLTOMA_CHUNKS_HEALTH (1000U + 526U)
/// regularonly:8

// 0x05F7
#define LIZ_MATOCL_CHUNKS_HEALTH (1000U + 527U)
// G - All goals count. Goal 1-9 + xor2-10 + goal 0 = 19
// C - All columns count. Chunks with 0-11+ missing/redundant parts = 12
/// regularonly:8 tables:(availability:[G * safe:64, G * endangered:64, G * lost:64], replication:G * [C * chunks:64], G * [C * chunks:64])

// 0x05F8
#define LIZ_MATOCL_IOLIMITS_CONFIG (1000U + 528U)
// subsystem:string groups:(vector<string>) frequency:32

// 0x05F9
#define LIZ_CLTOMA_IOLIMIT (1000U + 529U)
/// group:STDSTRING wantmore:8 limit:64 usage:64

// 0x05FA
#define LIZ_MATOCL_IOLIMIT (1000U + 530U)
/// group:STDSTRING limit:64

// 0x05FB
#define LIZ_CLTOMA_FUSE_SET_ACL (1000U + 531U)
/// msgid:32 inode:32 uid:32 gid:32 acltype:8 mode:16 isextended:8 extendedacl:(isextended ? ExtendedAcl : ---)

// 0x05FC
#define LIZ_MATOCL_FUSE_SET_ACL (1000U + 532U)
/// msgid:32 status:8

// 0x05FD
#define LIZ_CLTOMA_FUSE_GET_ACL (1000U + 533U)
/// msgid:32 inode:32 uid:32 gid:32 acltype:8

// 0x05FE
#define LIZ_MATOCL_FUSE_GET_ACL (1000U + 534U)
/// version==0 msgid:32 status:8
/// version==1 msgid:32 mode:16 isextended:8 extendedacl:(isextended ? ExtendedAcl : ---)

// 0x05FF
#define LIZ_CLTOMA_FUSE_DELETE_ACL (1000U + 535U)
/// msgid:32 inode:32 uid:32 gid:32 acltype:8

// 0x0600
#define LIZ_MATOCL_FUSE_DELETE_ACL (1000U + 536U)
/// msgid:32 status:8

// CHUNKSERVER STATS

// 0x00258
#define CLTOCS_HDD_LIST_V2 (PROTO_BASE+600)
/// -

// 0x00259
#define CSTOCL_HDD_LIST_V2 (PROTO_BASE+601)
// N*[ entrysize:16 path:NAME flags:8 errchunkid:64 errtime:32 used:64 total:64 chunkscount:32 bytesread:64 usecread:64 usecreadmax:64 byteswriten:64 usecwrite:64 usecwritemax:64]<|MERGE_RESOLUTION|>--- conflicted
+++ resolved
@@ -1294,11 +1294,7 @@
 #define MATOCL_INFO (PROTO_BASE+511)
 //      totalspace:64 availspace:64 trashspace:64 trashnodes:32 reservedspace:64 reservednodes:32 allnodes:32 dirnodes:32 filenodes:32 chunks:32 tdchunks:32
 // since version 1.5.13:
-<<<<<<< HEAD
-// 	version:32 totalspace:64 availspace:64 trashspace:64 trashnodes:32 reservedspace:64 reservednodes:32 allnodes:32 dirnodes:32 filenodes:32 chunks:32 chunkcopies:32 regularcopies:32
-=======
-//      version:32 totalspace:64 availspace:64 trashspace:64 trashnodes:32 reservedspace:64 reservednodes:32 allnodes:32 dirnodes:32 filenodes:32 chunks:32 chunkcopies:32 tdcopies:32
->>>>>>> 795f0466
+//      version:32 totalspace:64 availspace:64 trashspace:64 trashnodes:32 reservedspace:64 reservednodes:32 allnodes:32 dirnodes:32 filenodes:32 chunks:32 chunkcopies:32 regularcopies:32
 
 // 0x00200
 #define CLTOMA_FSTEST_INFO (PROTO_BASE+512)
