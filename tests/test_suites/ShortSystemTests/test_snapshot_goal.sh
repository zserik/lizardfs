--- conflicted
+++ resolved
@@ -36,18 +36,10 @@
 # Remove file leaving only snapshots; there should be 4 xor3 parts created for 2 chunks (8 total)
 mfssettrashtime 0 file*
 rm file
-<<<<<<< HEAD
 echo "Waiting for chunks to be converted..."
-assert_success wait_for '[[ "$(chunks_state)" == "8 xor3" ]]' '3 minutes'
+assert_eventually '[[ "$(chunks_state)" == "8 xor3" ]]' '3 minutes'
 echo "Checking if chunks are no longer being converted/deleted..."
 assert_failure wait_for '[[ "$(chunks_state)" != "8 xor3" ]]' '30 seconds'
-=======
-echo "Waiting for chunks to be deleted..."
-assert_eventually '[[ $(mfsfileinfo file_snapshot2 | grep -c copy) == 4 ]]' '3 minutes'
-echo "Checking if chunks are no longer being deleted..."
-assert_failure wait_for '[[ $(mfsfileinfo file_snapshot2 | grep -c copy) != 4 ]]' '30 seconds'
-assert_equals 4 $(mfsfileinfo file_snapshot1 | grep -c copy)
->>>>>>> e476bfc8
 
 # Remove file with goal 1, expect no deletions
 rm file_snapshot1
@@ -57,14 +49,8 @@
 # Make a new snapshot of goal 3, expect 6 standard chunks (2 chunks x 3 copies)
 mfsmakesnapshot file_snapshot2 file_snapshot3
 mfssetgoal 3 file_snapshot3
-<<<<<<< HEAD
 echo "Waiting for chunks to be converted..."
-assert_success wait_for '[[ "$(chunks_state)" == "6 standard" ]]' '1 minute'
-=======
-echo "Waiting for chunks to be replicated..."
-assert_eventually '[[ $(mfsfileinfo file_snapshot2 | grep -c copy) == 6 ]]' '30 seconds'
-assert_equals 6 $(mfsfileinfo file_snapshot3 | grep -c copy)
->>>>>>> e476bfc8
+assert_eventually '[[ "$(chunks_state)" == "6 standard" ]]' '1 minute'
 
 # Verify if file's data isn't damaged
 assert_success file-validate file*