<<<<<<< HEAD
CHUNKSERVERS=3 \
=======
CHUNKSERVERS=1 \
	USE_RAMDISK=YES \
>>>>>>> 449272d6
	MOUNT_EXTRA_CONFIG="mfscachemode=NEVER" \
	setup_local_empty_lizardfs info

cd ${info[mount0]}

block_size=65536
chunk_size=$((1024 * block_size))

#TODO(alewandowski) test goal = xor2 once the truncate is fixed for xor files
for goal in 2; do
	for filesize in 90 $((5 * block_size)) $((9 * block_size - 30)) $((chunk_size - 30)) \
			$(($chunk_size + 30)); do
		echo "Testing size $filesize goal $goal"
		mkdir -p tmp;
		mfssetgoal $goal tmp
		# Generate file
		FILE_SIZE=$filesize file-generate tmp/file
		# Add 1000 bytes at the and of the file and remove them using truncate
		cat /dev/urandom | head -c 1000 >> tmp/file
		truncate -s $filesize tmp/file
		# Check if the file has valid both size and contents
		if ! file-validate tmp/file; then
			test_add_failure "Truncate file to $filesize bytes failed"
		fi
		# Check if it is still possible to append data to a truncated file and read it
		head -c 1000 /dev/urandom >> tmp/file
		tail -c 1050 tmp/file > /dev/null
		rm tmp/file
	done
done<|MERGE_RESOLUTION|>--- conflicted
+++ resolved
@@ -1,9 +1,5 @@
-<<<<<<< HEAD
 CHUNKSERVERS=3 \
-=======
-CHUNKSERVERS=1 \
 	USE_RAMDISK=YES \
->>>>>>> 449272d6
 	MOUNT_EXTRA_CONFIG="mfscachemode=NEVER" \
 	setup_local_empty_lizardfs info
 
