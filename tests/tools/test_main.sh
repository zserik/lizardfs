set -eu

# Enable alias expansion and clear inherited aliases.
unalias -a
shopt -s expand_aliases extdebug

command_prefix=
for i in mfsmaster mfschunkserver mfsmount mfsmetarestore mfsmetalogger; do
	alias $i="\${command_prefix} $i"
done

. tools/config.sh # This has to be the first one
<<<<<<< HEAD
. $(which set_lizardfs_constants.sh)
=======
. tools/stack_trace.sh
>>>>>>> 5bbf60ca
. tools/assert.sh
. tools/lizardfs.sh
. tools/network.sh
. tools/random.sh
. tools/system.sh
. tools/test.sh
. tools/timeout.sh
. tools/valgrind.sh
. tools/time.sh<|MERGE_RESOLUTION|>--- conflicted
+++ resolved
@@ -10,11 +10,8 @@
 done
 
 . tools/config.sh # This has to be the first one
-<<<<<<< HEAD
 . $(which set_lizardfs_constants.sh)
-=======
 . tools/stack_trace.sh
->>>>>>> 5bbf60ca
 . tools/assert.sh
 . tools/lizardfs.sh
 . tools/network.sh
