# Assertion types:
# * expect_some_condition -- adds error to the test results, but continues the test
# * assert_some_condition -- adds error to the test results and immediately stops the test
# * assertlocal_some_condition -- adds error to the results and exits current subshell

# (assert|assertlocal|expect)_program_installed <program>
assert_template_program_installed_() {
	local program=$1
	if ! is_program_installed "$program"; then
		$FAIL_FUNCTION "$program is not installed"
	fi
}

# (assert|assertlocal|expect)_files_equal <file1> <file2>
assert_template_files_equal_() {
	local file1=$1
	local file2=$2
	if ! cmp "$file1" "$file2"; then
		$FAIL_FUNCTION "Files $file1 and $file2 are different"
	fi
}

# (assert|assertlocal|expect)_less_or_equal <number1> <number2>
assert_template_less_or_equal_() {
	if (( $1 > $2 )); then
		$FAIL_FUNCTION "Expected: $1 <= $2"
	fi
}

# (assert|assertlocal|expect)_equals <expected_string> <actual_string>
assert_template_equals_() {
	if [[ "$1" != "$2" ]]; then
		$FAIL_FUNCTION "Expected: $1, got: $2"
	fi
}

# (assert|assertlocal|expect)_near <expected_number> <actual_number> <max_absolute_error>
assert_template_near_() {
	if ! (( $1 - $3 <= $2 && $2 <= $1 + $3 )); then
		$FAIL_FUNCTION "Expected: $1 +/- $3, got: $2"
	fi
}

# (assert|assertlocal|expect)_success <command> [<args>...]
assert_template_success_() {
	if ! "$@"; then
		$FAIL_FUNCTION "Command '$*' failed"
	fi
}

<<<<<<< HEAD
# (assert|assertlocal|expect)_awk_finds <awk-condition> <string>
assert_template_awk_finds_() {
	local condition=$1
	local string=$2
	local matches=$(awk "$condition" <<< "$string")
	local lines=$(awk "$condition" <<< "$string" | wc -l)
	if (( lines == 0 )); then
		$FAIL_FUNCTION "Expected line matching '$condition' to be found in:"$'\n'"$string"
	fi
}

# (assert|assertlocal|expect)_awk_finds_no <awk-condition> <string>
assert_template_awk_finds_no_() {
	local condition=$1
	local string=$2
	local matches=$(awk "$condition" <<< "$string")
	local lines=$(awk "$condition" <<< "$string" | wc -l)
	if (( lines > 0 )); then
		local msg_header="Expected line matching '$condition' not to be found in:"$'\n'"$string"
		local msg_footer="But the following has been found:"$'\n'"$matches"
		$FAIL_FUNCTION "$msg_header"$'\n'"$msg_footer"
=======
# (assert|assertlocal|expect)_failure <command> [<args>...]
assert_template_failure_() {
	if "$@"; then
		$FAIL_FUNCTION "Command '$*' succeeded"
>>>>>>> c6bb44ac
	fi
}

# This function returns a line from some source file of this test suite
test_absolute_path_=$(readlink -m .)
get_source_line() {
	local file=$1
	local line=$2
	( cd "$test_absolute_path_" ; sed -n "${line}s/^[[:blank:]]*//p" "$file" || true)
}

# Internal functions

create_error_message_() {
	local message=${MESSAGE:-}
	local call=$(get_source_line "$ASSERT_FILE" "$ASSERT_LINE")
	local assertion=$(grep -o "$ASSERT_NAME.*" <<< "$call" || true)
	if [[ $message ]]; then
		echo -n "$message: "
	fi
	if [[ $assertion ]]; then
		echo "Assertion '$assertion' failed"
	else
		echo "Assertion failed"
	fi
	echo "$*"
	echo "Location: $(basename "$ASSERT_FILE"):$ASSERT_LINE"
	echo "Backtrace:"
	# remove top 3 function calls from stack trace: create_error_message_, do_*_failed_, assert_template_*
	print_stack 3
}

do_assert_failed_() {
	test_fail "$(create_error_message_ "$*")"
}

do_assertlocal_failed_() {
	test_add_failure "$(create_error_message_ "$*")"
	exit 1
}

do_expect_failed_() {
	test_add_failure "$(create_error_message_ "$*")"
}

# Create expect/assert functions for all templates defined above
for template in $(typeset -F | grep -o 'assert_template_.*_'); do
	for type in assert assertlocal expect; do
		function_name=$(echo $template | sed -re "s/assert_template_(.*)_/${type}_\1"/)
		context="ASSERT_NAME=$function_name ASSERT_FILE=\"\${BASH_SOURCE[1]}\" ASSERT_LINE=\${BASH_LINENO[0]}"
		body="export $context ; FAIL_FUNCTION=do_${type}_failed_ $template \"\$@\""
		eval "$function_name() { $body ; }"
	done
done
unset function_name context body<|MERGE_RESOLUTION|>--- conflicted
+++ resolved
@@ -48,7 +48,13 @@
 	fi
 }
 
-<<<<<<< HEAD
+# (assert|assertlocal|expect)_failure <command> [<args>...]
+assert_template_failure_() {
+	if "$@"; then
+		$FAIL_FUNCTION "Command '$*' succeeded"
+	fi
+}
+
 # (assert|assertlocal|expect)_awk_finds <awk-condition> <string>
 assert_template_awk_finds_() {
 	local condition=$1
@@ -70,12 +76,6 @@
 		local msg_header="Expected line matching '$condition' not to be found in:"$'\n'"$string"
 		local msg_footer="But the following has been found:"$'\n'"$matches"
 		$FAIL_FUNCTION "$msg_header"$'\n'"$msg_footer"
-=======
-# (assert|assertlocal|expect)_failure <command> [<args>...]
-assert_template_failure_() {
-	if "$@"; then
-		$FAIL_FUNCTION "Command '$*' succeeded"
->>>>>>> c6bb44ac
 	fi
 }
 
