# Usage: setup_local_empty_lizardfs out_var
# Configures and starts master, chunkserver and mounts
# If out_var provided an associative array with name $out_var
# is created and it contains information about the filestystem
setup_local_empty_lizardfs() {
	local use_moosefs=${USE_MOOSEFS:-}
	local use_ramdisk=${USE_RAMDISK:-}
	local use_loop=${USE_LOOP_DISKS:-}
	local number_of_masterservers=${MASTERSERVERS:-1}
	local number_of_chunkservers=${CHUNKSERVERS:-1}
	local number_of_mounts=${MOUNTS:-1}
	local disks_per_chunkserver=${DISK_PER_CHUNKSERVER:-1}
	local auto_shadow_master=${AUTO_SHADOW_MASTER:-YES}
	local cgi_server=${CGI_SERVER:-NO}
	local ip_address=$(get_ip_addr)
	local etcdir=$TEMP_DIR/mfs/etc
	local vardir=$TEMP_DIR/mfs/var
	local mntdir=$TEMP_DIR/mnt
	declare -gA lizardfs_info_
	lizardfs_info_[chunkserver_count]=$number_of_chunkservers

	# Prepare directories for LizardFS
	mkdir -p "$etcdir" "$vardir"

	local oldpath="$PATH"
	if [[ $use_moosefs ]]; then
		export PATH="$MOOSEFS_DIR/bin:$MOOSEFS_DIR/sbin:$PATH"
		build_moosefs
	fi

	# Prepare configuration for metadata servers
	prepare_common_metadata_server_files_
	add_metadata_server_ 0 "master"
	for ((msid=1 ; msid<number_of_masterservers; ++msid)); do
		add_metadata_server_ $msid "shadow"
	done
	lizardfs_info_[current_master]=0
	lizardfs_info_[master_cfg]=${lizardfs_info_[master0_cfg]}
	lizardfs_info_[master_data_path]=${lizardfs_info_[master0_data_path]}
	lizardfs_info_[masterserver_count]=$number_of_masterservers

	# Start one masterserver with personality master
	lizardfs_master_daemon start

	# Prepare the metalogger, so that any test can start it
	prepare_metalogger_

	# Start chunkservers, but first check if he have enough disks
	if [[ ! $use_ramdisk ]]; then
		if [[ $use_loop ]]; then
			local disks=($LIZARDFS_LOOP_DISKS)
		else
			local disks=($LIZARDFS_DISKS)
		fi
		local disks_needed=$((number_of_chunkservers * disks_per_chunkserver))
		local disks_available=${#disks[@]}
		if (( disks_available < disks_needed )); then
			test_fail "Test needs $disks_needed disks"\
					"but only $disks_available (${disks[@]-}) are available"
		fi
	fi
	for ((csid=0 ; csid<number_of_chunkservers; ++csid)); do
		add_chunkserver_ $csid
	done

	# Mount the filesystem
	for ((mntid=0 ; mntid<number_of_mounts; ++mntid)); do
		add_mount_ $mntid
	done

	export PATH="$oldpath"

	# Add shadow master if not present (and not disabled); wait for it to synchronize
	if [[ $auto_shadow_master == YES && $number_of_masterservers == 1 ]]; then
		add_metadata_server_ auto "shadow"
		lizardfs_master_n auto start
		assert_eventually 'lizardfs_shadow_synchronized auto'
	fi

<<<<<<< HEAD
	# Wait for chunkservers
	lizardfs_wait_for_all_ready_chunkservers
=======
	if [[ $cgi_server == YES ]]; then
		add_cgi_server_
	fi

	# Wait for chunkservers (use lizardfs-probe only for LizardFS -- MooseFS doesn't support it)
	if [[ ! $use_moosefs ]]; then
		lizardfs_wait_for_ready_chunkservers $number_of_chunkservers
	else
		sleep 3 # A reasonable fallback
	fi
>>>>>>> bb89f49e

	# Return array containing information about the installation
	local out_var=$1
	unset "$out_var"
	declare -gA "$out_var" # Create global associative array, requires bash 4.2
	for key in "${!lizardfs_info_[@]}"; do
		eval "$out_var['$key']='${lizardfs_info_[$key]}'"
	done
}

# lizardfs_chunkserver_daemon <id> start|stop|restart|kill|tests|isalive|...
lizardfs_chunkserver_daemon() {
	mfschunkserver -c "${lizardfs_info_[chunkserver${1}_config]}" "$2" | cat
	return ${PIPESTATUS[0]}
}

lizardfs_master_daemon() {
	mfsmaster -c "${lizardfs_info_[master${lizardfs_info_[current_master]}_cfg]}" "$1" | cat
	return ${PIPESTATUS[0]}
}

# lizardfs_master_daemon start|stop|restart|kill|tests|isalive|...
lizardfs_master_n() {
	mfsmaster -c "${lizardfs_info_[master${1}_cfg]}" "$2" | cat
	return ${PIPESTATUS[0]}
}

# lizardfs_metalogger_daemon start|stop|restart|kill|tests|isalive|...
lizardfs_metalogger_daemon() {
	mfsmetalogger -c "${lizardfs_info_[metalogger_cfg]}" "$1" | cat
	return ${PIPESTATUS[0]}
}

# lizardfs_mount_unmount <id>
lizardfs_mount_unmount() {
	local mount_id=$1
	local mount_dir=${lizardfs_info_[mount${mount_id}]}
	fusermount -u ${mount_dir}
}

# lizardfs_mount_start <id>
lizardfs_mount_start() {
	do_mount_ "$1"
}

# A bunch of private function of this module

create_mfsexports_cfg_() {
	local base="* / rw,alldirs,maproot=0"
	local meta_base="* . rw"
	local additional=${MFSEXPORTS_EXTRA_OPTIONS-}
	local meta_additional=${MFSEXPORTS_META_EXTRA_OPTIONS-}
	if [[ $additional ]]; then
		additional=",$additional"
	fi
	if [[ $meta_additional ]]; then
		meta_additional=",$meta_additional"
	fi
	# general entries
	echo "${base}${additional}"
	echo "${meta_base}${meta_additional}"
	# per-mount entries
	for ((mntid=0 ; mntid<number_of_mounts; ++mntid)); do
		local this_mount_exports_variable="MOUNT_${mntid}_EXTRA_EXPORTS"
		local this_mount_exports=${!this_mount_exports_variable-}
		if [[ ${this_mount_exports} ]]; then
			echo "${base},password=${mntid}${additional},${this_mount_exports}"
		fi
	done
}

# Creates MAGIC_DEBUG_LOG which will cause test to fail is some error is logged by any daemon
create_magic_debug_log_entry_() {
	local servername=$1

	# By default, fail on all prefixes passed in DEBUG_LOG_FAIL_ON
	local prefixes=${DEBUG_LOG_FAIL_ON:-}

	# This is a list of other entries, which are added to each test (but can be disabled)
	# Add all these entries to the 'prefixes' list if not disabled using DEBUG_LOG_DISABLE_FAIL_ON
	local auto_prefixes=("fatal.assert" "fatal.abort" "master.mismatch")
	local disable_regex=${DEBUG_LOG_DISABLE_FAIL_ON:-$^} # default value matches nothing
	local prefix
	for prefix in "${auto_prefixes[@]}"; do
		if ! [[ $prefix =~ $disable_regex ]]; then
			prefixes+=" $prefix"
		fi
	done

	# Create MAGIC_DEBUG_LOG_C config entry from all requested prefixes
	if [[ $prefixes ]]; then
		echo -n "MAGIC_DEBUG_LOG_C = "
		for prefix in $prefixes; do
			echo -n "$prefix:$ERROR_DIR/debug_log_errors_${servername}.log,"
		done
		echo
	fi | sed -e 's/,$//'
}

create_mfsmaster_master_cfg_() {
	local this_module_cfg_variable="MASTER_${masterserver_id}_EXTRA_CONFIG"
	echo "PERSONALITY = master"
	echo "SYSLOG_IDENT = master_${masterserver_id}"
	echo "WORKING_USER = $(id -nu)"
	echo "WORKING_GROUP = $(id -ng)"
	echo "EXPORTS_FILENAME = ${lizardfs_info_[master_exports]}"
	if [[ ${lizardfs_info_[master_custom_goals]:-} ]]; then
		echo "CUSTOM_GOALS_FILENAME = ${lizardfs_info_[master_custom_goals]}"
	fi
	echo "DATA_PATH = $masterserver_data_path"
	echo "MATOML_LISTEN_PORT = ${lizardfs_info_[matoml]}"
	echo "MATOCS_LISTEN_PORT = ${lizardfs_info_[matocs]}"
	echo "MATOCL_LISTEN_PORT = ${lizardfs_info_[matocl]}"
	echo "METADATA_CHECKSUM_INTERVAL = 1"
	create_magic_debug_log_entry_ "master_${masterserver_id}"
	echo "${MASTER_EXTRA_CONFIG-}" | tr '|' '\n'
	echo "${!this_module_cfg_variable-}" | tr '|' '\n'
}

create_mfsmaster_shadow_cfg_() {
	local this_module_cfg_variable="MASTER_${masterserver_id}_EXTRA_CONFIG"
	echo "PERSONALITY = shadow"
	echo "SYSLOG_IDENT = shadow_${masterserver_id}"
	echo "WORKING_USER = $(id -nu)"
	echo "WORKING_GROUP = $(id -ng)"
	echo "EXPORTS_FILENAME = ${lizardfs_info_[master_exports]}"
	if [[ ${lizardfs_info_[master_custom_goals]:-} ]]; then
		echo "CUSTOM_GOALS_FILENAME = ${lizardfs_info_[master_custom_goals]}"
	fi
	echo "DATA_PATH = $masterserver_data_path"
	echo "MATOML_LISTEN_PORT = $masterserver_matoml_port"
	echo "MATOCS_LISTEN_PORT = $masterserver_matocs_port"
	echo "MATOCL_LISTEN_PORT = $masterserver_matocl_port"
	echo "MASTER_HOST = $(get_ip_addr)"
	echo "MASTER_PORT = ${lizardfs_info_[matoml]}"
	echo "METADATA_CHECKSUM_INTERVAL = 1"
	create_magic_debug_log_entry_ "shadow_${masterserver_id}"
	echo "${MASTER_EXTRA_CONFIG-}" | tr '|' '\n'
	echo "${!this_module_cfg_variable-}" | tr '|' '\n'
}

lizardfs_make_conf_for_shadow() {
	local target=$1
	cp -f "${lizardfs_info_[master${target}_shadow_cfg]}" "${lizardfs_info_[master${target}_cfg]}"
}

lizardfs_make_conf_for_master() {
	local new_master=$1
	local old_master=${lizardfs_info_[current_master]}
	# move master responsiblity to new masterserver
	cp -f "${lizardfs_info_[master${new_master}_master_cfg]}" "${lizardfs_info_[master${new_master}_cfg]}"
	lizardfs_info_[master_cfg]=${lizardfs_info_[master${new_master}_master_cfg]}
	lizardfs_info_[master_data_path]=${lizardfs_info_[master${new_master}_data_path]}
	lizardfs_info_[current_master]=$new_master
}

lizardfs_current_master_id() {
	echo ${lizardfs_info_[current_master]}
}

prepare_common_metadata_server_files_() {
	create_mfsexports_cfg_ > "$etcdir/mfsexports.cfg"
	lizardfs_info_[master_exports]="$etcdir/mfsexports.cfg"
	if [[ ${MASTER_CUSTOM_GOALS:-} ]]; then
		echo "$MASTER_CUSTOM_GOALS" | tr '|' '\n' > "$etcdir/goals.cfg"
		lizardfs_info_[master_custom_goals]="$etcdir/goals.cfg"
	fi
	get_next_port_number "lizardfs_info_[matoml]"
	get_next_port_number "lizardfs_info_[matocl]"
	get_next_port_number "lizardfs_info_[matocs]"
}

add_metadata_server_() {
	local masterserver_id=$1
	local personality=$2

	local masterserver_matoml_port
	local masterserver_matocl_port
	local masterserver_matocs_port
	local masterserver_data_path=$vardir/master${masterserver_id}
	local masterserver_master_cfg=$etcdir/mfsmaster${masterserver_id}_master.cfg
	local masterserver_shadow_cfg=$etcdir/mfsmaster${masterserver_id}_shadow.cfg
	local masterserver_cfg=$etcdir/mfsmaster${masterserver_id}.cfg

	get_next_port_number masterserver_matoml_port
	get_next_port_number masterserver_matocl_port
	get_next_port_number masterserver_matocs_port
	mkdir "$masterserver_data_path"
	create_mfsmaster_master_cfg_ > "$masterserver_master_cfg"
	create_mfsmaster_shadow_cfg_ > "$masterserver_shadow_cfg"

	if [[ "$personality" == "master" ]]; then
		cp "$masterserver_master_cfg" "$masterserver_cfg"
		echo -n 'MFSM NEW' > "$masterserver_data_path/metadata.mfs"
	elif [[ "$personality" == "shadow" ]]; then
		cp "$masterserver_shadow_cfg" "$masterserver_cfg"
	else
		test_fail "Wrong personality $personality"
	fi

	lizardfs_info_[master${masterserver_id}_shadow_cfg]=$masterserver_shadow_cfg
	lizardfs_info_[master${masterserver_id}_master_cfg]=$masterserver_master_cfg
	lizardfs_info_[master${masterserver_id}_cfg]=$masterserver_cfg
	lizardfs_info_[master${masterserver_id}_data_path]=$masterserver_data_path
	lizardfs_info_[master${masterserver_id}_matoml]=$masterserver_matoml_port
	lizardfs_info_[master${masterserver_id}_matocl]=$masterserver_matocl_port
	lizardfs_info_[master${masterserver_id}_matocs]=$masterserver_matocs_port
}

create_mfsmetalogger_cfg_() {
	echo "WORKING_USER = $(id -nu)"
	echo "WORKING_GROUP = $(id -ng)"
	echo "DATA_PATH = ${lizardfs_info_[master_data_path]}"
	echo "MASTER_HOST = $(get_ip_addr)"
	echo "MASTER_PORT = ${lizardfs_info_[matoml]}"
	create_magic_debug_log_entry_ "mfsmetalogger"
	echo "${METALOGGER_EXTRA_CONFIG-}" | tr '|' '\n'
}

prepare_metalogger_() {
	create_mfsmetalogger_cfg_ > "$etcdir/mfsmetalogger.cfg"
	lizardfs_info_[metalogger_cfg]="$etcdir/mfsmetalogger.cfg"
}

create_mfshdd_cfg_() {
	local n=$disks_per_chunkserver
	if [[ $use_ramdisk ]]; then
		local disk_number
		for disk_number in $(seq 1 $n); do
			local disk_dir=$RAMDISK_DIR/hdd_${chunkserver_id}_${disk_number}
			mkdir -pm 777 $disk_dir
			echo $disk_dir
		done
	else
		for d in "${disks[@]:$((n * chunkserver_id)):$n}"; do
			echo "$d"
		done
	fi
}

# Creates LABEL entry for chunkserver's config from CHUNKSERVER_LABELS variable which is in a form:
# 0,1,2,3:hdd|4,5,6,7:ssd
# Usage: create_chunkserver_label_entry_ <chunkserver_id>
create_chunkserver_label_entry_() {
	local csid=$1
	tr '|' "\n" <<< "${CHUNKSERVER_LABELS-}" | awk -F: '$1~/(^|,)'$csid'(,|$)/ {print "LABEL = "$2}'
}

create_mfschunkserver_cfg_() {
	local this_module_cfg_variable="CHUNKSERVER_${chunkserver_id}_EXTRA_CONFIG"
	echo "SYSLOG_IDENT = chunkserver_${chunkserver_id}"
	echo "WORKING_USER = $(id -nu)"
	echo "WORKING_GROUP = $(id -ng)"
	echo "DATA_PATH = $chunkserver_data_path"
	echo "HDD_CONF_FILENAME = $hdd_cfg"
	echo "MASTER_HOST = $ip_address"
	echo "MASTER_PORT = ${lizardfs_info_[matocs]}"
	echo "CSSERV_LISTEN_PORT = $csserv_port"
<<<<<<< HEAD
	echo "${CHUNKSERVER_EXTRA_CONFIG-}" | tr '|' '\n'
	echo "${!this_module_cfg_variable-}" | tr '|' '\n'
=======
	create_chunkserver_label_entry_ "${chunkserver_id}"
>>>>>>> bb89f49e
	create_magic_debug_log_entry_ "chunkserver_${chunkserver_id}"
	echo "${CHUNKSERVER_EXTRA_CONFIG-}" | tr '|' '\n'
	echo "${!this_module_cfg_variable-}" | tr '|' '\n'
}

add_chunkserver_() {
	local chunkserver_id=$1
	local csserv_port
	local chunkserver_data_path=$vardir/chunkserver_$chunkserver_id
	local hdd_cfg=$etcdir/mfshdd_$chunkserver_id.cfg
	local chunkserver_cfg=$etcdir/mfschunkserver_$chunkserver_id.cfg

	get_next_port_number csserv_port
	create_mfshdd_cfg_ > "$hdd_cfg"
	create_mfschunkserver_cfg_ > "$chunkserver_cfg"
	mkdir -p "$chunkserver_data_path"
	mfschunkserver -c "$chunkserver_cfg" start

	lizardfs_info_[chunkserver${chunkserver_id}_port]=$csserv_port
	lizardfs_info_[chunkserver${chunkserver_id}_config]=$chunkserver_cfg
	lizardfs_info_[chunkserver${chunkserver_id}_hdd]=$hdd_cfg
}

create_mfsmount_cfg_() {
	local this_mount_cfg_variable="MOUNT_${1}_EXTRA_CONFIG"
	local this_mount_exports_variable="MOUNT_${1}_EXTRA_EXPORTS"
	echo "mfsmaster=$ip_address"
	echo "mfsport=${lizardfs_info_[matocl]}"
	if [[ ${!this_mount_exports_variable-} ]]; then
		# we want custom exports options, so we need to identify with a password
		echo "mfspassword=${1}"
	fi
	echo "${MOUNT_EXTRA_CONFIG-}" | tr '|' '\n'
	echo "${!this_mount_cfg_variable-}" | tr '|' '\n'
}

do_mount_() {
	local mount_id=$1
	for try in $(seq 1 $max_tries); do
		${lizardfs_info_[mntcall${mount_id}]} && return 0
		echo "Retrying in 1 second ($try/$max_tries)..."
		sleep 1
	done
	echo "Cannot mount in $mount_dir, exiting"
	exit 2
}

add_mount_() {
	local mount_id=$1
	local mount_dir=$mntdir/mfs${mount_id}
	local mount_cfg=$etcdir/mfsmount${mount_id}.cfg
	create_mfsmount_cfg_ ${mount_id} > "$mount_cfg"
	mkdir -p "$mount_dir"
	lizardfs_info_[mount${mount_id}]="$mount_dir"
	lizardfs_info_[mount${mount_id}_config]="$mount_cfg"
	max_tries=30
	fuse_options=""
	for fuse_option in $(echo ${FUSE_EXTRA_CONFIG-} | tr '|' '\n'); do
		fuse_option_name=$(echo $fuse_option | cut -f1 -d'=')
		mfsmount --help |& grep " -o ${fuse_option_name}[ =]" > /dev/null \
				|| test_fail "Your libfuse doesn't support $fuse_option_name flag"
		fuse_options+="-o $fuse_option "
	done
	local call="${command_prefix} mfsmount -o big_writes -c ${mount_cfg} ${mount_dir} ${fuse_options}"
	lizardfs_info_[mntcall$mount_id]=$call
	do_mount_ ${mount_id}
}

add_cgi_server_() {
	local cgi_server_port
	local cgi_server_path=$vardir/cgi
	mkdir $cgi_server_path
	get_next_port_number cgi_server_port
	mfscgiserv -D "$cgi_server_path" -P "$cgi_server_port"
	lizardfs_info_[cgi_port]=$cgi_server_port
	lizardfs_info_[cgi_url]="http://localhost:$cgi_server_port/mfs.cgi?masterport=${lizardfs_info_[matocl]}"
}

# Some helper functions for tests to manipulate the existing installation

mfs_dir_info() {
	if (( $# != 2 )); then
		echo "Incorrect usage of mfs_dir_info with args $*";
		exit 2;
	fi;
	field=$1
	file=$2
	mfsdirinfo "$file" | grep -w "$field" | grep -o '[0-9]*'
}

find_first_chunkserver_with_chunks_matching() {
	local pattern=$1
	local count=${lizardfs_info_[chunkserver_count]}
	local chunkserver
	for (( chunkserver=0 ; chunkserver < count ; ++chunkserver )); do
		local hdds=$(cat "${lizardfs_info_[chunkserver${chunkserver}_hdd]}")
		if [[ $(find $hdds -name "$pattern") ]]; then
			echo $chunkserver
			return 0
		fi
	done
	return 1
}

# print absolute paths of all chunk files on selected server, one per line
find_chunkserver_chunks() {
	local chunkserver_number=$1
	shift
	local hdds=$(sed -e 's|$|/chunks[A-F0-9][A-F0-9]/|' \
			"${lizardfs_info_[chunkserver${chunkserver_number}_hdd]}")
	if (( $# > 0 )); then
		find $hdds -name "chunk*.liz" -a "(" "$@" ")"
	else
		find $hdds -name "chunk*.liz"
	fi
}

# print absolute paths of all chunk files on all servers used in test, one per line
find_all_chunks() {
	local count=${lizardfs_info_[chunkserver_count]}
	local chunkserver
	for (( chunkserver=0 ; chunkserver < count ; ++chunkserver )); do
		find_chunkserver_chunks $chunkserver "$@"
	done
}

<<<<<<< HEAD
# print the number of fully operational chunkservers
lizardfs_ready_chunkservers_count() {
	lizardfs-probe ready-chunkservers-count localhost ${lizardfs_info_[matocl]}
=======
# A useful shortcut for lizardfs-probe
# Usage: lizardfs_probe_master <command> [option...]
# Calls lizardfs-probe with the given command and and automatically adds address
# of the master server
lizardfs_probe_master() {
	local command="$1"
	shift
	lizardfs-probe "$command" localhost "${lizardfs_info_[matocl]}" --porcelain "$@"
>>>>>>> bb89f49e
}

# lizardfs_wait_for_ready_chunkservers <num> -- waits until <num> chunkservers are fully operational
lizardfs_wait_for_ready_chunkservers() {
	local chunkservers=$1
	local port=${lizardfs_info_[matocl]}
	while [[ "$(lizardfs-probe ready-chunkservers-count localhost $port 2>/dev/null | cat)" \
			!= "$chunkservers" ]]; do
		sleep 0.1
	done
}

lizardfs_wait_for_all_ready_chunkservers() {
	lizardfs_wait_for_ready_chunkservers ${lizardfs_info_[chunkserver_count]}
}

# lizardfs_shadow_synchronized <num> -- check if shadow <num> is fully synchronized with master
lizardfs_shadow_synchronized() {
	local num=$1
	local port1=${lizardfs_info_[matocl]}
	local port2=${lizardfs_info_[master${num}_matocl]}
	local probe1="lizardfs-probe metadataserver-status --porcelain localhost $port1"
	local probe2="lizardfs-probe metadataserver-status --porcelain localhost $port2"
	if [[ "$($probe1 | cut -f3)" == "$($probe2 | cut -f3)" ]]; then
		return 0
	else
		return 1
	fi
}

# Prints number of chunks on each chunkserver in the following form:
# <ip1>:<port1> <chunks1>
# <ip2>:<port2> <chunks2>
# ...
lizardfs_rebalancing_status() {
	lizardfs_probe_master list-chunkservers | sort | awk '$2 == "'$LIZARDFS_VERSION'" {print $1,$3}'
}

LIZARDFS_BLOCK_SIZE=$((64 * 1024))
LIZARDFS_CHUNK_SIZE=$((1024 * LIZARDFS_BLOCK_SIZE))<|MERGE_RESOLUTION|>--- conflicted
+++ resolved
@@ -77,21 +77,16 @@
 		assert_eventually 'lizardfs_shadow_synchronized auto'
 	fi
 
-<<<<<<< HEAD
-	# Wait for chunkservers
-	lizardfs_wait_for_all_ready_chunkservers
-=======
 	if [[ $cgi_server == YES ]]; then
 		add_cgi_server_
 	fi
 
 	# Wait for chunkservers (use lizardfs-probe only for LizardFS -- MooseFS doesn't support it)
 	if [[ ! $use_moosefs ]]; then
-		lizardfs_wait_for_ready_chunkservers $number_of_chunkservers
+		lizardfs_wait_for_all_ready_chunkservers
 	else
 		sleep 3 # A reasonable fallback
 	fi
->>>>>>> bb89f49e
 
 	# Return array containing information about the installation
 	local out_var=$1
@@ -350,12 +345,7 @@
 	echo "MASTER_HOST = $ip_address"
 	echo "MASTER_PORT = ${lizardfs_info_[matocs]}"
 	echo "CSSERV_LISTEN_PORT = $csserv_port"
-<<<<<<< HEAD
-	echo "${CHUNKSERVER_EXTRA_CONFIG-}" | tr '|' '\n'
-	echo "${!this_module_cfg_variable-}" | tr '|' '\n'
-=======
 	create_chunkserver_label_entry_ "${chunkserver_id}"
->>>>>>> bb89f49e
 	create_magic_debug_log_entry_ "chunkserver_${chunkserver_id}"
 	echo "${CHUNKSERVER_EXTRA_CONFIG-}" | tr '|' '\n'
 	echo "${!this_module_cfg_variable-}" | tr '|' '\n'
@@ -482,11 +472,6 @@
 	done
 }
 
-<<<<<<< HEAD
-# print the number of fully operational chunkservers
-lizardfs_ready_chunkservers_count() {
-	lizardfs-probe ready-chunkservers-count localhost ${lizardfs_info_[matocl]}
-=======
 # A useful shortcut for lizardfs-probe
 # Usage: lizardfs_probe_master <command> [option...]
 # Calls lizardfs-probe with the given command and and automatically adds address
@@ -495,7 +480,11 @@
 	local command="$1"
 	shift
 	lizardfs-probe "$command" localhost "${lizardfs_info_[matocl]}" --porcelain "$@"
->>>>>>> bb89f49e
+}
+
+# print the number of fully operational chunkservers
+lizardfs_ready_chunkservers_count() {
+	lizardfs-probe ready-chunkservers-count localhost ${lizardfs_info_[matocl]}
 }
 
 # lizardfs_wait_for_ready_chunkservers <num> -- waits until <num> chunkservers are fully operational
@@ -532,7 +521,4 @@
 # ...
 lizardfs_rebalancing_status() {
 	lizardfs_probe_master list-chunkservers | sort | awk '$2 == "'$LIZARDFS_VERSION'" {print $1,$3}'
-}
-
-LIZARDFS_BLOCK_SIZE=$((64 * 1024))
-LIZARDFS_CHUNK_SIZE=$((1024 * LIZARDFS_BLOCK_SIZE))+}