--- conflicted
+++ resolved
@@ -258,13 +258,8 @@
 				|| test_fail "Your libfuse doesn't support $fuse_option_name flag"
 		fuse_options+="-o $fuse_option "
 	done
-<<<<<<< HEAD
-	lizardfs_info[mntcall$mount_id]="mfsmount -o big_writes -c $mount_cfg $mount_dir $fuse_options"
-	do_mount ${mount_id}
-=======
-	lizardfs_info_[mntcall$mount_id]="mfsmount -c $mount_cfg $mount_dir $fuse_options"
+	lizardfs_info_[mntcall$mount_id]="mfsmount -o big_writes -c $mount_cfg $mount_dir $fuse_options"
 	do_mount_ ${mount_id}
->>>>>>> f7aad986
 }
 
 # Some helper functions for tests to manipulate the existing installation
@@ -297,13 +292,8 @@
 find_chunkserver_chunks() {
 	local chunkserver_number=$1
 	shift
-<<<<<<< HEAD
 	local hdds=$(sed -e 's|$|/chunks[A-F0-9][A-F0-9]/|' \
-			"${lizardfs_info[chunkserver${chunkserver_number}_hdd]}")
-=======
-	local hdds=$(sed -e 's|$|/[A-F0-9][A-F0-9]/|' \
 			"${lizardfs_info_[chunkserver${chunkserver_number}_hdd]}")
->>>>>>> f7aad986
 	if (( $# > 0 )); then
 		find $hdds -name "chunk*.mfs" -a "(" "$@" ")"
 	else
@@ -316,16 +306,7 @@
 	local count=${lizardfs_info_[chunkserver_count]}
 	local chunkserver
 	for (( chunkserver=0 ; chunkserver < count ; ++chunkserver )); do
-<<<<<<< HEAD
 		find_chunkserver_chunks $chunkserver "$@"
-=======
-		local hdds=$(sed -e 's|$|/[A-F0-9][A-F0-9]/|' "${lizardfs_info_[chunkserver${chunkserver}_hdd]}")
-		if (( $# > 0 )); then
-			find $hdds -name "chunk*.mfs" -a "(" "$@" ")"
-		else
-			find $hdds -name "chunk*.mfs"
-		fi
->>>>>>> f7aad986
 	done
 }
 
