%define distro @DISTRO@

Summary:        LizardFS - distributed, fault tolerant file system
Name:           lizardfs
<<<<<<< HEAD
Version:        2.9.0
Release:        1%{?distro}
=======
Version:        2.6.1
Release:        0%{?distro}
>>>>>>> ca6be5a2
License:        GPL v3
Group:          System Environment/Daemons
URL:            http://www.lizardfs.org/
Source:         lizardfs-%{version}.tar.gz
BuildRequires:  fuse-devel
BuildRequires:  cmake
BuildRequires:  pkgconfig
BuildRequires:  zlib-devel
BuildRequires:  asciidoc
%if "%{distro}" == "el7"
BuildRequires:  systemd
%endif
BuildRoot:      %{_tmppath}/%{name}-%{version}-%{release}-root-%(%{__id_u} -n)

%define         liz_project        mfs
%define         liz_group          %{liz_project}
%define         liz_user           %{liz_project}
%define         liz_datadir        %{_localstatedir}/lib/%{liz_project}
%define         liz_confdir        %{_sysconfdir}/%{liz_project}

%description
LizardFS is an Open Source, easy to deploy and maintain, distributed,
fault tolerant file system for POSIX compliant OSes.
LizardFS is a fork of MooseFS. For more information please visit
http://lizardfs.com

# Packages
############################################################

%package master
Summary:        LizardFS master server
Group:          System Environment/Daemons
%if "%{distro}" == "el7"
Requires(post): systemd-units
Requires(preun): systemd-units
Requires(postun): systemd-units
%endif

%description master
LizardFS master (metadata) server together with metarestore utility.

%package metalogger
Summary:        LizardFS metalogger server
Group:          System Environment/Daemons
%if "%{distro}" == "el7"
Requires(post): systemd-units
Requires(preun): systemd-units
Requires(postun): systemd-units
%endif

%description metalogger
LizardFS metalogger (metadata replication) server.

%package chunkserver
Summary:        LizardFS data server
Group:          System Environment/Daemons
%if "%{distro}" == "el7"
Requires(post): systemd-units
Requires(preun): systemd-units
Requires(postun): systemd-units
%endif

%description chunkserver
LizardFS data server.

%package client
Summary:        LizardFS client
Group:          System Environment/Daemons
Requires:       fuse
Requires:       fuse-libs

%description client
LizardFS client: mfsmount and mfstools.

%package cgi
Summary:        LizardFS CGI Monitor
Group:          System Environment/Daemons
Requires:       python

%description cgi
LizardFS CGI Monitor.

%package cgiserv
Summary:        Simple CGI-capable HTTP server to run LizardFS CGI Monitor
Group:          System Environment/Daemons
Requires:       %{name}-cgi = %{version}-%{release}
%if "%{distro}" == "el7"
Requires(post): systemd-units
Requires(preun): systemd-units
Requires(postun): systemd-units
%endif

%description cgiserv
Simple CGI-capable HTTP server to run LizardFS CGI Monitor.

%package adm
Summary:        LizardFS administration utility
Group:          System Environment/Daemons

%description adm
LizardFS command line administration utility.

# Scriptlets - master
############################################################

%pre master
if ! getent group %{liz_group} > /dev/null 2>&1 ; then
	groupadd --system %{liz_group}
fi
if ! getent passwd %{liz_user} > /dev/null 2>&1 ; then
	adduser --system -g %{liz_group} --no-create-home --home-dir %{liz_datadir} %{liz_user}
fi
exit 0

%post master
%if "%{distro}" == "el6"
/sbin/chkconfig --add lizardfs-master
%endif
%if "%{distro}" == "el7"
%systemd_post lizardfs-master.service
%endif

%preun master
%if "%{distro}" == "el6"
if [ "$1" = 0 ] ; then
	/sbin/service lizardfs-master stop > /dev/null 2>&1 || :
	/sbin/chkconfig --del lizardfs-master
fi
%endif
%if "%{distro}" == "el7"
%systemd_preun lizardfs-master.service
%endif

%postun master
%if "%{distro}" == "el6"
/sbin/service lizardfs-master condrestart > /dev/null 2>&1 || :
%endif
%if "%{distro}" == "el7"
%systemd_postun_with_restart lizardfs-master.service
%endif

# Scriptlets - metalogger
############################################################

%pre metalogger
if ! getent group %{liz_group} > /dev/null 2>&1 ; then
	groupadd --system %{liz_group}
fi
if ! getent passwd %{liz_user} > /dev/null 2>&1 ; then
	adduser --system -g %{liz_group} --no-create-home --home-dir %{liz_datadir} %{liz_user}
fi
exit 0

%post metalogger
%if "%{distro}" == "el6"
/sbin/chkconfig --add lizardfs-metalogger
%endif
%if "%{distro}" == "el7"
%systemd_post lizardfs-metalogger.service
%endif

%preun metalogger
%if "%{distro}" == "el6"
if [ "$1" = 0 ] ; then
	/sbin/service lizardfs-metalogger stop > /dev/null 2>&1 || :
	/sbin/chkconfig --del lizardfs-metalogger
fi
%endif
%if "%{distro}" == "el7"
%systemd_preun lizardfs-metalogger.service
%endif

%postun metalogger
%if "%{distro}" == "el6"
/sbin/service lizardfs-metalogger condrestart > /dev/null 2>&1 || :
%endif
%if "%{distro}" == "el7"
%systemd_postun_with_restart lizardfs-metalogger.service
%endif

# Scriptlets - chunkserver
############################################################

%pre chunkserver
if ! getent group %{liz_group} > /dev/null 2>&1 ; then
	groupadd --system %{liz_group}
fi
if ! getent passwd %{liz_user} > /dev/null 2>&1 ; then
	adduser --system -g %{liz_group} --no-create-home --home-dir %{liz_datadir} %{liz_user}
fi
exit 0

%post chunkserver
%if "%{distro}" == "el6"
/sbin/chkconfig --add lizardfs-chunkserver
%endif
%if "%{distro}" == "el7"
%systemd_post lizardfs-chunkserver.service
%endif

%preun chunkserver
%if "%{distro}" == "el6"
if [ "$1" = 0 ] ; then
	/sbin/service lizardfs-chunkserver stop > /dev/null 2>&1 || :
	/sbin/chkconfig --del lizardfs-chunkserver
fi
%endif
%if "%{distro}" == "el7"
%systemd_preun lizardfs-chunkserver.service
%endif

%postun chunkserver
%if "%{distro}" == "el6"
/sbin/service lizardfs-chunkserver condrestart > /dev/null 2>&1 || :
%endif
%if "%{distro}" == "el7"
%systemd_postun_with_restart lizardfs-chunkserver.service
%endif

# Scriptlets - CGI server
############################################################

%post cgiserv
%if "%{distro}" == "el6"
/sbin/chkconfig --add lizardfs-cgiserv
%endif
%if "%{distro}" == "el7"
%systemd_post lizardfs-cgiserv.service
%endif

%preun cgiserv
%if "%{distro}" == "el6"
if [ "$1" = 0 ] ; then
	/sbin/service lizardfs-cgiserv stop > /dev/null 2>&1 || :
	/sbin/chkconfig --del lizardfs-cgiserv
fi
%endif
%if "%{distro}" == "el7"
%systemd_preun lizardfs-cgiserv.service
%endif

%postun cgiserv
%if "%{distro}" == "el6"
/sbin/service lizardfs-cgiserv condrestart > /dev/null 2>&1 || :
%endif
%if "%{distro}" == "el7"
%systemd_postun_with_restart lizardfs-cgiserv.service
%endif

# Prep, build, install, files...
############################################################

%prep
%setup

%build
./configure --with-doc
make %{?_smp_mflags}

%install
rm -rf $RPM_BUILD_ROOT
make install DESTDIR=$RPM_BUILD_ROOT
%if "%{distro}" == "el6"
install -d $RPM_BUILD_ROOT%{_initrddir}
for f in rpm/init-scripts/*.init ; do
        sed -e 's,@sysconfdir@,%{_sysconfdir},;
                s,@sbindir@,%{_sbindir},;
                s,@initddir@,%{_initrddir},' $f > $RPM_BUILD_ROOT%{_initrddir}/$(basename $f .init)
done
%endif
%if "%{distro}" == "el7"
install -d -m755 $RPM_BUILD_ROOT/%{_unitdir}
for f in rpm/service-files/*.service ; do
	install -m644 "$f" $RPM_BUILD_ROOT/%{_unitdir}/$(basename "$f")
done
%endif

%clean
rm -rf $RPM_BUILD_ROOT

%files master
%defattr(644,root,root,755)
%doc NEWS README UPGRADE
%attr(755,root,root) %{_sbindir}/mfsmaster
%attr(755,root,root) %{_sbindir}/mfsrestoremaster
%attr(755,root,root) %{_sbindir}/mfsmetadump
%attr(755,root,root) %{_sbindir}/mfsmetarestore
%attr(755,%{liz_user},%{liz_group}) %dir %{liz_datadir}
%{_mandir}/man5/mfsexports.cfg.5*
%{_mandir}/man5/mfstopology.cfg.5*
%{_mandir}/man5/mfsgoals.cfg.5*
%{_mandir}/man5/mfsmaster.cfg.5*
%{_mandir}/man5/globaliolimits.cfg.5*
%{_mandir}/man7/mfs.7*
%{_mandir}/man7/moosefs.7*
%{_mandir}/man7/lizardfs.7*
%{_mandir}/man8/mfsmaster.8*
%{_mandir}/man8/mfsmetadump.8*
%{_mandir}/man8/mfsmetarestore.8*
%{_mandir}/man8/mfsrestoremaster.8*
%{liz_confdir}/mfsexports.cfg.dist
%{liz_confdir}/mfstopology.cfg.dist
%{liz_confdir}/mfsgoals.cfg.dist
%{liz_confdir}/mfsmaster.cfg.dist
%{liz_confdir}/globaliolimits.cfg.dist
%attr(644,root,root) %{liz_datadir}/metadata.mfs.empty
%if "%{distro}" == "el6"
%attr(754,root,root) %{_initrddir}/lizardfs-master
%endif
%if "%{distro}" == "el7"
%attr(644,root,root) %{_unitdir}/lizardfs-master.service
%endif

%files metalogger
%defattr(644,root,root,755)
%doc NEWS README UPGRADE
%attr(755,root,root) %{_sbindir}/mfsmetalogger
%attr(755,%{liz_user},%{liz_group}) %dir %{liz_datadir}
%{_mandir}/man5/mfsmetalogger.cfg.5*
%{_mandir}/man8/mfsmetalogger.8*
%{liz_confdir}/mfsmetalogger.cfg.dist
%if "%{distro}" == "el6"
%attr(754,root,root) %{_initrddir}/lizardfs-metalogger
%endif
%if "%{distro}" == "el7"
%attr(644,root,root) %{_unitdir}/lizardfs-metalogger.service
%endif

%files chunkserver
%defattr(644,root,root,755)
%doc NEWS README UPGRADE
%attr(755,root,root) %{_sbindir}/mfschunkserver
%attr(755,%{liz_user},%{liz_group}) %dir %{liz_datadir}
%{_mandir}/man5/mfschunkserver.cfg.5*
%{_mandir}/man5/mfshdd.cfg.5*
%{_mandir}/man8/mfschunkserver.8*
%{liz_confdir}/mfschunkserver.cfg.dist
%{liz_confdir}/mfshdd.cfg.dist
%if "%{distro}" == "el6"
%attr(754,root,root) %{_initrddir}/lizardfs-chunkserver
%endif
%if "%{distro}" == "el7"
%attr(644,root,root) %{_unitdir}/lizardfs-chunkserver.service
%endif

%files client
%defattr(644,root,root,755)
%doc NEWS README UPGRADE
%attr(755,root,root) %{_bindir}/mfstools
%attr(755,root,root) %{_bindir}/mfsmount
%attr(755,root,root) %{_bindir}/mfssnapshot
%{_bindir}/mfsappendchunks
%{_bindir}/mfscheckfile
%{_bindir}/mfsdeleattr
%{_bindir}/mfsdirinfo
%{_bindir}/mfsfileinfo
%{_bindir}/mfsfilerepair
%{_bindir}/mfsgeteattr
%{_bindir}/mfsgetgoal
%{_bindir}/mfsgettrashtime
%{_bindir}/mfsmakesnapshot
%{_bindir}/mfsrepquota
%{_bindir}/mfsrgetgoal
%{_bindir}/mfsrgettrashtime
%{_bindir}/mfsrsetgoal
%{_bindir}/mfsrsettrashtime
%{_bindir}/mfsseteattr
%{_bindir}/mfssetgoal
%{_bindir}/mfssetquota
%{_bindir}/mfssettrashtime
%{_mandir}/man1/mfsappendchunks.1*
%{_mandir}/man1/mfscheckfile.1*
%{_mandir}/man1/mfsdeleattr.1*
%{_mandir}/man1/mfsdirinfo.1*
%{_mandir}/man1/mfsfileinfo.1*
%{_mandir}/man1/mfsfilerepair.1*
%{_mandir}/man1/mfsgeteattr.1*
%{_mandir}/man1/mfsgetgoal.1*
%{_mandir}/man1/mfsgettrashtime.1*
%{_mandir}/man1/mfsmakesnapshot.1*
%{_mandir}/man1/mfsrepquota.1*
%{_mandir}/man1/mfsrgetgoal.1*
%{_mandir}/man1/mfsrgettrashtime.1*
%{_mandir}/man1/mfsrsetgoal.1*
%{_mandir}/man1/mfsrsettrashtime.1*
%{_mandir}/man1/mfsseteattr.1*
%{_mandir}/man1/mfssetgoal.1*
%{_mandir}/man1/mfssetquota.1*
%{_mandir}/man1/mfssettrashtime.1*
%{_mandir}/man1/mfstools.1*
%{_mandir}/man5/iolimits.cfg.5*
%{_mandir}/man7/mfs.7*
%{_mandir}/man7/moosefs.7*
%{_mandir}/man1/mfsmount.1*
%{liz_confdir}/mfsmount.cfg.dist
%{liz_confdir}/iolimits.cfg.dist

%files cgi
%defattr(644,root,root,755)
%doc NEWS README UPGRADE
%dir %{_datadir}/mfscgi
%{_datadir}/mfscgi/err.gif
%{_datadir}/mfscgi/favicon.ico
%{_datadir}/mfscgi/index.html
%{_datadir}/mfscgi/logomini.png
%{_datadir}/mfscgi/mfs.css
%attr(755,root,root) %{_datadir}/mfscgi/mfs.cgi
%attr(755,root,root) %{_datadir}/mfscgi/chart.cgi

%files cgiserv
%defattr(644,root,root,755)
%attr(755,root,root) %{_sbindir}/lizardfs-cgiserver
%attr(755,root,root) %{_sbindir}/mfscgiserv
%{_mandir}/man8/lizardfs-cgiserver.8*
%{_mandir}/man8/mfscgiserv.8*
%if "%{distro}" == "el6"
%attr(754,root,root) %{_initrddir}/lizardfs-cgiserv
%endif
%if "%{distro}" == "el7"
%attr(644,root,root) %{_unitdir}/lizardfs-cgiserv.service
%endif

%files adm
%defattr(644,root,root,755)
%doc NEWS README UPGRADE
%attr(755,root,root) %{_bindir}/lizardfs-admin
%{_mandir}/man8/lizardfs-admin.8*
%{_bindir}/lizardfs-probe
%{_mandir}/man8/lizardfs-probe.8*

%changelog
<<<<<<< HEAD
* Fri Nov 28 2014 Alek Lewandowski <contact@lizardfs.org> - 2.9.0
- (all) xor format
- (all) performance improvements
=======
* Wed Jun 03 2015 Łukasz Pietrzak <contact@lizardfs.org> - 2.6.1
- (none) None
>>>>>>> ca6be5a2

* Mon Feb 09 2015 Adam Ochmanski <contact@lizardfs.org> - 2.6.0
- (all) Added comments in all config files
- (all) Improve messages printed by daemons when starting
- (cgi) A new chunkserver's chart: number of chunk tests
- (cgi) Fixed paths to static content
- (cgi) New implementation of the CGI server; mfscgiserv is now deprecated.
- (cgi) New table: 'Metadata Servers' in the 'Servers' tab
- (chunkserver) Allowed starts with damaged disks
- (chunkserver) A new option: HDD_ADVISE_NO_CACHE
- (chunkserver) Improved handling of disk read errors
- (chunkserver) Removed 'testing chunk: xxxxxx' log messages
- (master) A new feature: disabling atime updates (globally)
- (master) Fixed rotating changelogs and downloading files in shadow mode
- (probe) New commands
- (probe) Renamed to lizardfs-admin
- (all) Minor bug fixes and improvements

* Fri Nov 07 2014 Alek Lewandowski <contact@lizardfs.org> - 2.5.4
- (all) Boost is no longer required to build the source code of LizardFS
  or use the binary version
- (all) Added tiering (aka 'custom goal') feature, which allows
  users to label chunkservers and to request chunks to be stored
  on specific groups of servers
- (cgi) "Exports" tabs renamed to "Config", now it also shows goal
  definitions
- (cgi) Added new tab "Chunks"
- (probe) New command "chunks-health" makes it possible to get number of
  missing or endangered chunks
- (master) Fixed reporting memory usage in CGI
- (mount) Fixed caching contents of open directories
- (mount) Add a .lizardfs_tweaks file
- (all) Other minor fixes and improvements

* Mon Sep 15 2014 Alek Lewandowski <contact@lizardfs.org> - 2.5.2
- (master, shadow) Metadata checksum mechanism, allowing to
  find and fix possible metadata inconsistencies between master
  and shadow
- (mount, master) ACL cache in mount, reducing the load of
  the master server
- (packaging) Support packaging for RedHat based systems
- (master) Improved chunkserver deregistration mechanism in
  order to avoid temporary master unresponsiveness
- (polonaise) Add filesystem API for developers allowing to
  use the filesystem without FUSE (and thus working also on
  Windows)
- (all) Minor fixes and improvements

* Tue Jul 15 2014 Marcin Sulikowski <sulik@lizardfs.org> - 2.5.0
- (master) High availability provided by shadow master servers
- (mount, chunkserver) CRC algorithm replaced with a 3 times faster
  implementation
- (mount, master) Support for quotas (for users and groups)
- (mount, master) Support for posix access contol lists (requires
  additional OS support)
- (mount, master) Support for global I/O limiting (bandwidth limiting)
- (mount) Support for per-mountpoint I/O limiting (bandwidth limiting)
- (adm) New package lizardfs-adm with a lizardfs-probe command-line
  tool which can be used to query the installation for variuos
  parameteres
- (master) New mechanism of storing metadata backup files which
  improves performance of the hourly metadata dumps
- (all) A comprehensive test suite added
- (all) Multiple bugfixes


* Wed Oct 16 2013 Peter aNeutrino <contact@lizardfs.org> - 1.6.28-1
- (all) compile with g++ by default
- (deb) fix init scripts for debian packages
- (all) fix build on Mac OS X
- (cgi) introducing LizardFS logo

* Thu Feb 16 2012 Jakub Bogusz <contact@moosefs.com> - 1.6.27-1
- adjusted to keep configuration files in /etc/mfs
- require just mfsexports.cfg (master) and mfshdd.cfg (chunkserver) in RH-like
  init scripts; for other files defaults are just fine to run services
- moved mfscgiserv to -cgiserv subpackage (-cgi alone can be used with any
  external CGI-capable HTTP server), added mfscgiserv init script

* Fri Nov 19 2010 Jakub Bogusz <contact@moosefs.com> - 1.6.19-1
- separated mfs-metalogger subpackage (following Debian packaging)

* Fri Oct  8 2010 Jakub Bogusz <contact@moosefs.com> - 1.6.17-1
- added init scripts based on work of Steve Huff (Dag Apt Repository)
  (included in RPMs when building with --define "distro rh")

* Mon Jul 19 2010 Jakub Kruszona-Zawadzki <contact@moosefs.com> - 1.6.16-1
- added mfscgiserv man page

* Fri Jun 11 2010 Jakub Bogusz <contact@moosefs.com> - 1.6.15-1
- initial spec file, based on Debian packaging;
  partially inspired by spec file by Kirby Zhou<|MERGE_RESOLUTION|>--- conflicted
+++ resolved
@@ -2,13 +2,8 @@
 
 Summary:        LizardFS - distributed, fault tolerant file system
 Name:           lizardfs
-<<<<<<< HEAD
 Version:        2.9.0
 Release:        1%{?distro}
-=======
-Version:        2.6.1
-Release:        0%{?distro}
->>>>>>> ca6be5a2
 License:        GPL v3
 Group:          System Environment/Daemons
 URL:            http://www.lizardfs.org/
@@ -440,14 +435,12 @@
 %{_mandir}/man8/lizardfs-probe.8*
 
 %changelog
-<<<<<<< HEAD
-* Fri Nov 28 2014 Alek Lewandowski <contact@lizardfs.org> - 2.9.0
+* Mon Jun 15 2014 Adam Nieżurawski <contact@lizardfs.org> - 2.9.0
 - (all) xor format
 - (all) performance improvements
-=======
+
 * Wed Jun 03 2015 Łukasz Pietrzak <contact@lizardfs.org> - 2.6.1
 - (none) None
->>>>>>> ca6be5a2
 
 * Mon Feb 09 2015 Adam Ochmanski <contact@lizardfs.org> - 2.6.0
 - (all) Added comments in all config files
